--- conflicted
+++ resolved
@@ -7,11 +7,8 @@
     "meta_merkle_tree",
     "program",
     "shank_cli",
-<<<<<<< HEAD
-    "tip-router-operator-cli"
-=======
+    "tip_router_operator_cli",
     "tip_distribution_sdk",
->>>>>>> 9ed67329
 ]
 
 resolver = "2"
