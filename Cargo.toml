--- conflicted
+++ resolved
@@ -73,12 +73,8 @@
 solana-stake-program = { package = "solana-stake-program", git = "https://github.com/jito-foundation/jito-solana.git", rev = "0bbcbe476c0e728907ac01135115e661c16538e5" }
 solana-vote = { package = "solana-vote", git = "https://github.com/jito-foundation/jito-solana.git", rev = "0bbcbe476c0e728907ac01135115e661c16538e5" }
 solana-security-txt = "1.1.1"
-<<<<<<< HEAD
 spl-associated-token-account = { version = "2.3.0", features = ["no-entrypoint"] }
-=======
-spl-associated-token-account = { version = "2.2.0", features = ["no-entrypoint"] }
 spl-stake-pool = { version = "1.0.0", features = ["no-entrypoint"] }
->>>>>>> 59e600ae
 spl-token = { version = "4.0.0", features = ["no-entrypoint"] }
 spl-token-2022 = "=1.0.0"
 switchboard-on-demand = "0.1.0"
