--- conflicted
+++ resolved
@@ -486,7 +486,6 @@
     let (vault_update_state_tracker, _, _) =
         VaultUpdateStateTracker::find_program_address(&handler.vault_program_id, vault, ncn_epoch);
 
-<<<<<<< HEAD
     let account = get_account(handler, &vault_update_state_tracker).await?;
 
     if account.is_none() {
@@ -495,12 +494,7 @@
         ));
     }
     let account = account.unwrap();
-
-=======
-    let account = get_account(handler, &vault_update_state_tracker)
-        .await?
-        .expect("Account not found");
->>>>>>> 751a06bc
+  
     let account = VaultUpdateStateTracker::try_from_slice_unchecked(account.data.as_slice())?;
     Ok(*account)
 }
