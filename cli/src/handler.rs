--- conflicted
+++ resolved
@@ -82,16 +82,11 @@
                 let config_file = solana_cli_config::CONFIG_FILE
                     .as_ref()
                     .ok_or_else(|| anyhow!("unable to get config file path"))?;
-<<<<<<< HEAD
-                Config::load(config_file)?
-=======
                 match Config::load(config_file) {
                     Ok(config) => read_keypair_file(config.keypair_path.as_str())
                         .map_err(|e| anyhow!("Failed to read keypair path: {e:?}"))?,
                     Err(_) => read_keypair_file(args.keypair_path.clone().unwrap())
                         .map_err(|e| anyhow!("Failed to read keypair path: {e:?}"))?,
-                }
->>>>>>> 37d6339d
             }
         };
 
