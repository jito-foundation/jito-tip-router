use std::time::Duration;

use crate::{
    getters::{
        get_account, get_all_operators_in_ncn, get_all_vaults_in_ncn, get_ballot_box,
        get_base_reward_router, get_epoch_snapshot, get_ncn_reward_router, get_operator_snapshot,
        get_stake_pool_accounts, get_tip_router_config, get_vault, get_vault_registry,
        get_weight_table,
    },
    handler::CliHandler,
    log::boring_progress_bar,
};
use anyhow::{anyhow, Ok, Result};
use jito_restaking_client::instructions::{
    InitializeNcnBuilder, InitializeNcnOperatorStateBuilder, InitializeNcnVaultTicketBuilder,
    InitializeOperatorBuilder, InitializeOperatorVaultTicketBuilder, NcnWarmupOperatorBuilder,
    OperatorWarmupNcnBuilder, WarmupNcnVaultTicketBuilder, WarmupOperatorVaultTicketBuilder,
};
use jito_restaking_core::{
    config::Config as RestakingConfig, ncn::Ncn, ncn_operator_state::NcnOperatorState,
    ncn_vault_ticket::NcnVaultTicket, operator::Operator,
    operator_vault_ticket::OperatorVaultTicket,
};
use jito_tip_router_client::instructions::{
    AdminRegisterStMintBuilder, AdminSetTieBreakerBuilder, AdminSetWeightBuilder, CastVoteBuilder,
    DistributeBaseNcnRewardRouteBuilder, DistributeBaseRewardsBuilder,
    DistributeNcnOperatorRewardsBuilder, DistributeNcnVaultRewardsBuilder,
    InitializeBallotBoxBuilder, InitializeBaseRewardRouterBuilder,
    InitializeConfigBuilder as InitializeTipRouterConfigBuilder, InitializeEpochSnapshotBuilder,
    InitializeEpochStateBuilder, InitializeNcnRewardRouterBuilder,
    InitializeOperatorSnapshotBuilder, InitializeVaultRegistryBuilder,
    InitializeWeightTableBuilder, ReallocBallotBoxBuilder, ReallocBaseRewardRouterBuilder,
    ReallocEpochStateBuilder, ReallocOperatorSnapshotBuilder, ReallocVaultRegistryBuilder,
    ReallocWeightTableBuilder, RegisterVaultBuilder, RouteBaseRewardsBuilder,
    RouteNcnRewardsBuilder, SnapshotVaultOperatorDelegationBuilder, SwitchboardSetWeightBuilder,
};
use jito_tip_router_core::{
    ballot_box::BallotBox,
    base_fee_group::BaseFeeGroup,
    base_reward_router::{BaseRewardReceiver, BaseRewardRouter},
    config::Config as TipRouterConfig,
    constants::MAX_REALLOC_BYTES,
    epoch_snapshot::{EpochSnapshot, OperatorSnapshot},
    epoch_state::EpochState,
    ncn_fee_group::NcnFeeGroup,
    ncn_reward_router::{NcnRewardReceiver, NcnRewardRouter},
    vault_registry::VaultRegistry,
    weight_table::WeightTable,
};
use jito_vault_client::instructions::{
    AddDelegationBuilder, InitializeVaultBuilder, InitializeVaultNcnTicketBuilder,
    InitializeVaultOperatorDelegationBuilder, MintToBuilder, WarmupVaultNcnTicketBuilder,
};
use jito_vault_core::{
    config::Config as VaultConfig, vault::Vault, vault_ncn_ticket::VaultNcnTicket,
    vault_operator_delegation::VaultOperatorDelegation,
};
use log::info;
use solana_client::rpc_config::RpcSendTransactionConfig;

use solana_sdk::{
    compute_budget::ComputeBudgetInstruction,
    instruction::Instruction,
    native_token::sol_to_lamports,
    program_pack::Pack,
    pubkey::Pubkey,
    rent::Rent,
    signature::{Keypair, Signature},
    signer::Signer,
    system_instruction::{create_account, transfer},
    system_program,
    transaction::Transaction,
};
use spl_associated_token_account::get_associated_token_address;
use tokio::time::sleep;

// --------------------- TIP ROUTER ------------------------------

#[allow(clippy::too_many_arguments)]
pub async fn admin_create_config(
    handler: &CliHandler,
    epochs_before_stall: u64,
    valid_slots_after_consensus: u64,
    dao_fee_bps: u16,
    block_engine_fee: u16,
    default_ncn_fee_bps: u16,
    fee_wallet: Option<Pubkey>,
    tie_breaker_admin: Option<Pubkey>,
) -> Result<()> {
    let keypair = handler.keypair()?;
    let client = handler.rpc_client();

    let ncn = *handler.ncn()?;

    let (config, _, _) =
        TipRouterConfig::find_program_address(&handler.tip_router_program_id, &ncn);

    let fee_wallet = fee_wallet.unwrap_or_else(|| keypair.pubkey());
    let tie_breaker_admin = tie_breaker_admin.unwrap_or_else(|| keypair.pubkey());

    let initialize_config_ix = InitializeTipRouterConfigBuilder::new()
        .config(config)
        .ncn_admin(keypair.pubkey())
        .ncn(ncn)
        .epochs_before_stall(epochs_before_stall)
        .valid_slots_after_consensus(valid_slots_after_consensus)
        .dao_fee_bps(dao_fee_bps)
        .block_engine_fee_bps(block_engine_fee)
        .default_ncn_fee_bps(default_ncn_fee_bps)
        .tie_breaker_admin(keypair.pubkey())
        .fee_wallet(fee_wallet)
        .instruction();

    let program = client.get_account(&handler.tip_router_program_id).await?;

    info!(
        "\n\n----------------------\nProgram: {:?}\n\nProgram Account:\n{:?}\n\nIX:\n{:?}\n----------------------\n",
        &handler.tip_router_program_id, program, &initialize_config_ix
    );

    send_and_log_transaction(
        handler,
        &[initialize_config_ix],
        &[],
        "Created Tip Router Config",
        &[
            format!("NCN: {:?}", ncn),
            format!("Ncn Admin: {:?}", keypair.pubkey()),
            format!("Fee Wallet: {:?}", fee_wallet),
            format!("Tie Breaker Admin: {:?}", tie_breaker_admin),
            format!(
                "Valid Slots After Consensus: {:?}",
                valid_slots_after_consensus
            ),
            format!("DAO Fee BPS: {:?}", dao_fee_bps),
            format!("Block Engine Fee BPS: {:?}", block_engine_fee),
            format!("Default NCN Fee BPS: {:?}", default_ncn_fee_bps),
        ],
    )
    .await?;

    Ok(())
}

pub async fn create_vault_registry(handler: &CliHandler) -> Result<()> {
    let keypair = handler.keypair()?;

    let ncn = *handler.ncn()?;

    let (config, _, _) =
        TipRouterConfig::find_program_address(&handler.tip_router_program_id, &ncn);

    let (vault_registry, _, _) =
        VaultRegistry::find_program_address(&handler.tip_router_program_id, &ncn);

    let vault_registry_account = get_account(handler, &vault_registry).await?;

    // Skip if vault registry already exists
    if vault_registry_account.is_none() {
        let initialize_vault_registry_ix = InitializeVaultRegistryBuilder::new()
            .config(config)
            .payer(keypair.pubkey())
            .ncn(ncn)
            .vault_registry(vault_registry)
            .instruction();

        send_and_log_transaction(
            handler,
            &[initialize_vault_registry_ix],
            &[],
            "Created Vault Registry",
            &[format!("NCN: {:?}", ncn)],
        )
        .await?;
    }

    // Number of reallocations needed based on VaultRegistry::SIZE
    let num_reallocs = (VaultRegistry::SIZE as f64 / MAX_REALLOC_BYTES as f64).ceil() as u64 - 1;

    let realloc_vault_registry_ix = ReallocVaultRegistryBuilder::new()
        .config(config)
        .vault_registry(vault_registry)
        .ncn(ncn)
        .payer(keypair.pubkey())
        .system_program(system_program::id())
        .instruction();

    let mut realloc_ixs = Vec::with_capacity(num_reallocs as usize);
    realloc_ixs.push(ComputeBudgetInstruction::set_compute_unit_limit(1_400_000));
    for _ in 0..num_reallocs {
        realloc_ixs.push(realloc_vault_registry_ix.clone());
    }

    send_and_log_transaction(
        handler,
        &realloc_ixs,
        &[],
        "Reallocated Vault Registry",
        &[
            format!("NCN: {:?}", ncn),
            format!("Number of reallocations: {:?}", num_reallocs),
        ],
    )
    .await?;

    Ok(())
}

pub async fn admin_register_st_mint(
    handler: &CliHandler,
    vault: &Pubkey,
    ncn_fee_group: NcnFeeGroup,
    reward_multiplier_bps: u64,
    switchboard_feed: Option<Pubkey>,
    no_feed_weight: Option<u128>,
) -> Result<()> {
    let keypair = handler.keypair()?;

    let ncn = *handler.ncn()?;

    let (config, _, _) =
        TipRouterConfig::find_program_address(&handler.tip_router_program_id, &ncn);

    let (vault_registry, _, _) =
        VaultRegistry::find_program_address(&handler.tip_router_program_id, &ncn);

    let vault_account = get_vault(handler, vault).await?;

    let mut register_st_mint_builder = AdminRegisterStMintBuilder::new();

    register_st_mint_builder
        .config(config)
        .admin(keypair.pubkey())
        .vault_registry(vault_registry)
        .ncn(ncn)
        .st_mint(vault_account.supported_mint)
        .ncn_fee_group(ncn_fee_group.group)
        .reward_multiplier_bps(reward_multiplier_bps);

    if let Some(switchboard_feed) = switchboard_feed {
        register_st_mint_builder.switchboard_feed(switchboard_feed);
    }

    if let Some(no_feed_weight) = no_feed_weight {
        register_st_mint_builder.no_feed_weight(no_feed_weight);
    }

    let register_st_mint_ix = register_st_mint_builder.instruction();

    send_and_log_transaction(
        handler,
        &[register_st_mint_ix],
        &[],
        "Registered ST Mint",
        &[
            format!("NCN: {:?}", ncn),
            format!("ST Mint: {:?}", vault_account.supported_mint),
            format!("NCN Fee Group: {:?}", ncn_fee_group.group),
            format!("Reward Multiplier BPS: {:?}", reward_multiplier_bps),
            format!(
                "Switchboard Feed: {:?}",
                switchboard_feed.unwrap_or_default()
            ),
            format!("No Feed Weight: {:?}", no_feed_weight.unwrap_or_default()),
        ],
    )
    .await?;

    Ok(())
}

pub async fn register_vault(handler: &CliHandler, vault: &Pubkey) -> Result<()> {
    let ncn = *handler.ncn()?;
    let vault = *vault;

    let (vault_registry, _, _) =
        VaultRegistry::find_program_address(&handler.tip_router_program_id, &ncn);

    let (ncn_vault_ticket, _, _) =
        NcnVaultTicket::find_program_address(&handler.restaking_program_id, &ncn, &vault);

    let register_vault_ix = RegisterVaultBuilder::new()
        .vault_registry(vault_registry)
        .vault(vault)
        .ncn(ncn)
        .ncn_vault_ticket(ncn_vault_ticket)
<<<<<<< HEAD
        .restaking_program_id(handler.restaking_program_id)
        .vault_program_id(handler.vault_program_id)
=======
        .restaking_config(restaking_config)
        .vault_ncn_ticket(vault_ncn_ticket)
>>>>>>> e41732d1
        .vault_registry(vault_registry)
        .instruction();

    send_and_log_transaction(
        handler,
        &[register_vault_ix],
        &[],
        "Registered Vault",
        &[format!("NCN: {:?}", ncn), format!("Vault: {:?}", vault)],
    )
    .await?;

    Ok(())
}

pub async fn create_epoch_state(handler: &CliHandler, epoch: u64) -> Result<()> {
    let keypair = handler.keypair()?;

    let ncn = *handler.ncn()?;

    let (config, _, _) =
        TipRouterConfig::find_program_address(&handler.tip_router_program_id, &ncn);

    let (epoch_state, _, _) =
        EpochState::find_program_address(&handler.tip_router_program_id, &ncn, epoch);

    let epoch_state_account = get_account(handler, &epoch_state).await?;

    // Skip if ballot box already exists
    if epoch_state_account.is_none() {
        // Initialize ballot box
        let initialize_ballot_box_ix = InitializeEpochStateBuilder::new()
            .config(config)
            .epoch_state(epoch_state)
            .ncn(ncn)
            .epoch(epoch)
            .payer(keypair.pubkey())
            .system_program(system_program::id())
            .instruction();

        send_and_log_transaction(
            handler,
            &[initialize_ballot_box_ix],
            &[],
            "Initialized Epoch State",
            &[format!("NCN: {:?}", ncn), format!("Epoch: {:?}", epoch)],
        )
        .await?;
    }

    // Number of reallocations needed based on BallotBox::SIZE
    let num_reallocs = (EpochState::SIZE as f64 / MAX_REALLOC_BYTES as f64).ceil() as u64 - 1;

    // Realloc ballot box
    let realloc_ballot_box_ix = ReallocEpochStateBuilder::new()
        .config(config)
        .epoch_state(epoch_state)
        .ncn(ncn)
        .epoch(epoch)
        .payer(keypair.pubkey())
        .system_program(system_program::id())
        .instruction();

    let mut realloc_ixs = Vec::with_capacity(num_reallocs as usize);
    realloc_ixs.push(ComputeBudgetInstruction::set_compute_unit_limit(1_400_000));
    for _ in 0..num_reallocs {
        realloc_ixs.push(realloc_ballot_box_ix.clone());
    }

    send_and_log_transaction(
        handler,
        &realloc_ixs,
        &[],
        "Reallocated Epoch State",
        &[
            format!("NCN: {:?}", ncn),
            format!("Epoch: {:?}", epoch),
            format!("Number of reallocations: {:?}", num_reallocs),
        ],
    )
    .await?;

    Ok(())
}

pub async fn create_weight_table(handler: &CliHandler, epoch: u64) -> Result<()> {
    let keypair = handler.keypair()?;

    let ncn = *handler.ncn()?;

    let (config, _, _) =
        TipRouterConfig::find_program_address(&handler.tip_router_program_id, &ncn);

    let (vault_registry, _, _) =
        VaultRegistry::find_program_address(&handler.tip_router_program_id, &ncn);

    let (weight_table, _, _) =
        WeightTable::find_program_address(&handler.tip_router_program_id, &ncn, epoch);

    let (epoch_state, _, _) =
        EpochState::find_program_address(&handler.tip_router_program_id, &ncn, epoch);

    let weight_table_account = get_account(handler, &weight_table).await?;

    // Skip if weight table already exists
    if weight_table_account.is_none() {
        // Initialize weight table
        let initialize_weight_table_ix = InitializeWeightTableBuilder::new()
            .vault_registry(vault_registry)
            .ncn(ncn)
            .epoch_state(epoch_state)
            .weight_table(weight_table)
            .payer(keypair.pubkey())
            .system_program(system_program::id())
            .epoch(epoch)
            .instruction();

        send_and_log_transaction(
            handler,
            &[initialize_weight_table_ix],
            &[],
            "Initialized Weight Table",
            &[format!("NCN: {:?}", ncn), format!("Epoch: {:?}", epoch)],
        )
        .await?;
    }

    // Number of reallocations needed based on WeightTable::SIZE
    let num_reallocs = (WeightTable::SIZE as f64 / MAX_REALLOC_BYTES as f64).ceil() as u64 - 1;

    // Realloc weight table
    let realloc_weight_table_ix = ReallocWeightTableBuilder::new()
        .config(config)
        .weight_table(weight_table)
        .ncn(ncn)
        .epoch_state(epoch_state)
        .vault_registry(vault_registry)
        .epoch(epoch)
        .payer(keypair.pubkey())
        .system_program(system_program::id())
        .instruction();

    let mut realloc_ixs = Vec::with_capacity(num_reallocs as usize);
    realloc_ixs.push(ComputeBudgetInstruction::set_compute_unit_limit(1_400_000));
    for _ in 0..num_reallocs {
        realloc_ixs.push(realloc_weight_table_ix.clone());
    }

    send_and_log_transaction(
        handler,
        &realloc_ixs,
        &[],
        "Reallocated Weight Table",
        &[
            format!("NCN: {:?}", ncn),
            format!("Epoch: {:?}", epoch),
            format!("Number of reallocations: {:?}", num_reallocs),
        ],
    )
    .await?;

    Ok(())
}

pub async fn admin_set_weight(
    handler: &CliHandler,
    vault: &Pubkey,
    epoch: u64,
    weight: u128,
) -> Result<()> {
    let vault_account = get_vault(handler, vault).await?;

    admin_set_weight_with_st_mint(handler, &vault_account.supported_mint, epoch, weight).await
}

pub async fn admin_set_weight_with_st_mint(
    handler: &CliHandler,
    st_mint: &Pubkey,
    epoch: u64,
    weight: u128,
) -> Result<()> {
    let keypair = handler.keypair()?;

    let ncn = *handler.ncn()?;

    let (weight_table, _, _) =
        WeightTable::find_program_address(&handler.tip_router_program_id, &ncn, epoch);

    let (epoch_state, _, _) =
        EpochState::find_program_address(&handler.tip_router_program_id, &ncn, epoch);

    let admin_set_weight_ix = AdminSetWeightBuilder::new()
        .ncn(ncn)
        .weight_table(weight_table)
        .epoch_state(epoch_state)
        .weight_table_admin(keypair.pubkey())
        .st_mint(*st_mint)
        .weight(weight)
        .epoch(epoch)
        .instruction();

    send_and_log_transaction(
        handler,
        &[admin_set_weight_ix],
        &[],
        "Set Weight",
        &[
            format!("NCN: {:?}", ncn),
            format!("Epoch: {:?}", epoch),
            format!("ST Mint: {:?}", st_mint),
            format!("Weight: {:?}", weight),
        ],
    )
    .await?;

    Ok(())
}

pub async fn set_weight(handler: &CliHandler, vault: &Pubkey, epoch: u64) -> Result<()> {
    let vault_account = get_vault(handler, vault).await?;

    set_weight_with_st_mint(handler, &vault_account.supported_mint, epoch).await
}

pub async fn set_weight_with_st_mint(
    handler: &CliHandler,
    st_mint: &Pubkey,
    epoch: u64,
) -> Result<()> {
    let ncn = *handler.ncn()?;

    let vault_registry = get_vault_registry(handler).await?;

    let mint_entry = vault_registry.get_mint_entry(st_mint)?;
    let switchboard_feed = mint_entry.switchboard_feed();

    let (epoch_state, _, _) =
        EpochState::find_program_address(&handler.tip_router_program_id, &ncn, epoch);

    let (weight_table, _, _) =
        WeightTable::find_program_address(&handler.tip_router_program_id, &ncn, epoch);

    let set_weight_ix = SwitchboardSetWeightBuilder::new()
        .ncn(ncn)
        .weight_table(weight_table)
        .epoch_state(epoch_state)
        .st_mint(*st_mint)
        .switchboard_feed(*switchboard_feed)
        .epoch(epoch)
        .instruction();

    send_and_log_transaction(
        handler,
        &[set_weight_ix],
        &[],
        "Set Weight Using Switchboard Feed",
        &[
            format!("NCN: {:?}", ncn),
            format!("Epoch: {:?}", epoch),
            format!("ST Mint: {:?}", st_mint),
            format!("Switchboard Feed: {:?}", switchboard_feed),
        ],
    )
    .await?;

    Ok(())
}

pub async fn create_epoch_snapshot(handler: &CliHandler, epoch: u64) -> Result<()> {
    let keypair = handler.keypair()?;

    let ncn = *handler.ncn()?;

    let (config, _, _) =
        TipRouterConfig::find_program_address(&handler.tip_router_program_id, &ncn);

    let (epoch_state, _, _) =
        EpochState::find_program_address(&handler.tip_router_program_id, &ncn, epoch);

    let (weight_table, _, _) =
        WeightTable::find_program_address(&handler.tip_router_program_id, &ncn, epoch);

    let (epoch_snapshot, _, _) =
        EpochSnapshot::find_program_address(&handler.tip_router_program_id, &ncn, epoch);

    let initialize_epoch_snapshot_ix = InitializeEpochSnapshotBuilder::new()
        .config(config)
        .ncn(ncn)
        .epoch_state(epoch_state)
        .weight_table(weight_table)
        .epoch_snapshot(epoch_snapshot)
        .payer(keypair.pubkey())
        .system_program(system_program::id())
        .epoch(epoch)
        .instruction();

    send_and_log_transaction(
        handler,
        &[initialize_epoch_snapshot_ix],
        &[],
        "Initialized Epoch Snapshot",
        &[format!("NCN: {:?}", ncn), format!("Epoch: {:?}", epoch)],
    )
    .await?;

    Ok(())
}

pub async fn create_operator_snapshot(
    handler: &CliHandler,
    operator: &Pubkey,
    epoch: u64,
) -> Result<()> {
    let keypair = handler.keypair()?;

    let ncn = *handler.ncn()?;

    let operator = *operator;

    let (config, _, _) =
        TipRouterConfig::find_program_address(&handler.tip_router_program_id, &ncn);

    let (epoch_state, _, _) =
        EpochState::find_program_address(&handler.tip_router_program_id, &ncn, epoch);

    let (ncn_operator_state, _, _) =
        NcnOperatorState::find_program_address(&handler.restaking_program_id, &ncn, &operator);

    let (epoch_snapshot, _, _) =
        EpochSnapshot::find_program_address(&handler.tip_router_program_id, &ncn, epoch);

    let (operator_snapshot, _, _) = OperatorSnapshot::find_program_address(
        &handler.tip_router_program_id,
        &operator,
        &ncn,
        epoch,
    );

    let operator_snapshot_account = get_account(handler, &operator_snapshot).await?;

    // Skip if operator snapshot already exists
    if operator_snapshot_account.is_none() {
        // Initialize operator snapshot
        let initialize_operator_snapshot_ix = InitializeOperatorSnapshotBuilder::new()
            .config(config)
            .ncn(ncn)
            .operator(operator)
            .epoch_state(epoch_state)
            .ncn_operator_state(ncn_operator_state)
            .epoch_snapshot(epoch_snapshot)
            .operator_snapshot(operator_snapshot)
            .payer(keypair.pubkey())
            .system_program(system_program::id())
            .epoch(epoch)
            .instruction();

        send_and_log_transaction(
            handler,
            &[initialize_operator_snapshot_ix],
            &[],
            "Initialized Operator Snapshot",
            &[
                format!("NCN: {:?}", ncn),
                format!("Operator: {:?}", operator),
                format!("Epoch: {:?}", epoch),
            ],
        )
        .await?;
    }

    // Number of reallocations needed based on OperatorSnapshot::SIZE
    let num_reallocs = (OperatorSnapshot::SIZE as f64 / MAX_REALLOC_BYTES as f64).ceil() as u64 - 1;

    // Realloc operator snapshot
    let realloc_operator_snapshot_ix = ReallocOperatorSnapshotBuilder::new()
        .ncn_config(config)
        .restaking_config(RestakingConfig::find_program_address(&handler.restaking_program_id).0)
        .ncn(ncn)
        .operator(operator)
        .epoch_state(epoch_state)
        .ncn_operator_state(ncn_operator_state)
        .epoch_snapshot(epoch_snapshot)
        .operator_snapshot(operator_snapshot)
        .payer(keypair.pubkey())
        .system_program(system_program::id())
        .epoch(epoch)
        .instruction();

    let mut realloc_ixs = Vec::with_capacity(num_reallocs as usize);
    realloc_ixs.push(ComputeBudgetInstruction::set_compute_unit_limit(1_400_000));
    for _ in 0..num_reallocs {
        realloc_ixs.push(realloc_operator_snapshot_ix.clone());
    }

    send_and_log_transaction(
        handler,
        &realloc_ixs,
        &[],
        "Reallocated Operator Snapshot",
        &[
            format!("NCN: {:?}", ncn),
            format!("Operator: {:?}", operator),
            format!("Epoch: {:?}", epoch),
            format!("Number of reallocations: {:?}", num_reallocs),
        ],
    )
    .await?;

    Ok(())
}
pub async fn snapshot_vault_operator_delegation(
    handler: &CliHandler,
    vault: &Pubkey,
    operator: &Pubkey,
    epoch: u64,
) -> Result<()> {
    let ncn = *handler.ncn()?;

    let vault = *vault;
    let operator = *operator;

    let (config, _, _) =
        TipRouterConfig::find_program_address(&handler.tip_router_program_id, &ncn);

    let (epoch_state, _, _) =
        EpochState::find_program_address(&handler.tip_router_program_id, &ncn, epoch);

    let (restaking_config, _, _) =
        RestakingConfig::find_program_address(&handler.restaking_program_id);

    let (vault_ncn_ticket, _, _) =
        VaultNcnTicket::find_program_address(&handler.vault_program_id, &vault, &ncn);

    let (ncn_vault_ticket, _, _) =
        NcnVaultTicket::find_program_address(&handler.restaking_program_id, &ncn, &vault);

    let (vault_operator_delegation, _, _) =
        VaultOperatorDelegation::find_program_address(&handler.vault_program_id, &vault, &operator);

    let (weight_table, _, _) =
        WeightTable::find_program_address(&handler.tip_router_program_id, &ncn, epoch);

    let (epoch_snapshot, _, _) =
        EpochSnapshot::find_program_address(&handler.tip_router_program_id, &ncn, epoch);

    let (operator_snapshot, _, _) = OperatorSnapshot::find_program_address(
        &handler.tip_router_program_id,
        &operator,
        &ncn,
        epoch,
    );

    let snapshot_vault_operator_delegation_ix = SnapshotVaultOperatorDelegationBuilder::new()
        .config(config)
        .epoch_state(epoch_state)
        .restaking_config(restaking_config)
        .ncn(ncn)
        .operator(operator)
        .vault(vault)
        .vault_ncn_ticket(vault_ncn_ticket)
        .ncn_vault_ticket(ncn_vault_ticket)
        .vault_operator_delegation(vault_operator_delegation)
        .weight_table(weight_table)
        .epoch_snapshot(epoch_snapshot)
        .operator_snapshot(operator_snapshot)
        .epoch(epoch)
        .instruction();

    send_and_log_transaction(
        handler,
        &[snapshot_vault_operator_delegation_ix],
        &[],
        "Snapshotted Vault Operator Delegation",
        &[
            format!("NCN: {:?}", ncn),
            format!("Vault: {:?}", vault),
            format!("Operator: {:?}", operator),
            format!("Epoch: {:?}", epoch),
        ],
    )
    .await?;

    Ok(())
}

pub async fn create_ballot_box(handler: &CliHandler, epoch: u64) -> Result<()> {
    let keypair = handler.keypair()?;

    let ncn = *handler.ncn()?;

    let (config, _, _) =
        TipRouterConfig::find_program_address(&handler.tip_router_program_id, &ncn);

    let (epoch_state, _, _) =
        EpochState::find_program_address(&handler.tip_router_program_id, &ncn, epoch);

    let (ballot_box, _, _) =
        BallotBox::find_program_address(&handler.tip_router_program_id, &ncn, epoch);

    let ballot_box_account = get_account(handler, &ballot_box).await?;

    // Skip if ballot box already exists
    if ballot_box_account.is_none() {
        // Initialize ballot box
        let initialize_ballot_box_ix = InitializeBallotBoxBuilder::new()
            .config(config)
            .epoch_state(epoch_state)
            .ballot_box(ballot_box)
            .ncn(ncn)
            .epoch(epoch)
            .payer(keypair.pubkey())
            .system_program(system_program::id())
            .instruction();

        send_and_log_transaction(
            handler,
            &[initialize_ballot_box_ix],
            &[],
            "Initialized Ballot Box",
            &[format!("NCN: {:?}", ncn), format!("Epoch: {:?}", epoch)],
        )
        .await?;
    }

    // Number of reallocations needed based on BallotBox::SIZE
    let num_reallocs = (BallotBox::SIZE as f64 / MAX_REALLOC_BYTES as f64).ceil() as u64 - 1;

    // Realloc ballot box
    let realloc_ballot_box_ix = ReallocBallotBoxBuilder::new()
        .config(config)
        .epoch_state(epoch_state)
        .ballot_box(ballot_box)
        .ncn(ncn)
        .epoch(epoch)
        .payer(keypair.pubkey())
        .system_program(system_program::id())
        .instruction();

    let mut realloc_ixs = Vec::with_capacity(num_reallocs as usize);
    realloc_ixs.push(ComputeBudgetInstruction::set_compute_unit_limit(1_400_000));
    for _ in 0..num_reallocs {
        realloc_ixs.push(realloc_ballot_box_ix.clone());
    }

    send_and_log_transaction(
        handler,
        &realloc_ixs,
        &[],
        "Reallocated Ballot Box",
        &[
            format!("NCN: {:?}", ncn),
            format!("Epoch: {:?}", epoch),
            format!("Number of reallocations: {:?}", num_reallocs),
        ],
    )
    .await?;

    Ok(())
}

pub async fn admin_cast_vote(
    handler: &CliHandler,
    operator: &Pubkey,
    epoch: u64,
    meta_merkle_root: [u8; 32],
) -> Result<()> {
    let keypair = handler.keypair()?;

    let ncn = *handler.ncn()?;

    let operator = *operator;

    let (config, _, _) =
        TipRouterConfig::find_program_address(&handler.tip_router_program_id, &ncn);

    let (epoch_state, _, _) =
        EpochState::find_program_address(&handler.tip_router_program_id, &ncn, epoch);

    let (ballot_box, _, _) =
        BallotBox::find_program_address(&handler.tip_router_program_id, &ncn, epoch);

    let (epoch_snapshot, _, _) =
        EpochSnapshot::find_program_address(&handler.tip_router_program_id, &ncn, epoch);

    let (operator_snapshot, _, _) = OperatorSnapshot::find_program_address(
        &handler.tip_router_program_id,
        &operator,
        &ncn,
        epoch,
    );

    let cast_vote_ix = CastVoteBuilder::new()
        .config(config)
        .epoch_state(epoch_state)
        .ballot_box(ballot_box)
        .ncn(ncn)
        .epoch_snapshot(epoch_snapshot)
        .operator_snapshot(operator_snapshot)
        .operator(operator)
        .operator_admin(keypair.pubkey())
        .meta_merkle_root(meta_merkle_root)
        .epoch(epoch)
        .instruction();

    send_and_log_transaction(
        handler,
        &[cast_vote_ix],
        &[],
        "Cast Vote",
        &[
            format!("NCN: {:?}", ncn),
            format!("Operator: {:?}", operator),
            format!("Meta Merkle Root: {:?}", meta_merkle_root),
            format!("Epoch: {:?}", epoch),
        ],
    )
    .await?;

    Ok(())
}

pub async fn create_base_reward_router(handler: &CliHandler, epoch: u64) -> Result<()> {
    let keypair = handler.keypair()?;

    let ncn = *handler.ncn()?;

    let (epoch_state, _, _) =
        EpochState::find_program_address(&handler.tip_router_program_id, &ncn, epoch);

    let (base_reward_router, _, _) =
        BaseRewardRouter::find_program_address(&handler.tip_router_program_id, &ncn, epoch);

    let (base_reward_receiver, _, _) =
        BaseRewardReceiver::find_program_address(&handler.tip_router_program_id, &ncn, epoch);

    let base_reward_router_account = get_account(handler, &base_reward_router).await?;

    // Skip if base reward router already exists
    if base_reward_router_account.is_none() {
        let initialize_base_reward_router_ix = InitializeBaseRewardRouterBuilder::new()
            .ncn(ncn)
            .epoch_state(epoch_state)
            .base_reward_router(base_reward_router)
            .base_reward_receiver(base_reward_receiver)
            .payer(keypair.pubkey())
            .system_program(system_program::id())
            .epoch(epoch)
            .instruction();

        send_and_log_transaction(
            handler,
            &[initialize_base_reward_router_ix],
            &[],
            "Initialized Base Reward Router",
            &[format!("NCN: {:?}", ncn), format!("Epoch: {:?}", epoch)],
        )
        .await?;
    }

    // Number of reallocations needed based on BaseRewardRouter::SIZE
    let num_reallocs = (BaseRewardRouter::SIZE as f64 / MAX_REALLOC_BYTES as f64).ceil() as u64 - 1;

    let realloc_base_reward_router_ix = ReallocBaseRewardRouterBuilder::new()
        .config(TipRouterConfig::find_program_address(&handler.tip_router_program_id, &ncn).0)
        .epoch_state(epoch_state)
        .base_reward_router(base_reward_router)
        .ncn(ncn)
        .epoch(epoch)
        .payer(keypair.pubkey())
        .system_program(system_program::id())
        .instruction();

    let mut realloc_ixs = Vec::with_capacity(num_reallocs as usize);
    realloc_ixs.push(ComputeBudgetInstruction::set_compute_unit_limit(1_400_000));
    for _ in 0..num_reallocs {
        realloc_ixs.push(realloc_base_reward_router_ix.clone());
    }

    send_and_log_transaction(
        handler,
        &realloc_ixs,
        &[],
        "Reallocated Base Reward Router",
        &[
            format!("NCN: {:?}", ncn),
            format!("Epoch: {:?}", epoch),
            format!("Number of reallocations: {:?}", num_reallocs),
        ],
    )
    .await?;

    Ok(())
}

pub async fn create_ncn_reward_router(
    handler: &CliHandler,
    ncn_fee_group: NcnFeeGroup,
    operator: &Pubkey,
    epoch: u64,
) -> Result<()> {
    let keypair = handler.keypair()?;

    let ncn = *handler.ncn()?;

    let operator = *operator;

    let (epoch_state, _, _) =
        EpochState::find_program_address(&handler.tip_router_program_id, &ncn, epoch);

    let (operator_snapshot, _, _) = OperatorSnapshot::find_program_address(
        &handler.tip_router_program_id,
        &operator,
        &ncn,
        epoch,
    );

    let (ncn_reward_router, _, _) = NcnRewardRouter::find_program_address(
        &handler.tip_router_program_id,
        ncn_fee_group,
        &operator,
        &ncn,
        epoch,
    );

    let (ncn_reward_receiver, _, _) = NcnRewardReceiver::find_program_address(
        &handler.tip_router_program_id,
        ncn_fee_group,
        &operator,
        &ncn,
        epoch,
    );

    let initialize_ncn_reward_router_ix = InitializeNcnRewardRouterBuilder::new()
        .epoch_state(epoch_state)
        .ncn(ncn)
        .operator(operator)
        .operator_snapshot(operator_snapshot)
        .ncn_reward_router(ncn_reward_router)
        .ncn_reward_receiver(ncn_reward_receiver)
        .payer(keypair.pubkey())
        .system_program(system_program::id())
        .ncn_fee_group(ncn_fee_group.group)
        .epoch(epoch)
        .instruction();

    send_and_log_transaction(
        handler,
        &[initialize_ncn_reward_router_ix],
        &[],
        "Initialized NCN Reward Router",
        &[
            format!("NCN: {:?}", ncn),
            format!("Operator: {:?}", operator),
            format!("NCN Fee Group: {:?}", ncn_fee_group.group),
            format!("Epoch: {:?}", epoch),
        ],
    )
    .await?;

    Ok(())
}

pub async fn route_base_rewards(handler: &CliHandler, epoch: u64) -> Result<()> {
    let ncn = *handler.ncn()?;

    let (epoch_state, _, _) =
        EpochState::find_program_address(&handler.tip_router_program_id, &ncn, epoch);

    let config = TipRouterConfig::find_program_address(&jito_tip_router_program::id(), &ncn).0;

    let (epoch_snapshot, _, _) =
        EpochSnapshot::find_program_address(&handler.tip_router_program_id, &ncn, epoch);

    let (ballot_box, _, _) =
        BallotBox::find_program_address(&handler.tip_router_program_id, &ncn, epoch);

    let (base_reward_router, _, _) =
        BaseRewardRouter::find_program_address(&handler.tip_router_program_id, &ncn, epoch);

    let (base_reward_receiver, _, _) =
        BaseRewardReceiver::find_program_address(&handler.tip_router_program_id, &ncn, epoch);

    // Using max iterations defined in BaseRewardRouter
    let max_iterations: u16 = BaseRewardRouter::MAX_ROUTE_BASE_ITERATIONS;

    let mut still_routing = true;
    while still_routing {
        let route_base_rewards_ix = RouteBaseRewardsBuilder::new()
            .epoch_state(epoch_state)
            .config(config)
            .ncn(ncn)
            .epoch_snapshot(epoch_snapshot)
            .ballot_box(ballot_box)
            .base_reward_router(base_reward_router)
            .base_reward_receiver(base_reward_receiver)
            .max_iterations(max_iterations)
            .epoch(epoch)
            .instruction();

        let instructions = vec![
            ComputeBudgetInstruction::set_compute_unit_limit(1_400_000),
            route_base_rewards_ix,
        ];

        send_and_log_transaction(
            handler,
            &instructions,
            &[],
            "Routed Base Rewards",
            &[
                format!("NCN: {:?}", ncn),
                format!("Epoch: {:?}", epoch),
                format!("Max iterations: {:?}", max_iterations),
            ],
        )
        .await?;

        // Check if we need to continue routing
        let base_reward_router_account = get_base_reward_router(handler, epoch).await?;
        still_routing = base_reward_router_account.still_routing();
    }

    Ok(())
}

pub async fn route_ncn_rewards(
    handler: &CliHandler,
    operator: &Pubkey,
    ncn_fee_group: NcnFeeGroup,
    epoch: u64,
) -> Result<()> {
    let ncn = *handler.ncn()?;

    let operator = *operator;

    let (epoch_state, _, _) =
        EpochState::find_program_address(&handler.tip_router_program_id, &ncn, epoch);

    let (operator_snapshot, _, _) = OperatorSnapshot::find_program_address(
        &handler.tip_router_program_id,
        &operator,
        &ncn,
        epoch,
    );

    let (ncn_reward_router, _, _) = NcnRewardRouter::find_program_address(
        &handler.tip_router_program_id,
        ncn_fee_group,
        &operator,
        &ncn,
        epoch,
    );

    let (ncn_reward_receiver, _, _) = NcnRewardReceiver::find_program_address(
        &handler.tip_router_program_id,
        ncn_fee_group,
        &operator,
        &ncn,
        epoch,
    );

    // Using max iterations defined in NcnRewardRouter
    let max_iterations: u16 = NcnRewardRouter::MAX_ROUTE_NCN_ITERATIONS;

    let mut still_routing = true;
    while still_routing {
        let route_ncn_rewards_ix = RouteNcnRewardsBuilder::new()
            .epoch_state(epoch_state)
            .ncn(ncn)
            .operator(operator)
            .operator_snapshot(operator_snapshot)
            .ncn_reward_router(ncn_reward_router)
            .ncn_reward_receiver(ncn_reward_receiver)
            .ncn_fee_group(ncn_fee_group.group)
            .max_iterations(max_iterations)
            .epoch(epoch)
            .instruction();

        let instructions = vec![
            ComputeBudgetInstruction::set_compute_unit_limit(1_400_000),
            route_ncn_rewards_ix,
        ];

        send_and_log_transaction(
            handler,
            &instructions,
            &[],
            "Routed NCN Rewards",
            &[
                format!("NCN: {:?}", ncn),
                format!("Operator: {:?}", operator),
                format!("NCN Fee Group: {:?}", ncn_fee_group.group),
                format!("Epoch: {:?}", epoch),
                format!("Max iterations: {:?}", max_iterations),
            ],
        )
        .await?;

        // Check if we need to continue routing
        let ncn_reward_router_account =
            get_ncn_reward_router(handler, ncn_fee_group, &operator, epoch).await?;
        still_routing = ncn_reward_router_account.still_routing();
    }

    Ok(())
}

pub async fn distribute_base_ncn_rewards(
    handler: &CliHandler,
    operator: &Pubkey,
    ncn_fee_group: NcnFeeGroup,
    epoch: u64,
) -> Result<()> {
    let ncn = *handler.ncn()?;

    let operator = *operator;

    let (epoch_state, _, _) =
        EpochState::find_program_address(&handler.tip_router_program_id, &ncn, epoch);

    let (ncn_config, _, _) =
        TipRouterConfig::find_program_address(&handler.tip_router_program_id, &ncn);

    let (base_reward_router, _, _) =
        BaseRewardRouter::find_program_address(&handler.tip_router_program_id, &ncn, epoch);

    let (base_reward_receiver, _, _) =
        BaseRewardReceiver::find_program_address(&handler.tip_router_program_id, &ncn, epoch);

    let (ncn_reward_router, _, _) = NcnRewardRouter::find_program_address(
        &handler.tip_router_program_id,
        ncn_fee_group,
        &operator,
        &ncn,
        epoch,
    );

    let (ncn_reward_receiver, _, _) = NcnRewardReceiver::find_program_address(
        &handler.tip_router_program_id,
        ncn_fee_group,
        &operator,
        &ncn,
        epoch,
    );

    let distribute_base_ncn_rewards_ix = DistributeBaseNcnRewardRouteBuilder::new()
        .epoch_state(epoch_state)
        .config(ncn_config)
        .ncn(ncn)
        .operator(operator)
        .base_reward_router(base_reward_router)
        .base_reward_receiver(base_reward_receiver)
        .ncn_reward_router(ncn_reward_router)
        .ncn_reward_receiver(ncn_reward_receiver)
        .system_program(system_program::id())
        .ncn_fee_group(ncn_fee_group.group)
        .epoch(epoch)
        .instruction();

    send_and_log_transaction(
        handler,
        &[distribute_base_ncn_rewards_ix],
        &[],
        "Distributed Base NCN Rewards",
        &[
            format!("NCN: {:?}", ncn),
            format!("Operator: {:?}", operator),
            format!("NCN Fee Group: {:?}", ncn_fee_group.group),
            format!("Epoch: {:?}", epoch),
        ],
    )
    .await?;

    Ok(())
}

pub async fn distribute_base_rewards(
    handler: &CliHandler,
    base_fee_group: BaseFeeGroup,
    epoch: u64,
) -> Result<()> {
    let keypair = handler.keypair()?;
    let ncn = *handler.ncn()?;

    let (epoch_state, _, _) =
        EpochState::find_program_address(&handler.tip_router_program_id, &ncn, epoch);

    let (ncn_config, _, _) =
        TipRouterConfig::find_program_address(&handler.tip_router_program_id, &ncn);

    let (base_reward_router, _, _) =
        BaseRewardRouter::find_program_address(&handler.tip_router_program_id, &ncn, epoch);

    let (base_reward_receiver, _, _) =
        BaseRewardReceiver::find_program_address(&handler.tip_router_program_id, &ncn, epoch);

    let tip_router_config = get_tip_router_config(handler).await?;
    let base_fee_wallet = tip_router_config
        .fee_config
        .base_fee_wallet(base_fee_group)?;

    let stake_pool_accounts = get_stake_pool_accounts(handler).await?;

    let base_fee_wallet_ata =
        get_associated_token_address(base_fee_wallet, &stake_pool_accounts.stake_pool.pool_mint);

    let create_base_fee_wallet_ata_ix =
        spl_associated_token_account::instruction::create_associated_token_account_idempotent(
            &keypair.pubkey(),
            base_fee_wallet,
            &stake_pool_accounts.stake_pool.pool_mint,
            &handler.token_program_id,
        );

    let distribute_base_ncn_rewards_ix = DistributeBaseRewardsBuilder::new()
        .epoch_state(epoch_state)
        .config(ncn_config)
        .ncn(ncn)
        .base_reward_router(base_reward_router)
        .base_reward_receiver(base_reward_receiver)
        .system_program(system_program::id())
        .epoch(epoch)
        .base_fee_wallet(*base_fee_wallet)
        .base_fee_wallet_ata(base_fee_wallet_ata)
        .base_fee_group(base_fee_group.group)
        .pool_mint(stake_pool_accounts.stake_pool.pool_mint)
        .manager_fee_account(stake_pool_accounts.stake_pool.manager_fee_account)
        .referrer_pool_tokens_account(stake_pool_accounts.referrer_pool_tokens_account)
        .reserve_stake(stake_pool_accounts.stake_pool.reserve_stake)
        .stake_pool(stake_pool_accounts.stake_pool_address)
        .stake_pool_withdraw_authority(stake_pool_accounts.stake_pool_withdraw_authority)
        .stake_pool_program(stake_pool_accounts.stake_pool_program_id)
        .instruction();

    send_and_log_transaction(
        handler,
        &[
            create_base_fee_wallet_ata_ix,
            distribute_base_ncn_rewards_ix,
        ],
        &[],
        "Distributed Base Rewards",
        &[
            format!("NCN: {:?}", ncn),
            format!("Base Fee Group: {:?}", base_fee_group.group),
            format!("Epoch: {:?}", epoch),
        ],
    )
    .await?;

    Ok(())
}

pub async fn distribute_ncn_vault_rewards(
    handler: &CliHandler,
    vault: &Pubkey,
    operator: &Pubkey,
    ncn_fee_group: NcnFeeGroup,
    epoch: u64,
) -> Result<()> {
    let keypair = handler.keypair()?;
    let ncn = *handler.ncn()?;

    let (epoch_state, _, _) =
        EpochState::find_program_address(&handler.tip_router_program_id, &ncn, epoch);

    let (ncn_config, _, _) =
        TipRouterConfig::find_program_address(&handler.tip_router_program_id, &ncn);

    let (ncn_reward_router, _, _) = NcnRewardRouter::find_program_address(
        &handler.tip_router_program_id,
        ncn_fee_group,
        operator,
        &ncn,
        epoch,
    );

    let (ncn_reward_receiver, _, _) = NcnRewardReceiver::find_program_address(
        &handler.tip_router_program_id,
        ncn_fee_group,
        operator,
        &ncn,
        epoch,
    );

    let (operator_snapshot, _, _) = OperatorSnapshot::find_program_address(
        &handler.tip_router_program_id,
        operator,
        &ncn,
        epoch,
    );

    let stake_pool_accounts = get_stake_pool_accounts(handler).await?;

    let vault = *vault;
    let vault_ata = get_associated_token_address(&vault, &stake_pool_accounts.stake_pool.pool_mint);

    let create_vault_ata_ix =
        spl_associated_token_account::instruction::create_associated_token_account_idempotent(
            &keypair.pubkey(),
            &vault,
            &stake_pool_accounts.stake_pool.pool_mint,
            &handler.token_program_id,
        );

    let distribute_ncn_vault_rewards_ix = DistributeNcnVaultRewardsBuilder::new()
        .epoch_state(epoch_state)
        .config(ncn_config)
        .ncn(ncn)
        .operator(*operator)
        .vault(vault)
        .vault_ata(vault_ata)
        .operator_snapshot(operator_snapshot)
        .ncn_reward_router(ncn_reward_router)
        .ncn_reward_receiver(ncn_reward_receiver)
        .pool_mint(stake_pool_accounts.stake_pool.pool_mint)
        .manager_fee_account(stake_pool_accounts.stake_pool.manager_fee_account)
        .referrer_pool_tokens_account(stake_pool_accounts.referrer_pool_tokens_account)
        .reserve_stake(stake_pool_accounts.stake_pool.reserve_stake)
        .stake_pool(stake_pool_accounts.stake_pool_address)
        .stake_pool_withdraw_authority(stake_pool_accounts.stake_pool_withdraw_authority)
        .stake_pool_program(stake_pool_accounts.stake_pool_program_id)
        .token_program(handler.token_program_id)
        .system_program(system_program::id())
        .ncn_fee_group(ncn_fee_group.group)
        .epoch(epoch)
        .instruction();

    send_and_log_transaction(
        handler,
        &[create_vault_ata_ix, distribute_ncn_vault_rewards_ix],
        &[],
        "Distributed NCN Vault Rewards",
        &[
            format!("NCN: {:?}", ncn),
            format!("Vault: {:?}", vault),
            format!("Operator: {:?}", operator),
            format!("NCN Fee Group: {:?}", ncn_fee_group.group),
            format!("Epoch: {:?}", epoch),
        ],
    )
    .await?;

    Ok(())
}

pub async fn distribute_ncn_operator_rewards(
    handler: &CliHandler,
    operator: &Pubkey,
    ncn_fee_group: NcnFeeGroup,
    epoch: u64,
) -> Result<()> {
    let keypair = handler.keypair()?;
    let ncn = *handler.ncn()?;

    let (epoch_state, _, _) =
        EpochState::find_program_address(&handler.tip_router_program_id, &ncn, epoch);

    let (ncn_config, _, _) =
        TipRouterConfig::find_program_address(&handler.tip_router_program_id, &ncn);

    let (ncn_reward_router, _, _) = NcnRewardRouter::find_program_address(
        &handler.tip_router_program_id,
        ncn_fee_group,
        operator,
        &ncn,
        epoch,
    );

    let (ncn_reward_receiver, _, _) = NcnRewardReceiver::find_program_address(
        &handler.tip_router_program_id,
        ncn_fee_group,
        operator,
        &ncn,
        epoch,
    );

    let (operator_snapshot, _, _) = OperatorSnapshot::find_program_address(
        &handler.tip_router_program_id,
        operator,
        &ncn,
        epoch,
    );

    let stake_pool_accounts = get_stake_pool_accounts(handler).await?;

    let operator_ata =
        get_associated_token_address(operator, &stake_pool_accounts.stake_pool.pool_mint);

    let create_operator_ata_ix =
        spl_associated_token_account::instruction::create_associated_token_account_idempotent(
            &keypair.pubkey(),
            operator,
            &stake_pool_accounts.stake_pool.pool_mint,
            &handler.token_program_id,
        );

    let distribute_ncn_operator_rewards_ix = DistributeNcnOperatorRewardsBuilder::new()
        .epoch_state(epoch_state)
        .config(ncn_config)
        .ncn(ncn)
        .operator(*operator)
        .operator_ata(operator_ata)
        .operator_snapshot(operator_snapshot)
        .ncn_reward_router(ncn_reward_router)
        .ncn_reward_receiver(ncn_reward_receiver)
        .pool_mint(stake_pool_accounts.stake_pool.pool_mint)
        .manager_fee_account(stake_pool_accounts.stake_pool.manager_fee_account)
        .referrer_pool_tokens_account(stake_pool_accounts.referrer_pool_tokens_account)
        .reserve_stake(stake_pool_accounts.stake_pool.reserve_stake)
        .stake_pool(stake_pool_accounts.stake_pool_address)
        .stake_pool_withdraw_authority(stake_pool_accounts.stake_pool_withdraw_authority)
        .stake_pool_program(stake_pool_accounts.stake_pool_program_id)
        .token_program(handler.token_program_id)
        .system_program(system_program::id())
        .ncn_fee_group(ncn_fee_group.group)
        .epoch(epoch)
        .instruction();

    send_and_log_transaction(
        handler,
        &[create_operator_ata_ix, distribute_ncn_operator_rewards_ix],
        &[],
        "Distributed NCN Operator Rewards",
        &[
            format!("NCN: {:?}", ncn),
            format!("Operator: {:?}", operator),
            format!("NCN Fee Group: {:?}", ncn_fee_group.group),
            format!("Epoch: {:?}", epoch),
        ],
    )
    .await?;

    Ok(())
}

pub async fn admin_set_tie_breaker(
    handler: &CliHandler,
    epoch: u64,
    meta_merkle_root: [u8; 32],
) -> Result<()> {
    let keypair = handler.keypair()?;

    let ncn = *handler.ncn()?;

    let (epoch_state, _, _) =
        EpochState::find_program_address(&handler.tip_router_program_id, &ncn, epoch);

    let (ncn_config, _, _) =
        TipRouterConfig::find_program_address(&handler.tip_router_program_id, &ncn);

    let (ballot_box, _, _) =
        BallotBox::find_program_address(&handler.tip_router_program_id, &ncn, epoch);

    let set_tie_breaker_ix = AdminSetTieBreakerBuilder::new()
        .epoch_state(epoch_state)
        .config(ncn_config)
        .ballot_box(ballot_box)
        .ncn(ncn)
        .tie_breaker_admin(keypair.pubkey())
        .meta_merkle_root(meta_merkle_root)
        .epoch(epoch)
        .instruction();

    send_and_log_transaction(
        handler,
        &[set_tie_breaker_ix],
        &[],
        "Set Tie Breaker",
        &[
            format!("NCN: {:?}", ncn),
            format!("Meta Merkle Root: {:?}", meta_merkle_root),
            format!("Epoch: {:?}", epoch),
        ],
    )
    .await?;

    Ok(())
}

// --------------------- MIDDLEWARE ------------------------------

pub async fn get_or_create_weight_table(handler: &CliHandler, epoch: u64) -> Result<WeightTable> {
    let ncn = *handler.ncn()?;

    let (weight_table, _, _) =
        WeightTable::find_program_address(&handler.tip_router_program_id, &ncn, epoch);

    if get_account(handler, &weight_table)
        .await?
        .map_or(true, |table| table.data.len() < WeightTable::SIZE)
    {
        create_weight_table(handler, epoch).await?;
    }
    get_weight_table(handler, epoch).await
}

pub async fn get_or_create_epoch_snapshot(
    handler: &CliHandler,
    epoch: u64,
) -> Result<EpochSnapshot> {
    let ncn = *handler.ncn()?;
    let (epoch_snapshot, _, _) =
        EpochSnapshot::find_program_address(&handler.tip_router_program_id, &ncn, epoch);

    if get_account(handler, &epoch_snapshot)
        .await?
        .map_or(true, |snapshot| snapshot.data.len() < EpochSnapshot::SIZE)
    {
        create_epoch_snapshot(handler, epoch).await?;
    }

    get_epoch_snapshot(handler, epoch).await
}

pub async fn get_or_create_operator_snapshot(
    handler: &CliHandler,
    operator: &Pubkey,
    epoch: u64,
) -> Result<OperatorSnapshot> {
    let ncn = *handler.ncn()?;
    let (operator_snapshot, _, _) = OperatorSnapshot::find_program_address(
        &handler.tip_router_program_id,
        operator,
        &ncn,
        epoch,
    );

    if get_account(handler, &operator_snapshot)
        .await?
        .map_or(true, |snapshot| {
            snapshot.data.len() < OperatorSnapshot::SIZE
        })
    {
        create_operator_snapshot(handler, operator, epoch).await?;
    }
    get_operator_snapshot(handler, operator, epoch).await
}

#[allow(clippy::large_stack_frames)]
pub async fn get_or_create_ballot_box(handler: &CliHandler, epoch: u64) -> Result<BallotBox> {
    let ncn = *handler.ncn()?;
    let (ballot_box, _, _) =
        BallotBox::find_program_address(&handler.tip_router_program_id, &ncn, epoch);

    if get_account(handler, &ballot_box)
        .await?
        .map_or(true, |ballot_box| ballot_box.data.len() < BallotBox::SIZE)
    {
        create_ballot_box(handler, epoch).await?;
    }
    get_ballot_box(handler, epoch).await
}

pub async fn get_or_create_ncn_reward_router(
    handler: &CliHandler,
    ncn_fee_group: NcnFeeGroup,
    operator: &Pubkey,
    epoch: u64,
) -> Result<NcnRewardRouter> {
    let ncn = *handler.ncn()?;
    let (ncn_reward_router, _, _) = NcnRewardRouter::find_program_address(
        &handler.tip_router_program_id,
        ncn_fee_group,
        operator,
        &ncn,
        epoch,
    );

    if get_account(handler, &ncn_reward_router)
        .await?
        .map_or(true, |router| router.data.len() < NcnRewardRouter::SIZE)
    {
        create_ncn_reward_router(handler, ncn_fee_group, operator, epoch).await?;
    }
    get_ncn_reward_router(handler, ncn_fee_group, operator, epoch).await
}

// --------------------- CRANKERS ------------------------------

pub async fn crank_register_vaults(handler: &CliHandler) -> Result<()> {
    let all_ncn_vaults = get_all_vaults_in_ncn(handler).await?;
    let vault_registry = get_vault_registry(handler).await?;
    let all_registered_vaults: Vec<Pubkey> = vault_registry
        .get_valid_vault_entries()
        .iter()
        .map(|entry| *entry.vault())
        .collect();

    let vaults_to_register: Vec<Pubkey> = all_ncn_vaults
        .iter()
        .filter(|vault| !all_registered_vaults.contains(vault))
        .copied()
        .collect();

    //TODO check if ST mint is registered first

    for vault in vaults_to_register.iter() {
        let result = register_vault(handler, vault).await;

        if let Err(err) = result {
            log::error!(
                "Failed to register vault: {:?} with error: {:?}",
                vault,
                err
            );
        }
    }

    Ok(())
}

pub async fn crank_set_weight(handler: &CliHandler, epoch: u64) -> Result<()> {
    let weight_table = get_or_create_weight_table(handler, epoch).await?;

    let st_mints = weight_table
        .table()
        .iter()
        .filter(|entry| !entry.is_empty() && !entry.is_set())
        .map(|entry| *entry.st_mint())
        .collect::<Vec<Pubkey>>();

    for st_mint in st_mints {
        let result = set_weight_with_st_mint(handler, &st_mint, epoch).await;

        if let Err(err) = result {
            log::error!(
                "Failed to set weight for st_mint: {:?} in epoch: {:?} with error: {:?}",
                st_mint,
                epoch,
                err
            );
        }
    }

    Ok(())
}

pub async fn crank_snapshot(handler: &CliHandler, epoch: u64) -> Result<()> {
    let vault_registry = get_vault_registry(handler).await?;

    let operators = get_all_operators_in_ncn(handler).await?;
    let all_vaults: Vec<Pubkey> = vault_registry
        .get_valid_vault_entries()
        .iter()
        .map(|entry| *entry.vault())
        .collect();

    let epoch_snapshot = get_or_create_epoch_snapshot(handler, epoch).await?;
    if epoch_snapshot.finalized() {
        log::info!(
            "Epoch snapshot already finalized for epoch: {:?}. Skipping snapshotting.",
            epoch
        );
        return Ok(());
    }

    for operator in operators.iter() {
        // Create Vault Operator Delegation
        let result = get_or_create_operator_snapshot(handler, operator, epoch).await;

        if result.is_err() {
            log::error!(
                "Failed to get or create operator snapshot for operator: {:?} in epoch: {:?} with error: {:?}",
                operator,
                epoch,
                result.err().unwrap()
            );
            continue;
        };

        let operator_snapshot = result?;

        let vaults_to_run: Vec<Pubkey> = all_vaults
            .iter()
            .filter(|vault| !operator_snapshot.contains_vault(vault))
            .cloned()
            .collect();

        for vault in vaults_to_run.iter() {
            let result = snapshot_vault_operator_delegation(handler, vault, operator, epoch).await;

            if let Err(err) = result {
                log::error!(
                    "Failed to snapshot vault operator delegation for vault: {:?} and operator: {:?} in epoch: {:?} with error: {:?}",
                    vault,
                    operator,
                    epoch,
                    err
                );
            }
        }
    }

    Ok(())
}

#[allow(clippy::large_stack_frames)]
pub async fn crank_vote(handler: &CliHandler, epoch: u64) -> Result<()> {
    let _ballot_box = get_or_create_ballot_box(handler, epoch).await?;

    info!("TODO crank vote");
    Ok(())
}

#[allow(clippy::large_stack_frames)]
pub async fn crank_test_vote(handler: &CliHandler, epoch: u64) -> Result<()> {
    let meta_merkle_root = [8; 32];
    let operators = get_all_operators_in_ncn(handler).await?;

    for operator in operators.iter() {
        let result = admin_cast_vote(handler, operator, epoch, meta_merkle_root).await;

        if let Err(err) = result {
            log::error!(
                "Failed to cast vote for operator: {:?} in epoch: {:?} with error: {:?}",
                operator,
                epoch,
                err
            );
        }
    }

    let ballot_box = get_or_create_ballot_box(handler, epoch).await?;

    // Send 'Test' Rewards
    if ballot_box.has_winning_ballot() {
        let (base_reward_receiver_address, _, _) = BaseRewardReceiver::find_program_address(
            &handler.tip_router_program_id,
            handler.ncn().unwrap(),
            epoch,
        );

        let base_reward_receiver = get_account(handler, &base_reward_receiver_address).await?;

        if base_reward_receiver.is_none() {
            let keypair = handler.keypair()?;

            let lamports = sol_to_lamports(0.1);
            let transfer_ix = transfer(&keypair.pubkey(), &base_reward_receiver_address, lamports);

            send_and_log_transaction(
                handler,
                &[transfer_ix],
                &[],
                "Sent Test Rewards",
                &[format!("Epoch: {:?}", epoch)],
            )
            .await?;
        }
    }

    Ok(())
}

pub async fn crank_setup_router(handler: &CliHandler, epoch: u64) -> Result<()> {
    create_base_reward_router(handler, epoch).await
}

pub async fn crank_upload(_: &CliHandler, _: u64) -> Result<()> {
    info!("TODO crank upload");
    Ok(())
}

pub async fn crank_distribute(handler: &CliHandler, epoch: u64) -> Result<()> {
    let operators = get_all_operators_in_ncn(handler).await?;

    let config = get_tip_router_config(handler).await?;
    let fee_config = config.fee_config;

    route_base_rewards(handler, epoch).await?;

    for group in BaseFeeGroup::all_groups() {
        if fee_config.base_fee_bps(group, epoch)? == 0 {
            continue;
        }

        let result = distribute_base_rewards(handler, group, epoch).await;

        if let Err(err) = result {
            log::error!(
                "Failed to distribute base rewards for group: {:?} in epoch: {:?} with error: {:?}",
                group,
                epoch,
                err
            );
        }
    }

    for operator in operators.iter() {
        for group in NcnFeeGroup::all_groups() {
            if fee_config.ncn_fee_bps(group, epoch)? == 0 {
                continue;
            }

            let result = get_or_create_ncn_reward_router(handler, group, operator, epoch).await;

            if let Err(err) = result {
                log::error!(
                    "Failed to get or create ncn reward router: {:?} in epoch: {:?} with error: {:?}",
                    operator,
                    epoch,
                    err
                );
                continue;
            }
            let ncn_reward_router = result?;

            let result = distribute_base_ncn_rewards(handler, operator, group, epoch).await;

            if let Err(err) = result {
                log::error!(
                    "Failed to distribute base ncn rewards for operator: {:?} in epoch: {:?} with error: {:?}",
                    operator,
                    epoch,
                    err
                );
                continue;
            }

            let result = route_ncn_rewards(handler, operator, group, epoch).await;

            if let Err(err) = result {
                log::error!(
                    "Failed to route ncn rewards for operator: {:?} in epoch: {:?} with error: {:?}",
                    operator,
                    epoch,
                    err
                );
                continue;
            }

            let result = distribute_ncn_operator_rewards(handler, operator, group, epoch).await;

            if let Err(err) = result {
                log::error!(
                    "Failed to distribute ncn operator rewards for operator: {:?} in epoch: {:?} with error: {:?}",
                    operator,
                    epoch,
                    err
                );
                continue;
            }

            let vaults_to_route = ncn_reward_router
                .vault_reward_routes()
                .iter()
                .filter(|route| !route.is_empty())
                .map(|route| route.vault())
                .collect::<Vec<Pubkey>>();

            for vault in vaults_to_route {
                let result: std::result::Result<(), anyhow::Error> =
                    distribute_ncn_vault_rewards(handler, &vault, operator, group, epoch).await;

                if let Err(err) = result {
                    log::error!(
                        "Failed to distribute ncn vault rewards for vault: {:?} and operator: {:?} in epoch: {:?} with error: {:?}",
                        vault,
                        operator,
                        epoch,
                        err
                    );
                }
            }
        }
    }

    Ok(())
}

// --------------------- NCN SETUP ------------------------------

//TODO create NCN
//TODO create Operator
//TODO add vault to NCN
//TODO add operator to NCN
//TODO remove vault from NCN
//TODO remove operator from NCN

// --------------------- TEST NCN --------------------------------

pub async fn create_test_ncn(handler: &CliHandler) -> Result<()> {
    let keypair = handler.keypair()?;

    let base = Keypair::new();
    let (ncn, _, _) = Ncn::find_program_address(&handler.restaking_program_id, &base.pubkey());

    let (config, _, _) = RestakingConfig::find_program_address(&handler.restaking_program_id);

    let mut ix_builder = InitializeNcnBuilder::new();
    ix_builder
        .config(config)
        .admin(keypair.pubkey())
        .base(base.pubkey())
        .ncn(ncn)
        .instruction();

    send_and_log_transaction(
        handler,
        &[ix_builder.instruction()],
        &[&base],
        "Created Test Ncn",
        &[format!("NCN: {:?}", ncn)],
    )
    .await?;

    Ok(())
}

pub async fn create_and_add_test_operator(
    handler: &CliHandler,
    operator_fee_bps: u16,
) -> Result<()> {
    let keypair = handler.keypair()?;

    let ncn = *handler.ncn()?;

    let base = Keypair::new();
    let (operator, _, _) =
        Operator::find_program_address(&handler.restaking_program_id, &base.pubkey());

    let (ncn_operator_state, _, _) =
        NcnOperatorState::find_program_address(&handler.restaking_program_id, &ncn, &operator);

    let (config, _, _) = RestakingConfig::find_program_address(&handler.restaking_program_id);

    // -------------- Initialize Operator --------------
    let initalize_operator_ix = InitializeOperatorBuilder::new()
        .config(config)
        .admin(keypair.pubkey())
        .base(base.pubkey())
        .operator(operator)
        .operator_fee_bps(operator_fee_bps)
        .instruction();

    let initialize_ncn_operator_state_ix = InitializeNcnOperatorStateBuilder::new()
        .config(config)
        .payer(keypair.pubkey())
        .admin(keypair.pubkey())
        .operator(operator)
        .ncn(ncn)
        .ncn_operator_state(ncn_operator_state)
        .instruction();

    let ncn_warmup_operator_ix = NcnWarmupOperatorBuilder::new()
        .config(config)
        .admin(keypair.pubkey())
        .ncn(ncn)
        .operator(operator)
        .ncn_operator_state(ncn_operator_state)
        .instruction();

    let operator_warmup_ncn_ix = OperatorWarmupNcnBuilder::new()
        .config(config)
        .admin(keypair.pubkey())
        .ncn(ncn)
        .operator(operator)
        .ncn_operator_state(ncn_operator_state)
        .instruction();

    send_and_log_transaction(
        handler,
        &[initalize_operator_ix, initialize_ncn_operator_state_ix],
        &[&base],
        "Created Test Operator",
        &[
            format!("NCN: {:?}", ncn),
            format!("Operator: {:?}", operator),
        ],
    )
    .await?;

    sleep(Duration::from_millis(1000)).await;

    send_and_log_transaction(
        handler,
        &[ncn_warmup_operator_ix, operator_warmup_ncn_ix],
        &[],
        "Warmed up Operator",
        &[
            format!("NCN: {:?}", ncn),
            format!("Operator: {:?}", operator),
        ],
    )
    .await?;

    Ok(())
}

pub async fn create_and_add_test_vault(
    handler: &CliHandler,
    deposit_fee_bps: u16,
    withdrawal_fee_bps: u16,
    reward_fee_bps: u16,
) -> Result<()> {
    let keypair = handler.keypair()?;

    let ncn = *handler.ncn()?;

    let vrt_mint = Keypair::new();
    let token_mint = Keypair::new();
    let base = Keypair::new();
    let (vault, _, _) = Vault::find_program_address(&handler.vault_program_id, &base.pubkey());

    let (vault_config, _, _) = VaultConfig::find_program_address(&handler.vault_program_id);
    let (restaking_config, _, _) =
        RestakingConfig::find_program_address(&handler.restaking_program_id);

    let all_operators = get_all_operators_in_ncn(handler).await?;

    // -------------- Create Mint -----------------
    let admin_ata = spl_associated_token_account::get_associated_token_address(
        &keypair.pubkey(),
        &token_mint.pubkey(),
    );

    let create_mint_account_ix = create_account(
        &keypair.pubkey(),
        &token_mint.pubkey(),
        Rent::default().minimum_balance(spl_token::state::Mint::LEN),
        spl_token::state::Mint::LEN as u64,
        &handler.token_program_id,
    );
    let initialize_mint_ix = spl_token::instruction::initialize_mint2(
        &handler.token_program_id,
        &token_mint.pubkey(),
        &keypair.pubkey(),
        None,
        9,
    )
    .unwrap();
    let create_admin_ata_ix =
        spl_associated_token_account::instruction::create_associated_token_account_idempotent(
            &keypair.pubkey(),
            &keypair.pubkey(),
            &token_mint.pubkey(),
            &handler.token_program_id,
        );
    let mint_to_ix = spl_token::instruction::mint_to(
        &handler.token_program_id,
        &token_mint.pubkey(),
        &admin_ata,
        &keypair.pubkey(),
        &[],
        1_000_000,
    )
    .unwrap();

    send_and_log_transaction(
        handler,
        &[
            create_mint_account_ix,
            initialize_mint_ix,
            create_admin_ata_ix,
            mint_to_ix,
        ],
        &[&token_mint],
        "Created Test Mint",
        &[format!("Token Mint: {:?}", token_mint.pubkey())],
    )
    .await?;

    // -------------- Initialize Vault --------------
    let initialize_vault_ix = InitializeVaultBuilder::new()
        .config(vault_config)
        .admin(keypair.pubkey())
        .base(base.pubkey())
        .vault(vault)
        .vrt_mint(vrt_mint.pubkey())
        .token_mint(token_mint.pubkey())
        .reward_fee_bps(reward_fee_bps)
        .withdrawal_fee_bps(withdrawal_fee_bps)
        .decimals(9)
        .deposit_fee_bps(deposit_fee_bps)
        .system_program(system_program::id())
        .instruction();

    let create_vault_ata_ix =
        spl_associated_token_account::instruction::create_associated_token_account_idempotent(
            &keypair.pubkey(),
            &vault,
            &token_mint.pubkey(),
            &handler.token_program_id,
        );
    let create_admin_vrt_ata_ix =
        spl_associated_token_account::instruction::create_associated_token_account_idempotent(
            &keypair.pubkey(),
            &keypair.pubkey(),
            &vrt_mint.pubkey(),
            &handler.token_program_id,
        );
    let create_vault_vrt_ata_ix =
        spl_associated_token_account::instruction::create_associated_token_account_idempotent(
            &keypair.pubkey(),
            &vault,
            &vrt_mint.pubkey(),
            &handler.token_program_id,
        );

    let vault_token_ata = get_associated_token_address(&vault, &token_mint.pubkey());
    let admin_token_ata = get_associated_token_address(&keypair.pubkey(), &token_mint.pubkey());
    let admin_vrt_ata = get_associated_token_address(&keypair.pubkey(), &vrt_mint.pubkey());

    let mint_to_ix = MintToBuilder::new()
        .config(vault_config)
        .vault(vault)
        .vrt_mint(vrt_mint.pubkey())
        .depositor(keypair.pubkey())
        .depositor_token_account(admin_token_ata)
        .depositor_vrt_token_account(admin_vrt_ata)
        .vault_fee_token_account(admin_vrt_ata)
        .vault_token_account(vault_token_ata)
        .amount_in(10_000)
        .min_amount_out(0)
        .instruction();

    send_and_log_transaction(
        handler,
        &[
            initialize_vault_ix,
            create_vault_ata_ix,
            create_admin_vrt_ata_ix,
            create_vault_vrt_ata_ix,
            mint_to_ix,
        ],
        &[&base, &vrt_mint],
        "Created Test Vault",
        &[
            format!("NCN: {:?}", ncn),
            format!("Vault: {:?}", vault),
            format!("Token Mint: {:?}", token_mint.pubkey()),
            format!("VRT Mint: {:?}", vrt_mint.pubkey()),
        ],
    )
    .await?;

    // -------------- Initialize Vault <> NCN Ticket --------------

    let (ncn_vault_ticket, _, _) =
        NcnVaultTicket::find_program_address(&handler.restaking_program_id, &ncn, &vault);

    let (vault_ncn_ticket, _, _) =
        VaultNcnTicket::find_program_address(&handler.vault_program_id, &vault, &ncn);

    let initialize_ncn_vault_ticket_ix = InitializeNcnVaultTicketBuilder::new()
        .config(restaking_config)
        .admin(keypair.pubkey())
        .ncn(ncn)
        .vault(vault)
        .payer(keypair.pubkey())
        .ncn_vault_ticket(ncn_vault_ticket)
        .instruction();

    let initialize_vault_ncn_ticket_ix = InitializeVaultNcnTicketBuilder::new()
        .config(vault_config)
        .admin(keypair.pubkey())
        .vault(vault)
        .ncn(ncn)
        .payer(keypair.pubkey())
        .vault_ncn_ticket(vault_ncn_ticket)
        .ncn_vault_ticket(ncn_vault_ticket)
        .instruction();

    send_and_log_transaction(
        handler,
        &[
            initialize_ncn_vault_ticket_ix,
            initialize_vault_ncn_ticket_ix,
        ],
        &[],
        "Initialized Vault and NCN Tickets",
        &[format!("NCN: {:?}", ncn), format!("Vault: {:?}", vault)],
    )
    .await?;

    sleep(Duration::from_millis(1000)).await;

    let warmup_ncn_vault_ticket_ix = WarmupNcnVaultTicketBuilder::new()
        .config(restaking_config)
        .admin(keypair.pubkey())
        .ncn(ncn)
        .vault(vault)
        .ncn_vault_ticket(ncn_vault_ticket)
        .instruction();

    let warmup_vault_ncn_ticket_ix = WarmupVaultNcnTicketBuilder::new()
        .config(vault_config)
        .admin(keypair.pubkey())
        .vault(vault)
        .ncn(ncn)
        .vault_ncn_ticket(vault_ncn_ticket)
        .instruction();

    send_and_log_transaction(
        handler,
        &[warmup_ncn_vault_ticket_ix, warmup_vault_ncn_ticket_ix],
        &[],
        "Warmed up NCN Vault Tickets",
        &[format!("NCN: {:?}", ncn), format!("Vault: {:?}", vault)],
    )
    .await?;

    for operator in all_operators {
        let (operator_vault_ticket, _, _) = OperatorVaultTicket::find_program_address(
            &handler.restaking_program_id,
            &operator,
            &vault,
        );

        let (vault_operator_delegation, _, _) = VaultOperatorDelegation::find_program_address(
            &handler.vault_program_id,
            &vault,
            &operator,
        );

        let initialize_operator_vault_ticket_ix = InitializeOperatorVaultTicketBuilder::new()
            .config(restaking_config)
            .admin(keypair.pubkey())
            .operator(operator)
            .vault(vault)
            .operator_vault_ticket(operator_vault_ticket)
            .payer(keypair.pubkey())
            .instruction();
        // do_initialize_operator_vault_ticket

        send_and_log_transaction(
            handler,
            &[initialize_operator_vault_ticket_ix],
            &[],
            "Connected Vault and Operator",
            &[
                format!("NCN: {:?}", ncn),
                format!("Operator: {:?}", operator),
                format!("Vault: {:?}", vault),
            ],
        )
        .await?;

        sleep(Duration::from_millis(1000)).await;

        // do_initialize_vault_operator_delegation
        let warmup_operator_vault_ticket_ix = WarmupOperatorVaultTicketBuilder::new()
            .config(restaking_config)
            .admin(keypair.pubkey())
            .operator(operator)
            .vault(vault)
            .operator_vault_ticket(operator_vault_ticket)
            .instruction();

        let initialize_vault_operator_delegation_ix =
            InitializeVaultOperatorDelegationBuilder::new()
                .config(vault_config)
                .admin(keypair.pubkey())
                .vault(vault)
                .payer(keypair.pubkey())
                .operator(operator)
                .operator_vault_ticket(operator_vault_ticket)
                .vault_operator_delegation(vault_operator_delegation)
                .instruction();

        let delegate_to_operator_ix = AddDelegationBuilder::new()
            .config(vault_config)
            .vault(vault)
            .operator(operator)
            .vault_operator_delegation(vault_operator_delegation)
            .admin(keypair.pubkey())
            .amount(1000)
            .instruction();

        send_and_log_transaction(
            handler,
            &[
                warmup_operator_vault_ticket_ix,
                initialize_vault_operator_delegation_ix,
                delegate_to_operator_ix,
            ],
            &[],
            "Delegated to Operator",
            &[
                format!("NCN: {:?}", ncn),
                format!("Operator: {:?}", operator),
                format!("Vault: {:?}", vault),
                format!("Amount: {:?}", 1000),
            ],
        )
        .await?;
    }

    Ok(())
}

// --------------------- HELPERS -------------------------

pub async fn send_and_log_transaction(
    handler: &CliHandler,
    instructions: &[Instruction],
    signing_keypairs: &[&Keypair],
    title: &str,
    log_items: &[String],
) -> Result<()> {
    sleep(Duration::from_secs(1)).await;

    let signature = send_transactions(handler, instructions, signing_keypairs).await?;

    log_transaction(title, signature, log_items);

    Ok(())
}

pub async fn send_transactions(
    handler: &CliHandler,
    instructions: &[Instruction],
    signing_keypairs: &[&Keypair],
) -> Result<Signature> {
    let client = handler.rpc_client();
    let keypair = handler.keypair()?;
    let retries = handler.retries;
    let priority_fee_micro_lamports = handler.priority_fee_micro_lamports;

    let mut all_instructions = vec![];

    all_instructions.push(ComputeBudgetInstruction::set_compute_unit_price(
        priority_fee_micro_lamports,
    ));

    all_instructions.extend_from_slice(instructions);

    for iteration in 0..retries {
        let blockhash = client.get_latest_blockhash().await?;

        // Create a vector that combines all signing keypairs
        let mut all_signers = vec![keypair];
        all_signers.extend(signing_keypairs.iter());

        let tx = Transaction::new_signed_with_payer(
            &all_instructions,
            Some(&keypair.pubkey()),
            &all_signers, // Pass the reference to the vector of keypair references
            blockhash,
        );

        let config = RpcSendTransactionConfig {
            skip_preflight: true,
            ..RpcSendTransactionConfig::default()
        };
        let result = client
            .send_and_confirm_transaction_with_spinner_and_config(&tx, client.commitment(), config)
            .await;

        if result.is_err() {
            info!(
                "Retrying transaction after {}s {}/{}",
                (1 + iteration),
                iteration,
                retries
            );

            boring_progress_bar((1 + iteration) * 1000).await;
            continue;
        }

        return Ok(result.unwrap());
    }

    // last retry
    let blockhash = client.get_latest_blockhash().await?;

    // Create a vector that combines all signing keypairs
    let mut all_signers = vec![keypair];
    all_signers.extend(signing_keypairs.iter());

    let tx = Transaction::new_signed_with_payer(
        instructions,
        Some(&keypair.pubkey()),
        &all_signers, // Pass the reference to the vector of keypair references
        blockhash,
    );

    let result = client.send_and_confirm_transaction(&tx).await;

    if let Err(e) = result {
        return Err(anyhow!("\nError: \n\n{:?}\n\n", e));
    }

    Ok(result.unwrap())
}

pub fn log_transaction(title: &str, signature: Signature, log_items: &[String]) {
    let mut log_message = format!(
        "\n\n---------- {} ----------\nSignature: {:?}",
        title, signature
    );

    for item in log_items {
        log_message.push_str(&format!("\n{}", item));
    }

    log_message.push('\n');
    info!("{}", log_message);
}<|MERGE_RESOLUTION|>--- conflicted
+++ resolved
@@ -273,6 +273,9 @@
     let ncn = *handler.ncn()?;
     let vault = *vault;
 
+    let (tip_router_config, _, _) =
+        TipRouterConfig::find_program_address(&handler.tip_router_program_id, &ncn);
+
     let (vault_registry, _, _) =
         VaultRegistry::find_program_address(&handler.tip_router_program_id, &ncn);
 
@@ -280,17 +283,11 @@
         NcnVaultTicket::find_program_address(&handler.restaking_program_id, &ncn, &vault);
 
     let register_vault_ix = RegisterVaultBuilder::new()
+        .config(tip_router_config)
         .vault_registry(vault_registry)
         .vault(vault)
         .ncn(ncn)
         .ncn_vault_ticket(ncn_vault_ticket)
-<<<<<<< HEAD
-        .restaking_program_id(handler.restaking_program_id)
-        .vault_program_id(handler.vault_program_id)
-=======
-        .restaking_config(restaking_config)
-        .vault_ncn_ticket(vault_ncn_ticket)
->>>>>>> e41732d1
         .vault_registry(vault_registry)
         .instruction();
 
