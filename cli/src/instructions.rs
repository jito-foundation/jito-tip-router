use std::{str::FromStr, time::Duration};

use crate::{
    getters::{
        get_account, get_all_operators_in_ncn, get_all_sorted_operators_for_vault, get_all_vaults,
        get_all_vaults_in_ncn, get_ballot_box, get_base_reward_receiver_rewards,
        get_base_reward_router, get_current_slot, get_epoch_snapshot,
        get_ncn_reward_receiver_rewards, get_ncn_reward_router, get_operator,
        get_operator_snapshot, get_stake_pool_accounts, get_tip_distribution_accounts_to_migrate,
        get_tip_router_config, get_vault, get_vault_config, get_vault_registry,
        get_vault_update_state_tracker, get_weight_table,
    },
    handler::CliHandler,
    log::{boring_progress_bar, print_base58_tx},
};
use anyhow::{anyhow, Ok, Result};
use jito_bytemuck::AccountDeserialize;
use jito_restaking_client::instructions::{
    InitializeNcnBuilder, InitializeNcnOperatorStateBuilder, InitializeNcnVaultTicketBuilder,
    InitializeOperatorBuilder, InitializeOperatorVaultTicketBuilder, NcnWarmupOperatorBuilder,
    OperatorWarmupNcnBuilder, WarmupNcnVaultTicketBuilder, WarmupOperatorVaultTicketBuilder,
};
use jito_restaking_core::{
    config::Config as RestakingConfig, ncn::Ncn, ncn_operator_state::NcnOperatorState,
    ncn_vault_ticket::NcnVaultTicket, operator::Operator,
    operator_vault_ticket::OperatorVaultTicket,
};
use jito_tip_distribution_sdk::{
    derive_merkle_root_upload_authority_address,
    instruction::migrate_tda_merkle_root_upload_authority_ix,
};
use jito_tip_router_client::{
    instructions::{
        AdminRegisterStMintBuilder, AdminSetConfigFeesBuilder, AdminSetNewAdminBuilder,
        AdminSetParametersBuilder, AdminSetTieBreakerBuilder, AdminSetWeightBuilder,
        CastVoteBuilder, CloseEpochAccountBuilder, DistributeBaseNcnRewardRouteBuilder,
        DistributeBaseRewardsBuilder, DistributeNcnOperatorRewardsBuilder,
        DistributeNcnVaultRewardsBuilder, InitializeBallotBoxBuilder,
        InitializeBaseRewardRouterBuilder,
        InitializeConfigBuilder as InitializeTipRouterConfigBuilder,
        InitializeEpochSnapshotBuilder, InitializeEpochStateBuilder,
        InitializeNcnRewardRouterBuilder, InitializeOperatorSnapshotBuilder,
        InitializeVaultRegistryBuilder, InitializeWeightTableBuilder, ReallocBallotBoxBuilder,
        ReallocBaseRewardRouterBuilder, ReallocEpochStateBuilder, ReallocOperatorSnapshotBuilder,
        ReallocVaultRegistryBuilder, ReallocWeightTableBuilder, RegisterVaultBuilder,
        RouteBaseRewardsBuilder, RouteNcnRewardsBuilder, SnapshotVaultOperatorDelegationBuilder,
        SwitchboardSetWeightBuilder,
    },
    types::ConfigAdminRole,
};
use jito_tip_router_core::{
    account_payer::AccountPayer,
    ballot_box::BallotBox,
    base_fee_group::BaseFeeGroup,
    base_reward_router::{BaseRewardReceiver, BaseRewardRouter},
    config::Config as TipRouterConfig,
    constants::{MAX_REALLOC_BYTES, SWITCHBOARD_QUEUE},
    epoch_marker::EpochMarker,
    epoch_snapshot::{EpochSnapshot, OperatorSnapshot},
    epoch_state::EpochState,
    ncn_fee_group::NcnFeeGroup,
    ncn_reward_router::{NcnRewardReceiver, NcnRewardRouter},
    vault_registry::VaultRegistry,
    weight_table::WeightTable,
};
use jito_vault_client::{
    instructions::{
        AddDelegationBuilder, CloseVaultUpdateStateTrackerBuilder,
        CrankVaultUpdateStateTrackerBuilder, InitializeVaultBuilder,
        InitializeVaultNcnTicketBuilder, InitializeVaultOperatorDelegationBuilder,
        InitializeVaultUpdateStateTrackerBuilder, MintToBuilder, UpdateVaultBalanceBuilder,
        WarmupVaultNcnTicketBuilder,
    },
    types::WithdrawalAllocationMethod,
};
use jito_vault_core::{
    config::Config as VaultConfig, vault::Vault, vault_ncn_ticket::VaultNcnTicket,
    vault_operator_delegation::VaultOperatorDelegation,
    vault_update_state_tracker::VaultUpdateStateTracker,
};
use log::info;
use solana_client::rpc_config::RpcSendTransactionConfig;

use solana_sdk::{
    clock::DEFAULT_SLOTS_PER_EPOCH,
    compute_budget::ComputeBudgetInstruction,
    instruction::Instruction,
    native_token::sol_to_lamports,
    program_pack::Pack,
    pubkey::Pubkey,
    rent::Rent,
    signature::{Keypair, Signature},
    signer::Signer,
    system_instruction::{create_account, transfer},
    system_program,
    transaction::Transaction,
};
use spl_associated_token_account::get_associated_token_address;
use switchboard_on_demand_client::{CrossbarClient, FetchUpdateParams, PullFeed, QueueAccountData};
use tokio::time::sleep;

use jito_priority_fee_distribution_sdk;

// --------------------- ADMIN ------------------------------
#[allow(clippy::too_many_arguments)]
pub async fn admin_create_config(
    handler: &CliHandler,
    epochs_before_stall: u64,
    valid_slots_after_consensus: u64,
    epochs_after_consensus_before_close: u64,
    dao_fee_bps: u16,
    block_engine_fee: u16,
    default_ncn_fee_bps: u16,
    fee_wallet: Option<Pubkey>,
    tie_breaker_admin: Option<Pubkey>,
) -> Result<()> {
    let keypair = handler.keypair();
    let client = handler.rpc_client();

    let ncn = *handler.ncn()?;

    let (config, _, _) =
        TipRouterConfig::find_program_address(&handler.tip_router_program_id, &ncn);

    let (account_payer, _, _) =
        AccountPayer::find_program_address(&handler.tip_router_program_id, &ncn);

    let fee_wallet = fee_wallet.unwrap_or_else(|| keypair.pubkey());
    let tie_breaker_admin = tie_breaker_admin.unwrap_or_else(|| keypair.pubkey());

    let mut initialize_config_ix = InitializeTipRouterConfigBuilder::new()
        .config(config)
        .ncn_admin(keypair.pubkey())
        .ncn(ncn)
        .account_payer(account_payer)
        .epochs_before_stall(epochs_before_stall)
        .valid_slots_after_consensus(valid_slots_after_consensus)
        .epochs_after_consensus_before_close(epochs_after_consensus_before_close)
        .dao_fee_bps(dao_fee_bps)
        .block_engine_fee_bps(block_engine_fee)
        .default_ncn_fee_bps(default_ncn_fee_bps)
        .tie_breaker_admin(keypair.pubkey())
        .fee_wallet(fee_wallet)
        .instruction();
    initialize_config_ix.program_id = handler.tip_router_program_id;

    let program = client.get_account(&handler.tip_router_program_id).await?;

    info!(
        "\n\n----------------------\nProgram: {:?}\n\nProgram Account:\n{:?}\n\nIX:\n{:?}\n----------------------\n",
        &handler.tip_router_program_id, program, &initialize_config_ix
    );

    let ixs = &[initialize_config_ix];
    if handler.print_tx {
        print_base58_tx(ixs);
    } else {
        send_and_log_transaction(
            handler,
            ixs,
            &[],
            "Created Tip Router Config",
            &[
                format!("NCN: {:?}", ncn),
                format!("Ncn Admin: {:?}", keypair.pubkey()),
                format!("Fee Wallet: {:?}", fee_wallet),
                format!("Tie Breaker Admin: {:?}", tie_breaker_admin),
                format!(
                    "Valid Slots After Consensus: {:?}",
                    valid_slots_after_consensus
                ),
                format!("DAO Fee BPS: {:?}", dao_fee_bps),
                format!("Block Engine Fee BPS: {:?}", block_engine_fee),
                format!("Default NCN Fee BPS: {:?}", default_ncn_fee_bps),
            ],
        )
        .await?;
    }

    Ok(())
}

pub async fn admin_register_st_mint(
    handler: &CliHandler,
    vault: &Pubkey,
    ncn_fee_group: NcnFeeGroup,
    reward_multiplier_bps: u64,
    switchboard_feed: Option<Pubkey>,
    no_feed_weight: Option<u128>,
) -> Result<()> {
    let keypair = handler.keypair();

    let ncn = *handler.ncn()?;

    let (config, _, _) =
        TipRouterConfig::find_program_address(&handler.tip_router_program_id, &ncn);

    let (vault_registry, _, _) =
        VaultRegistry::find_program_address(&handler.tip_router_program_id, &ncn);

    let vault_account = get_vault(handler, vault).await?;

    let mut register_st_mint_builder = AdminRegisterStMintBuilder::new();

    register_st_mint_builder
        .config(config)
        .admin(keypair.pubkey())
        .vault_registry(vault_registry)
        .ncn(ncn)
        .st_mint(vault_account.supported_mint)
        .ncn_fee_group(ncn_fee_group.group)
        .reward_multiplier_bps(reward_multiplier_bps);

    if let Some(switchboard_feed) = switchboard_feed {
        register_st_mint_builder.switchboard_feed(switchboard_feed);
    }

    if let Some(no_feed_weight) = no_feed_weight {
        register_st_mint_builder.no_feed_weight(no_feed_weight);
    }

    let mut register_st_mint_ix = register_st_mint_builder.instruction();
    register_st_mint_ix.program_id = handler.tip_router_program_id;

    let ixs = &[register_st_mint_ix];
    if handler.print_tx {
        print_base58_tx(ixs);
    } else {
        send_and_log_transaction(
            handler,
            ixs,
            &[],
            "Registered ST Mint",
            &[
                format!("NCN: {:?}", ncn),
                format!("ST Mint: {:?}", vault_account.supported_mint),
                format!("NCN Fee Group: {:?}", ncn_fee_group.group),
                format!("Reward Multiplier BPS: {:?}", reward_multiplier_bps),
                format!(
                    "Switchboard Feed: {:?}",
                    switchboard_feed.unwrap_or_default()
                ),
                format!("No Feed Weight: {:?}", no_feed_weight.unwrap_or_default()),
            ],
        )
        .await?;
    }

    Ok(())
}

pub async fn admin_set_weight(
    handler: &CliHandler,
    vault: &Pubkey,
    epoch: u64,
    weight: u128,
) -> Result<()> {
    let vault_account = get_vault(handler, vault).await?;

    admin_set_weight_with_st_mint(handler, &vault_account.supported_mint, epoch, weight).await
}

pub async fn admin_set_weight_with_st_mint(
    handler: &CliHandler,
    st_mint: &Pubkey,
    epoch: u64,
    weight: u128,
) -> Result<()> {
    let keypair = handler.keypair();

    let ncn = *handler.ncn()?;

    let (weight_table, _, _) =
        WeightTable::find_program_address(&handler.tip_router_program_id, &ncn, epoch);

    let (epoch_state, _, _) =
        EpochState::find_program_address(&handler.tip_router_program_id, &ncn, epoch);

    let mut admin_set_weight_ix = AdminSetWeightBuilder::new()
        .ncn(ncn)
        .weight_table(weight_table)
        .epoch_state(epoch_state)
        .weight_table_admin(keypair.pubkey())
        .st_mint(*st_mint)
        .weight(weight)
        .epoch(epoch)
        .instruction();
    admin_set_weight_ix.program_id = handler.tip_router_program_id;

    let ixs = &[admin_set_weight_ix];
    if handler.print_tx {
        print_base58_tx(ixs);
    } else {
        send_and_log_transaction(
            handler,
            ixs,
            &[],
            "Set Weight",
            &[
                format!("NCN: {:?}", ncn),
                format!("Epoch: {:?}", epoch),
                format!("ST Mint: {:?}", st_mint),
                format!("Weight: {:?}", weight),
            ],
        )
        .await?;
    }

    Ok(())
}

pub async fn admin_set_tie_breaker(
    handler: &CliHandler,
    epoch: u64,
    meta_merkle_root: [u8; 32],
) -> Result<()> {
    let keypair = handler.keypair();

    let ncn = *handler.ncn()?;

    let (epoch_state, _, _) =
        EpochState::find_program_address(&handler.tip_router_program_id, &ncn, epoch);

    let (ncn_config, _, _) =
        TipRouterConfig::find_program_address(&handler.tip_router_program_id, &ncn);

    let (ballot_box, _, _) =
        BallotBox::find_program_address(&handler.tip_router_program_id, &ncn, epoch);

    let mut set_tie_breaker_ix = AdminSetTieBreakerBuilder::new()
        .epoch_state(epoch_state)
        .config(ncn_config)
        .ballot_box(ballot_box)
        .ncn(ncn)
        .tie_breaker_admin(keypair.pubkey())
        .meta_merkle_root(meta_merkle_root)
        .epoch(epoch)
        .instruction();
    set_tie_breaker_ix.program_id = handler.tip_router_program_id;

    let ixs = &[set_tie_breaker_ix];
    if handler.print_tx {
        print_base58_tx(ixs);
    } else {
        send_and_log_transaction(
            handler,
            ixs,
            &[],
            "Set Tie Breaker",
            &[
                format!("NCN: {:?}", ncn),
                format!("Meta Merkle Root: {:?}", meta_merkle_root),
                format!("Epoch: {:?}", epoch),
            ],
        )
        .await?;
    }

    Ok(())
}

pub async fn admin_set_new_admin(
    handler: &CliHandler,
    new_admin: &Pubkey,
    set_fee_admin: bool,
    set_tie_breaker_admin: bool,
) -> Result<()> {
    let keypair = handler.keypair();
    let ncn = *handler.ncn()?;

    let config_pda = TipRouterConfig::find_program_address(&handler.tip_router_program_id, &ncn).0;

    let roles = [
        (set_fee_admin, ConfigAdminRole::FeeAdmin),
        (set_tie_breaker_admin, ConfigAdminRole::TieBreakerAdmin),
    ];

    for (should_set, role) in roles.iter() {
        if !should_set {
            continue;
        }

        let mut ix = AdminSetNewAdminBuilder::new()
            .config(config_pda)
            .ncn(ncn)
            .ncn_admin(keypair.pubkey())
            .new_admin(*new_admin)
            .role(*role)
            .instruction();
        ix.program_id = handler.tip_router_program_id;

<<<<<<< HEAD
        let ixs = &[ix.instruction()];
=======
        let ixs = &[ix];
>>>>>>> aba4e4dd
        if handler.print_tx {
            print_base58_tx(ixs);
        } else {
            send_and_log_transaction(
                handler,
                ixs,
                &[],
                "Admin Set New Admin",
                &[
                    format!("NCN: {:?}", ncn),
                    format!("New Admin: {:?}", new_admin),
                    format!("Role: {:?}", role),
                ],
            )
            .await?;
        }
    }

    Ok(())
}

pub async fn admin_set_parameters(
    handler: &CliHandler,
    epochs_before_stall: Option<u64>,
    epochs_after_consensus_before_close: Option<u64>,
    valid_slots_after_consensus: Option<u64>,
    starting_valid_epoch: Option<u64>,
) -> Result<()> {
    let keypair = handler.keypair();
    let ncn = *handler.ncn()?;

    let config_pda = TipRouterConfig::find_program_address(&handler.tip_router_program_id, &ncn).0;

    let mut ix = AdminSetParametersBuilder::new();
    ix.config(config_pda).ncn(ncn).ncn_admin(keypair.pubkey());

    if let Some(epochs) = epochs_before_stall {
        ix.epochs_before_stall(epochs);
    }

    if let Some(epochs) = epochs_after_consensus_before_close {
        ix.epochs_after_consensus_before_close(epochs);
    }

    if let Some(slots) = valid_slots_after_consensus {
        ix.valid_slots_after_consensus(slots);
    }

    if let Some(epoch) = starting_valid_epoch {
        ix.starting_valid_epoch(epoch);
    }

<<<<<<< HEAD
    let ixs = &[ix.instruction()];
=======
    let mut admin_set_parameters_ix = ix.instruction();
    admin_set_parameters_ix.program_id = handler.tip_router_program_id;

    let ixs = &[admin_set_parameters_ix];
>>>>>>> aba4e4dd
    if handler.print_tx {
        print_base58_tx(ixs);
    } else {
        send_and_log_transaction(
            handler,
            ixs,
            &[],
            "Set Parameters",
            &[
                format!("NCN: {:?}", ncn),
                format!("Epochs Before Stall: {:?}", epochs_before_stall),
                format!(
                    "Epochs After Consensus Before Close: {:?}",
                    epochs_after_consensus_before_close
                ),
                format!(
                    "Valid Slots After Consensus: {:?}",
                    valid_slots_after_consensus
                ),
            ],
        )
        .await?;
    }

    Ok(())
}

pub async fn admin_fund_account_payer(handler: &CliHandler, amount: f64) -> Result<()> {
    let keypair = handler.keypair();
    let ncn = *handler.ncn()?;

    let (account_payer, _, _) =
        AccountPayer::find_program_address(&handler.tip_router_program_id, &ncn);

    let transfer_ix = transfer(&keypair.pubkey(), &account_payer, sol_to_lamports(amount));

    let ixs = &[transfer_ix];
    if handler.print_tx {
        print_base58_tx(ixs);
    } else {
        send_and_log_transaction(
            handler,
            ixs,
            &[],
            "Fund Account Payer",
            &[
                format!("NCN: {:?}", ncn),
                format!("Amount: {:?} SOL", amount),
            ],
        )
        .await?;
    }

    Ok(())
}

#[allow(clippy::too_many_arguments)]
pub async fn admin_set_config_fees(
    handler: &CliHandler,
    new_block_engine_fee_bps: Option<u16>,
    base_fee_group: Option<u8>,
    new_base_fee_wallet: Option<String>,
    new_base_fee_bps: Option<u16>,
    ncn_fee_group: Option<u8>,
    new_ncn_fee_bps: Option<u16>,
    new_priority_fee_distribution_fee_bps: Option<u16>,
) -> Result<()> {
    let keypair = handler.keypair();
    let ncn = *handler.ncn()?;

    let config_pda = TipRouterConfig::find_program_address(&handler.tip_router_program_id, &ncn).0;

    let mut ix = AdminSetConfigFeesBuilder::new();
    ix.config(config_pda).ncn(ncn).ncn_admin(keypair.pubkey());

    if let Some(fee) = new_block_engine_fee_bps {
        ix.new_block_engine_fee_bps(fee);
    }

    if let Some(group) = base_fee_group {
        ix.base_fee_group(group);
    }

    if let Some(wallet) = &new_base_fee_wallet {
        let wallet = Pubkey::from_str(wallet).map_err(|_| anyhow!("Invalid wallet address"))?;
        ix.new_base_fee_wallet(wallet);
    }

    if let Some(fee) = new_base_fee_bps {
        ix.new_base_fee_bps(fee);
    }

    if let Some(group) = ncn_fee_group {
        ix.ncn_fee_group(group);
    }

    if let Some(fee) = new_ncn_fee_bps {
        ix.new_ncn_fee_bps(fee);
    }

<<<<<<< HEAD
    let ixs = &[ix.instruction()];
=======
    let mut admin_set_config_fees_ix = ix.instruction();
    admin_set_config_fees_ix.program_id = handler.tip_router_program_id;

    let ixs = &[admin_set_config_fees_ix];
>>>>>>> aba4e4dd
    if handler.print_tx {
        print_base58_tx(ixs);
    } else {
        send_and_log_transaction(
            handler,
            ixs,
            &[],
            "Set Config Fees",
            &[
                format!("NCN: {:?}", ncn),
                format!("New Block Engine Fee BPS: {:?}", new_block_engine_fee_bps),
                format!("Base Fee Group: {:?}", base_fee_group),
                format!("New Base Fee Wallet: {:?}", new_base_fee_wallet),
                format!("New Base Fee BPS: {:?}", new_base_fee_bps),
                format!("NCN Fee Group: {:?}", ncn_fee_group),
                format!("New NCN Fee BPS: {:?}", new_ncn_fee_bps),
<<<<<<< HEAD
                format!(
                    "New Priority Fee Distribution Fee BPS: {:?}",
                    new_priority_fee_distribution_fee_bps
                ),
=======
>>>>>>> aba4e4dd
            ],
        )
        .await?;
    }

    Ok(())
}

// --------------------- TIP ROUTER ------------------------------

pub async fn create_vault_registry(handler: &CliHandler) -> Result<()> {
    let ncn = *handler.ncn()?;

    let (config, _, _) =
        TipRouterConfig::find_program_address(&handler.tip_router_program_id, &ncn);

    let (vault_registry, _, _) =
        VaultRegistry::find_program_address(&handler.tip_router_program_id, &ncn);

    let (account_payer, _, _) =
        AccountPayer::find_program_address(&handler.tip_router_program_id, &ncn);

    let vault_registry_account = get_account(handler, &vault_registry).await?;

    // Skip if vault registry already exists
    if vault_registry_account.is_none() {
        let mut initialize_vault_registry_ix = InitializeVaultRegistryBuilder::new()
            .config(config)
            .account_payer(account_payer)
            .ncn(ncn)
            .vault_registry(vault_registry)
            .instruction();
        initialize_vault_registry_ix.program_id = handler.tip_router_program_id;

        send_and_log_transaction(
            handler,
            &[initialize_vault_registry_ix],
            &[],
            "Created Vault Registry",
            &[format!("NCN: {:?}", ncn)],
        )
        .await?;
    }

    // Number of reallocations needed based on VaultRegistry::SIZE
    let num_reallocs = (VaultRegistry::SIZE as f64 / MAX_REALLOC_BYTES as f64).ceil() as u64 - 1;

    let mut realloc_vault_registry_ix = ReallocVaultRegistryBuilder::new()
        .config(config)
        .vault_registry(vault_registry)
        .ncn(ncn)
        .account_payer(account_payer)
        .system_program(system_program::id())
        .instruction();
    realloc_vault_registry_ix.program_id = handler.tip_router_program_id;

    let mut realloc_ixs = Vec::with_capacity(num_reallocs as usize);
    realloc_ixs.push(ComputeBudgetInstruction::set_compute_unit_limit(1_400_000));
    for _ in 0..num_reallocs {
        realloc_ixs.push(realloc_vault_registry_ix.clone());
    }

    send_and_log_transaction(
        handler,
        &realloc_ixs,
        &[],
        "Reallocated Vault Registry",
        &[
            format!("NCN: {:?}", ncn),
            format!("Number of reallocations: {:?}", num_reallocs),
        ],
    )
    .await?;

    Ok(())
}

pub async fn register_vault(handler: &CliHandler, vault: &Pubkey) -> Result<()> {
    let ncn = *handler.ncn()?;
    let vault = *vault;

    let (tip_router_config, _, _) =
        TipRouterConfig::find_program_address(&handler.tip_router_program_id, &ncn);

    let (vault_registry, _, _) =
        VaultRegistry::find_program_address(&handler.tip_router_program_id, &ncn);

    let (ncn_vault_ticket, _, _) =
        NcnVaultTicket::find_program_address(&handler.restaking_program_id, &ncn, &vault);

    let mut register_vault_ix = RegisterVaultBuilder::new()
        .config(tip_router_config)
        .vault_registry(vault_registry)
        .vault(vault)
        .ncn(ncn)
        .ncn_vault_ticket(ncn_vault_ticket)
        .vault_registry(vault_registry)
        .instruction();
    register_vault_ix.program_id = handler.tip_router_program_id;

    send_and_log_transaction(
        handler,
        &[register_vault_ix],
        &[],
        "Registered Vault",
        &[format!("NCN: {:?}", ncn), format!("Vault: {:?}", vault)],
    )
    .await?;

    Ok(())
}

pub async fn create_epoch_state(handler: &CliHandler, epoch: u64) -> Result<()> {
    let ncn = *handler.ncn()?;

    let (config, _, _) =
        TipRouterConfig::find_program_address(&handler.tip_router_program_id, &ncn);

    let (epoch_state, _, _) =
        EpochState::find_program_address(&handler.tip_router_program_id, &ncn, epoch);

    let (account_payer, _, _) =
        AccountPayer::find_program_address(&handler.tip_router_program_id, &ncn);
    let (epoch_marker, _, _) =
        EpochMarker::find_program_address(&jito_tip_router_program::id(), &ncn, epoch);

    let epoch_state_account = get_account(handler, &epoch_state).await?;

    // Skip if ballot box already exists
    if epoch_state_account.is_none() {
        // Initialize ballot box
        let mut initialize_ballot_box_ix = InitializeEpochStateBuilder::new()
            .epoch_marker(epoch_marker)
            .config(config)
            .epoch_state(epoch_state)
            .ncn(ncn)
            .epoch(epoch)
            .account_payer(account_payer)
            .system_program(system_program::id())
            .instruction();
        initialize_ballot_box_ix.program_id = handler.tip_router_program_id;

        send_and_log_transaction(
            handler,
            &[initialize_ballot_box_ix],
            &[],
            "Initialized Epoch State",
            &[format!("NCN: {:?}", ncn), format!("Epoch: {:?}", epoch)],
        )
        .await?;
    }

    // Number of reallocations needed based on BallotBox::SIZE
    let num_reallocs = (EpochState::SIZE as f64 / MAX_REALLOC_BYTES as f64).ceil() as u64 - 1;

    // Realloc ballot box
    let mut realloc_ballot_box_ix = ReallocEpochStateBuilder::new()
        .config(config)
        .epoch_state(epoch_state)
        .ncn(ncn)
        .epoch(epoch)
        .account_payer(account_payer)
        .system_program(system_program::id())
        .instruction();
    realloc_ballot_box_ix.program_id = handler.tip_router_program_id;

    let mut realloc_ixs = Vec::with_capacity(num_reallocs as usize);
    realloc_ixs.push(ComputeBudgetInstruction::set_compute_unit_limit(1_400_000));
    for _ in 0..num_reallocs {
        realloc_ixs.push(realloc_ballot_box_ix.clone());
    }

    send_and_log_transaction(
        handler,
        &realloc_ixs,
        &[],
        "Reallocated Epoch State",
        &[
            format!("NCN: {:?}", ncn),
            format!("Epoch: {:?}", epoch),
            format!("Number of reallocations: {:?}", num_reallocs),
        ],
    )
    .await?;

    Ok(())
}

pub async fn create_weight_table(handler: &CliHandler, epoch: u64) -> Result<()> {
    let ncn = *handler.ncn()?;

    let (config, _, _) =
        TipRouterConfig::find_program_address(&handler.tip_router_program_id, &ncn);

    let (vault_registry, _, _) =
        VaultRegistry::find_program_address(&handler.tip_router_program_id, &ncn);

    let (weight_table, _, _) =
        WeightTable::find_program_address(&handler.tip_router_program_id, &ncn, epoch);

    let (epoch_state, _, _) =
        EpochState::find_program_address(&handler.tip_router_program_id, &ncn, epoch);

    let (account_payer, _, _) =
        AccountPayer::find_program_address(&handler.tip_router_program_id, &ncn);
    let (epoch_marker, _, _) =
        EpochMarker::find_program_address(&jito_tip_router_program::id(), &ncn, epoch);

    let weight_table_account = get_account(handler, &weight_table).await?;

    // Skip if weight table already exists
    if weight_table_account.is_none() {
        // Initialize weight table
        let mut initialize_weight_table_ix = InitializeWeightTableBuilder::new()
            .epoch_marker(epoch_marker)
            .vault_registry(vault_registry)
            .ncn(ncn)
            .epoch_state(epoch_state)
            .weight_table(weight_table)
            .account_payer(account_payer)
            .system_program(system_program::id())
            .epoch(epoch)
            .instruction();
        initialize_weight_table_ix.program_id = handler.tip_router_program_id;

        send_and_log_transaction(
            handler,
            &[initialize_weight_table_ix],
            &[],
            "Initialized Weight Table",
            &[format!("NCN: {:?}", ncn), format!("Epoch: {:?}", epoch)],
        )
        .await?;
    }

    // Number of reallocations needed based on WeightTable::SIZE
    let num_reallocs = (WeightTable::SIZE as f64 / MAX_REALLOC_BYTES as f64).ceil() as u64 - 1;

    // Realloc weight table
    let mut realloc_weight_table_ix = ReallocWeightTableBuilder::new()
        .config(config)
        .weight_table(weight_table)
        .ncn(ncn)
        .epoch_state(epoch_state)
        .vault_registry(vault_registry)
        .epoch(epoch)
        .account_payer(account_payer)
        .system_program(system_program::id())
        .instruction();
    realloc_weight_table_ix.program_id = handler.tip_router_program_id;

    let mut realloc_ixs = Vec::with_capacity(num_reallocs as usize);
    realloc_ixs.push(ComputeBudgetInstruction::set_compute_unit_limit(1_400_000));
    for _ in 0..num_reallocs {
        realloc_ixs.push(realloc_weight_table_ix.clone());
    }

    send_and_log_transaction(
        handler,
        &realloc_ixs,
        &[],
        "Reallocated Weight Table",
        &[
            format!("NCN: {:?}", ncn),
            format!("Epoch: {:?}", epoch),
            format!("Number of reallocations: {:?}", num_reallocs),
        ],
    )
    .await?;

    Ok(())
}

pub async fn crank_switchboard(handler: &CliHandler, switchboard_feed: &Pubkey) -> Result<()> {
    async fn wait_for_x_slots_after_epoch(handler: &CliHandler, slots: u64) -> Result<()> {
        loop {
            let current_slot = handler.rpc_client().get_slot().await?;
            if current_slot % DEFAULT_SLOTS_PER_EPOCH > slots {
                break;
            }
            sleep(Duration::from_millis(500)).await;
        }
        Ok(())
    }

    let client = handler.rpc_client();
    let switchboard_context = handler.switchboard_context();
    let payer = handler.keypair();

    if switchboard_feed.eq(&Pubkey::default()) {
        return Ok(());
    }

    wait_for_x_slots_after_epoch(handler, 400).await?;

    // STATIC PUBKEY
    let queue_key = SWITCHBOARD_QUEUE;

    let queue = QueueAccountData::load(client, &queue_key).await?;
    let gateways = &queue.fetch_gateways(client).await?;
    if gateways.is_empty() {
        return Err(anyhow!("No gateways found"));
    }

    let gw = &gateways[0];
    let crossbar = CrossbarClient::default();
    let (ix, _, _, _) = PullFeed::fetch_update_ix(
        switchboard_context.clone(),
        client,
        FetchUpdateParams {
            feed: *switchboard_feed,
            payer: payer.pubkey(),
            gateway: gw.clone(),
            crossbar: Some(crossbar),
            ..Default::default()
        },
    )
    .await?;

    send_and_log_transaction(
        handler,
        &[
            ComputeBudgetInstruction::set_compute_unit_limit(1_400_000),
            ix,
        ],
        &[],
        "Crank Switchboard",
        &[format!("FEED: {:?}", switchboard_feed)],
    )
    .await?;

    Ok(())
}

pub async fn set_weight(handler: &CliHandler, vault: &Pubkey, epoch: u64) -> Result<()> {
    let vault_account = get_vault(handler, vault).await?;

    set_weight_with_st_mint(handler, &vault_account.supported_mint, epoch).await
}

pub async fn set_weight_with_st_mint(
    handler: &CliHandler,
    st_mint: &Pubkey,
    epoch: u64,
) -> Result<()> {
    let ncn = *handler.ncn()?;

    let vault_registry = get_vault_registry(handler).await?;

    let mint_entry = vault_registry.get_mint_entry(st_mint)?;
    let switchboard_feed = mint_entry.switchboard_feed();

    let (epoch_state, _, _) =
        EpochState::find_program_address(&handler.tip_router_program_id, &ncn, epoch);

    let (weight_table, _, _) =
        WeightTable::find_program_address(&handler.tip_router_program_id, &ncn, epoch);

    // Crank Switchboard
    let result = crank_switchboard(handler, switchboard_feed).await;
    if let Err(e) = result {
        log::error!(
            "\n\nFailed to crank switchboard - will need manual crank at {}\n\nError:\n{:?}\n",
            format!(
                "https://ondemand.switchboard.xyz/solana/mainnet/feed/{}",
                switchboard_feed
            ),
            e
        );
    }

    let mut set_weight_ix = SwitchboardSetWeightBuilder::new()
        .ncn(ncn)
        .weight_table(weight_table)
        .epoch_state(epoch_state)
        .st_mint(*st_mint)
        .switchboard_feed(*switchboard_feed)
        .epoch(epoch)
        .instruction();
    set_weight_ix.program_id = handler.tip_router_program_id;

    send_and_log_transaction(
        handler,
        &[set_weight_ix],
        &[],
        "Set Weight Using Switchboard Feed",
        &[
            format!("NCN: {:?}", ncn),
            format!("Epoch: {:?}", epoch),
            format!("ST Mint: {:?}", st_mint),
            format!("Switchboard Feed: {:?}", switchboard_feed),
        ],
    )
    .await?;

    Ok(())
}

pub async fn create_epoch_snapshot(handler: &CliHandler, epoch: u64) -> Result<()> {
    let ncn = *handler.ncn()?;

    let (config, _, _) =
        TipRouterConfig::find_program_address(&handler.tip_router_program_id, &ncn);

    let (epoch_state, _, _) =
        EpochState::find_program_address(&handler.tip_router_program_id, &ncn, epoch);

    let (weight_table, _, _) =
        WeightTable::find_program_address(&handler.tip_router_program_id, &ncn, epoch);

    let (epoch_snapshot, _, _) =
        EpochSnapshot::find_program_address(&handler.tip_router_program_id, &ncn, epoch);

    let (account_payer, _, _) =
        AccountPayer::find_program_address(&handler.tip_router_program_id, &ncn);
    let (epoch_marker, _, _) =
        EpochMarker::find_program_address(&jito_tip_router_program::id(), &ncn, epoch);

    let mut initialize_epoch_snapshot_ix = InitializeEpochSnapshotBuilder::new()
        .epoch_marker(epoch_marker)
        .config(config)
        .ncn(ncn)
        .epoch_state(epoch_state)
        .weight_table(weight_table)
        .epoch_snapshot(epoch_snapshot)
        .account_payer(account_payer)
        .system_program(system_program::id())
        .epoch(epoch)
        .instruction();
    initialize_epoch_snapshot_ix.program_id = handler.tip_router_program_id;

    send_and_log_transaction(
        handler,
        &[initialize_epoch_snapshot_ix],
        &[],
        "Initialized Epoch Snapshot",
        &[format!("NCN: {:?}", ncn), format!("Epoch: {:?}", epoch)],
    )
    .await?;

    Ok(())
}

pub async fn create_operator_snapshot(
    handler: &CliHandler,
    operator: &Pubkey,
    epoch: u64,
) -> Result<()> {
    let ncn = *handler.ncn()?;

    let operator = *operator;

    let (config, _, _) =
        TipRouterConfig::find_program_address(&handler.tip_router_program_id, &ncn);

    let (epoch_state, _, _) =
        EpochState::find_program_address(&handler.tip_router_program_id, &ncn, epoch);

    let (ncn_operator_state, _, _) =
        NcnOperatorState::find_program_address(&handler.restaking_program_id, &ncn, &operator);

    let (epoch_snapshot, _, _) =
        EpochSnapshot::find_program_address(&handler.tip_router_program_id, &ncn, epoch);

    let (operator_snapshot, _, _) = OperatorSnapshot::find_program_address(
        &handler.tip_router_program_id,
        &operator,
        &ncn,
        epoch,
    );

    let (account_payer, _, _) =
        AccountPayer::find_program_address(&handler.tip_router_program_id, &ncn);
    let (epoch_marker, _, _) =
        EpochMarker::find_program_address(&jito_tip_router_program::id(), &ncn, epoch);

    let operator_snapshot_account = get_account(handler, &operator_snapshot).await?;

    // Skip if operator snapshot already exists
    if operator_snapshot_account.is_none() {
        // Initialize operator snapshot
        let mut initialize_operator_snapshot_ix = InitializeOperatorSnapshotBuilder::new()
            .epoch_marker(epoch_marker)
            .config(config)
            .ncn(ncn)
            .operator(operator)
            .epoch_state(epoch_state)
            .ncn_operator_state(ncn_operator_state)
            .epoch_snapshot(epoch_snapshot)
            .operator_snapshot(operator_snapshot)
            .account_payer(account_payer)
            .system_program(system_program::id())
            .epoch(epoch)
            .instruction();
        initialize_operator_snapshot_ix.program_id = handler.tip_router_program_id;

        send_and_log_transaction(
            handler,
            &[initialize_operator_snapshot_ix],
            &[],
            "Initialized Operator Snapshot",
            &[
                format!("NCN: {:?}", ncn),
                format!("Operator: {:?}", operator),
                format!("Epoch: {:?}", epoch),
            ],
        )
        .await?;
    }

    // Number of reallocations needed based on OperatorSnapshot::SIZE
    let num_reallocs = (OperatorSnapshot::SIZE as f64 / MAX_REALLOC_BYTES as f64).ceil() as u64 - 1;

    // Realloc operator snapshot
    let mut realloc_operator_snapshot_ix = ReallocOperatorSnapshotBuilder::new()
        .config(config)
        .restaking_config(RestakingConfig::find_program_address(&handler.restaking_program_id).0)
        .ncn(ncn)
        .operator(operator)
        .epoch_state(epoch_state)
        .ncn_operator_state(ncn_operator_state)
        .epoch_snapshot(epoch_snapshot)
        .operator_snapshot(operator_snapshot)
        .account_payer(account_payer)
        .system_program(system_program::id())
        .epoch(epoch)
        .instruction();
    realloc_operator_snapshot_ix.program_id = handler.tip_router_program_id;

    let mut realloc_ixs = Vec::with_capacity(num_reallocs as usize);
    realloc_ixs.push(ComputeBudgetInstruction::set_compute_unit_limit(1_400_000));
    for _ in 0..num_reallocs {
        realloc_ixs.push(realloc_operator_snapshot_ix.clone());
    }

    send_and_log_transaction(
        handler,
        &realloc_ixs,
        &[],
        "Reallocated Operator Snapshot",
        &[
            format!("NCN: {:?}", ncn),
            format!("Operator: {:?}", operator),
            format!("Epoch: {:?}", epoch),
            format!("Number of reallocations: {:?}", num_reallocs),
        ],
    )
    .await?;

    Ok(())
}

pub async fn snapshot_vault_operator_delegation(
    handler: &CliHandler,
    vault: &Pubkey,
    operator: &Pubkey,
    epoch: u64,
) -> Result<()> {
    let ncn = *handler.ncn()?;

    let vault = *vault;
    let operator = *operator;

    let (config, _, _) =
        TipRouterConfig::find_program_address(&handler.tip_router_program_id, &ncn);

    let (epoch_state, _, _) =
        EpochState::find_program_address(&handler.tip_router_program_id, &ncn, epoch);

    let (restaking_config, _, _) =
        RestakingConfig::find_program_address(&handler.restaking_program_id);

    let (vault_ncn_ticket, _, _) =
        VaultNcnTicket::find_program_address(&handler.vault_program_id, &vault, &ncn);

    let (ncn_vault_ticket, _, _) =
        NcnVaultTicket::find_program_address(&handler.restaking_program_id, &ncn, &vault);

    let (vault_operator_delegation, _, _) =
        VaultOperatorDelegation::find_program_address(&handler.vault_program_id, &vault, &operator);

    let (weight_table, _, _) =
        WeightTable::find_program_address(&handler.tip_router_program_id, &ncn, epoch);

    let (epoch_snapshot, _, _) =
        EpochSnapshot::find_program_address(&handler.tip_router_program_id, &ncn, epoch);

    let (operator_snapshot, _, _) = OperatorSnapshot::find_program_address(
        &handler.tip_router_program_id,
        &operator,
        &ncn,
        epoch,
    );

    let mut snapshot_vault_operator_delegation_ix = SnapshotVaultOperatorDelegationBuilder::new()
        .config(config)
        .epoch_state(epoch_state)
        .restaking_config(restaking_config)
        .ncn(ncn)
        .operator(operator)
        .vault(vault)
        .vault_ncn_ticket(vault_ncn_ticket)
        .ncn_vault_ticket(ncn_vault_ticket)
        .vault_operator_delegation(vault_operator_delegation)
        .weight_table(weight_table)
        .epoch_snapshot(epoch_snapshot)
        .operator_snapshot(operator_snapshot)
        .epoch(epoch)
        .instruction();
    snapshot_vault_operator_delegation_ix.program_id = handler.tip_router_program_id;

    send_and_log_transaction(
        handler,
        &[snapshot_vault_operator_delegation_ix],
        &[],
        "Snapshotted Vault Operator Delegation",
        &[
            format!("NCN: {:?}", ncn),
            format!("Vault: {:?}", vault),
            format!("Operator: {:?}", operator),
            format!("Epoch: {:?}", epoch),
        ],
    )
    .await?;

    Ok(())
}

pub async fn create_ballot_box(handler: &CliHandler, epoch: u64) -> Result<()> {
    let ncn = *handler.ncn()?;

    let (config, _, _) =
        TipRouterConfig::find_program_address(&handler.tip_router_program_id, &ncn);

    let (epoch_state, _, _) =
        EpochState::find_program_address(&handler.tip_router_program_id, &ncn, epoch);

    let (ballot_box, _, _) =
        BallotBox::find_program_address(&handler.tip_router_program_id, &ncn, epoch);

    let (account_payer, _, _) =
        AccountPayer::find_program_address(&handler.tip_router_program_id, &ncn);
    let (epoch_marker, _, _) =
        EpochMarker::find_program_address(&jito_tip_router_program::id(), &ncn, epoch);

    let ballot_box_account = get_account(handler, &ballot_box).await?;

    // Skip if ballot box already exists
    if ballot_box_account.is_none() {
        // Initialize ballot box
        let mut initialize_ballot_box_ix = InitializeBallotBoxBuilder::new()
            .epoch_marker(epoch_marker)
            .config(config)
            .epoch_state(epoch_state)
            .ballot_box(ballot_box)
            .ncn(ncn)
            .epoch(epoch)
            .account_payer(account_payer)
            .system_program(system_program::id())
            .instruction();
        initialize_ballot_box_ix.program_id = handler.tip_router_program_id;

        send_and_log_transaction(
            handler,
            &[initialize_ballot_box_ix],
            &[],
            "Initialized Ballot Box",
            &[format!("NCN: {:?}", ncn), format!("Epoch: {:?}", epoch)],
        )
        .await?;
    }

    // Number of reallocations needed based on BallotBox::SIZE
    let num_reallocs = (BallotBox::SIZE as f64 / MAX_REALLOC_BYTES as f64).ceil() as u64 - 1;

    // Realloc ballot box
    let mut realloc_ballot_box_ix = ReallocBallotBoxBuilder::new()
        .config(config)
        .epoch_state(epoch_state)
        .ballot_box(ballot_box)
        .ncn(ncn)
        .epoch(epoch)
        .account_payer(account_payer)
        .system_program(system_program::id())
        .instruction();
    realloc_ballot_box_ix.program_id = handler.tip_router_program_id;

    let mut realloc_ixs = Vec::with_capacity(num_reallocs as usize);
    realloc_ixs.push(ComputeBudgetInstruction::set_compute_unit_limit(1_400_000));
    for _ in 0..num_reallocs {
        realloc_ixs.push(realloc_ballot_box_ix.clone());
    }

    send_and_log_transaction(
        handler,
        &realloc_ixs,
        &[],
        "Reallocated Ballot Box",
        &[
            format!("NCN: {:?}", ncn),
            format!("Epoch: {:?}", epoch),
            format!("Number of reallocations: {:?}", num_reallocs),
        ],
    )
    .await?;

    Ok(())
}

pub async fn operator_cast_vote(
    handler: &CliHandler,
    operator: &Pubkey,
    epoch: u64,
    meta_merkle_root: [u8; 32],
) -> Result<()> {
    let keypair = handler.keypair();

    let ncn = *handler.ncn()?;

    let operator = *operator;

    let (config, _, _) =
        TipRouterConfig::find_program_address(&handler.tip_router_program_id, &ncn);

    let (epoch_state, _, _) =
        EpochState::find_program_address(&handler.tip_router_program_id, &ncn, epoch);

    let (ballot_box, _, _) =
        BallotBox::find_program_address(&handler.tip_router_program_id, &ncn, epoch);

    let (epoch_snapshot, _, _) =
        EpochSnapshot::find_program_address(&handler.tip_router_program_id, &ncn, epoch);

    let (operator_snapshot, _, _) = OperatorSnapshot::find_program_address(
        &handler.tip_router_program_id,
        &operator,
        &ncn,
        epoch,
    );

    let mut cast_vote_ix = CastVoteBuilder::new()
        .config(config)
        .epoch_state(epoch_state)
        .ballot_box(ballot_box)
        .ncn(ncn)
        .epoch_snapshot(epoch_snapshot)
        .operator_snapshot(operator_snapshot)
        .operator(operator)
        .operator_voter(keypair.pubkey())
        .meta_merkle_root(meta_merkle_root)
        .epoch(epoch)
        .instruction();
    cast_vote_ix.program_id = handler.tip_router_program_id;

    send_and_log_transaction(
        handler,
        &[cast_vote_ix],
        &[],
        "Cast Vote",
        &[
            format!("NCN: {:?}", ncn),
            format!("Operator: {:?}", operator),
            format!("Meta Merkle Root: {:?}", meta_merkle_root),
            format!("Epoch: {:?}", epoch),
        ],
    )
    .await?;

    Ok(())
}

pub async fn create_base_reward_router(handler: &CliHandler, epoch: u64) -> Result<()> {
    let ncn = *handler.ncn()?;

    let (epoch_state, _, _) =
        EpochState::find_program_address(&handler.tip_router_program_id, &ncn, epoch);

    let (base_reward_router, _, _) =
        BaseRewardRouter::find_program_address(&handler.tip_router_program_id, &ncn, epoch);

    let (base_reward_receiver, _, _) =
        BaseRewardReceiver::find_program_address(&handler.tip_router_program_id, &ncn, epoch);

    let (account_payer, _, _) =
        AccountPayer::find_program_address(&handler.tip_router_program_id, &ncn);
    let (epoch_marker, _, _) =
        EpochMarker::find_program_address(&jito_tip_router_program::id(), &ncn, epoch);

    let base_reward_router_account = get_account(handler, &base_reward_router).await?;

    // Skip if base reward router already exists
    if base_reward_router_account.is_none() {
        let mut initialize_base_reward_router_ix = InitializeBaseRewardRouterBuilder::new()
            .epoch_marker(epoch_marker)
            .ncn(ncn)
            .epoch_state(epoch_state)
            .base_reward_router(base_reward_router)
            .base_reward_receiver(base_reward_receiver)
            .account_payer(account_payer)
            .system_program(system_program::id())
            .epoch(epoch)
            .instruction();
        initialize_base_reward_router_ix.program_id = handler.tip_router_program_id;

        send_and_log_transaction(
            handler,
            &[initialize_base_reward_router_ix],
            &[],
            "Initialized Base Reward Router",
            &[format!("NCN: {:?}", ncn), format!("Epoch: {:?}", epoch)],
        )
        .await?;
    }

    // Number of reallocations needed based on BaseRewardRouter::SIZE
    let num_reallocs = (BaseRewardRouter::SIZE as f64 / MAX_REALLOC_BYTES as f64).ceil() as u64 - 1;

    let mut realloc_base_reward_router_ix = ReallocBaseRewardRouterBuilder::new()
        .config(TipRouterConfig::find_program_address(&handler.tip_router_program_id, &ncn).0)
        .epoch_state(epoch_state)
        .base_reward_router(base_reward_router)
        .ncn(ncn)
        .epoch(epoch)
        .account_payer(account_payer)
        .system_program(system_program::id())
        .instruction();
    realloc_base_reward_router_ix.program_id = handler.tip_router_program_id;

    let mut realloc_ixs = Vec::with_capacity(num_reallocs as usize);
    realloc_ixs.push(ComputeBudgetInstruction::set_compute_unit_limit(1_400_000));
    for _ in 0..num_reallocs {
        realloc_ixs.push(realloc_base_reward_router_ix.clone());
    }

    send_and_log_transaction(
        handler,
        &realloc_ixs,
        &[],
        "Reallocated Base Reward Router",
        &[
            format!("NCN: {:?}", ncn),
            format!("Epoch: {:?}", epoch),
            format!("Number of reallocations: {:?}", num_reallocs),
        ],
    )
    .await?;

    Ok(())
}

pub async fn create_ncn_reward_router(
    handler: &CliHandler,
    ncn_fee_group: NcnFeeGroup,
    operator: &Pubkey,
    epoch: u64,
) -> Result<()> {
    let ncn = *handler.ncn()?;

    let operator = *operator;

    let (epoch_state, _, _) =
        EpochState::find_program_address(&handler.tip_router_program_id, &ncn, epoch);

    let (operator_snapshot, _, _) = OperatorSnapshot::find_program_address(
        &handler.tip_router_program_id,
        &operator,
        &ncn,
        epoch,
    );

    let (ncn_reward_router, _, _) = NcnRewardRouter::find_program_address(
        &handler.tip_router_program_id,
        ncn_fee_group,
        &operator,
        &ncn,
        epoch,
    );

    let (ncn_reward_receiver, _, _) = NcnRewardReceiver::find_program_address(
        &handler.tip_router_program_id,
        ncn_fee_group,
        &operator,
        &ncn,
        epoch,
    );

    let (account_payer, _, _) =
        AccountPayer::find_program_address(&handler.tip_router_program_id, &ncn);
    let (epoch_marker, _, _) =
        EpochMarker::find_program_address(&handler.tip_router_program_id, &ncn, epoch);

    let mut initialize_ncn_reward_router_ix = InitializeNcnRewardRouterBuilder::new()
        .epoch_marker(epoch_marker)
        .epoch_state(epoch_state)
        .ncn(ncn)
        .operator(operator)
        .operator_snapshot(operator_snapshot)
        .ncn_reward_router(ncn_reward_router)
        .ncn_reward_receiver(ncn_reward_receiver)
        .account_payer(account_payer)
        .system_program(system_program::id())
        .ncn_fee_group(ncn_fee_group.group)
        .epoch(epoch)
        .instruction();
    initialize_ncn_reward_router_ix.program_id = handler.tip_router_program_id;

    send_and_log_transaction(
        handler,
        &[initialize_ncn_reward_router_ix],
        &[],
        "Initialized NCN Reward Router",
        &[
            format!("NCN: {:?}", ncn),
            format!("Operator: {:?}", operator),
            format!("NCN Fee Group: {:?}", ncn_fee_group.group),
            format!("Epoch: {:?}", epoch),
        ],
    )
    .await?;

    Ok(())
}

pub async fn route_base_rewards(handler: &CliHandler, epoch: u64) -> Result<()> {
    let ncn = *handler.ncn()?;

    let (epoch_state, _, _) =
        EpochState::find_program_address(&handler.tip_router_program_id, &ncn, epoch);

    let config = TipRouterConfig::find_program_address(&jito_tip_router_program::id(), &ncn).0;

    let (epoch_snapshot, _, _) =
        EpochSnapshot::find_program_address(&handler.tip_router_program_id, &ncn, epoch);

    let (ballot_box, _, _) =
        BallotBox::find_program_address(&handler.tip_router_program_id, &ncn, epoch);

    let (base_reward_router, _, _) =
        BaseRewardRouter::find_program_address(&handler.tip_router_program_id, &ncn, epoch);

    let (base_reward_receiver, _, _) =
        BaseRewardReceiver::find_program_address(&handler.tip_router_program_id, &ncn, epoch);

    // Using max iterations defined in BaseRewardRouter
    let max_iterations: u16 = BaseRewardRouter::MAX_ROUTE_BASE_ITERATIONS;

    let mut still_routing = true;
    while still_routing {
        let mut route_base_rewards_ix = RouteBaseRewardsBuilder::new()
            .epoch_state(epoch_state)
            .config(config)
            .ncn(ncn)
            .epoch_snapshot(epoch_snapshot)
            .ballot_box(ballot_box)
            .base_reward_router(base_reward_router)
            .base_reward_receiver(base_reward_receiver)
            .max_iterations(max_iterations)
            .epoch(epoch)
            .instruction();
        route_base_rewards_ix.program_id = handler.tip_router_program_id;

        let instructions = vec![
            ComputeBudgetInstruction::set_compute_unit_limit(1_400_000),
            route_base_rewards_ix,
        ];

        send_and_log_transaction(
            handler,
            &instructions,
            &[],
            "Routed Base Rewards",
            &[
                format!("NCN: {:?}", ncn),
                format!("Epoch: {:?}", epoch),
                format!("Max iterations: {:?}", max_iterations),
            ],
        )
        .await?;

        // Check if we need to continue routing
        let base_reward_router_account = get_base_reward_router(handler, epoch).await?;
        still_routing = base_reward_router_account.still_routing();
    }

    Ok(())
}

pub async fn route_ncn_rewards(
    handler: &CliHandler,
    operator: &Pubkey,
    ncn_fee_group: NcnFeeGroup,
    epoch: u64,
) -> Result<()> {
    let ncn = *handler.ncn()?;

    let operator = *operator;

    let (epoch_state, _, _) =
        EpochState::find_program_address(&handler.tip_router_program_id, &ncn, epoch);

    let (operator_snapshot, _, _) = OperatorSnapshot::find_program_address(
        &handler.tip_router_program_id,
        &operator,
        &ncn,
        epoch,
    );

    let (ncn_reward_router, _, _) = NcnRewardRouter::find_program_address(
        &handler.tip_router_program_id,
        ncn_fee_group,
        &operator,
        &ncn,
        epoch,
    );

    let (ncn_reward_receiver, _, _) = NcnRewardReceiver::find_program_address(
        &handler.tip_router_program_id,
        ncn_fee_group,
        &operator,
        &ncn,
        epoch,
    );

    // Using max iterations defined in NcnRewardRouter
    let max_iterations: u16 = NcnRewardRouter::MAX_ROUTE_NCN_ITERATIONS;

    let mut still_routing = true;
    while still_routing {
        let mut route_ncn_rewards_ix = RouteNcnRewardsBuilder::new()
            .epoch_state(epoch_state)
            .ncn(ncn)
            .operator(operator)
            .operator_snapshot(operator_snapshot)
            .ncn_reward_router(ncn_reward_router)
            .ncn_reward_receiver(ncn_reward_receiver)
            .ncn_fee_group(ncn_fee_group.group)
            .max_iterations(max_iterations)
            .epoch(epoch)
            .instruction();
        route_ncn_rewards_ix.program_id = handler.tip_router_program_id;

        let instructions = vec![
            ComputeBudgetInstruction::set_compute_unit_limit(1_400_000),
            route_ncn_rewards_ix,
        ];

        send_and_log_transaction(
            handler,
            &instructions,
            &[],
            "Routed NCN Rewards",
            &[
                format!("NCN: {:?}", ncn),
                format!("Operator: {:?}", operator),
                format!("NCN Fee Group: {:?}", ncn_fee_group.group),
                format!("Epoch: {:?}", epoch),
                format!("Max iterations: {:?}", max_iterations),
            ],
        )
        .await?;

        // Check if we need to continue routing
        let ncn_reward_router_account =
            get_ncn_reward_router(handler, ncn_fee_group, &operator, epoch).await?;
        still_routing = ncn_reward_router_account.still_routing();
    }

    Ok(())
}

pub async fn distribute_base_ncn_rewards(
    handler: &CliHandler,
    operator: &Pubkey,
    ncn_fee_group: NcnFeeGroup,
    epoch: u64,
) -> Result<()> {
    let ncn = *handler.ncn()?;

    let operator = *operator;

    let (epoch_state, _, _) =
        EpochState::find_program_address(&handler.tip_router_program_id, &ncn, epoch);

    let (ncn_config, _, _) =
        TipRouterConfig::find_program_address(&handler.tip_router_program_id, &ncn);

    let (base_reward_router, _, _) =
        BaseRewardRouter::find_program_address(&handler.tip_router_program_id, &ncn, epoch);

    let (base_reward_receiver, _, _) =
        BaseRewardReceiver::find_program_address(&handler.tip_router_program_id, &ncn, epoch);

    let (ncn_reward_router, _, _) = NcnRewardRouter::find_program_address(
        &handler.tip_router_program_id,
        ncn_fee_group,
        &operator,
        &ncn,
        epoch,
    );

    let (ncn_reward_receiver, _, _) = NcnRewardReceiver::find_program_address(
        &handler.tip_router_program_id,
        ncn_fee_group,
        &operator,
        &ncn,
        epoch,
    );

    let mut distribute_base_ncn_rewards_ix = DistributeBaseNcnRewardRouteBuilder::new()
        .epoch_state(epoch_state)
        .config(ncn_config)
        .ncn(ncn)
        .operator(operator)
        .base_reward_router(base_reward_router)
        .base_reward_receiver(base_reward_receiver)
        .ncn_reward_router(ncn_reward_router)
        .ncn_reward_receiver(ncn_reward_receiver)
        .system_program(system_program::id())
        .ncn_fee_group(ncn_fee_group.group)
        .epoch(epoch)
        .instruction();
    distribute_base_ncn_rewards_ix.program_id = handler.tip_router_program_id;

    send_and_log_transaction(
        handler,
        &[distribute_base_ncn_rewards_ix],
        &[],
        "Distributed Base NCN Rewards",
        &[
            format!("NCN: {:?}", ncn),
            format!("Operator: {:?}", operator),
            format!("NCN Fee Group: {:?}", ncn_fee_group.group),
            format!("Epoch: {:?}", epoch),
        ],
    )
    .await?;

    Ok(())
}

pub async fn distribute_base_rewards(
    handler: &CliHandler,
    base_fee_group: BaseFeeGroup,
    epoch: u64,
) -> Result<()> {
    let keypair = handler.keypair();
    let ncn = *handler.ncn()?;

    let (epoch_state, _, _) =
        EpochState::find_program_address(&handler.tip_router_program_id, &ncn, epoch);

    let (ncn_config, _, _) =
        TipRouterConfig::find_program_address(&handler.tip_router_program_id, &ncn);

    let (base_reward_router, _, _) =
        BaseRewardRouter::find_program_address(&handler.tip_router_program_id, &ncn, epoch);

    let (base_reward_receiver, _, _) =
        BaseRewardReceiver::find_program_address(&handler.tip_router_program_id, &ncn, epoch);

    let tip_router_config = get_tip_router_config(handler).await?;
    let base_fee_wallet = tip_router_config
        .fee_config
        .base_fee_wallet(base_fee_group)?;

    let stake_pool_accounts = get_stake_pool_accounts(handler).await?;

    let base_fee_wallet_ata =
        get_associated_token_address(base_fee_wallet, &stake_pool_accounts.stake_pool.pool_mint);

    let create_base_fee_wallet_ata_ix =
        spl_associated_token_account::instruction::create_associated_token_account_idempotent(
            &keypair.pubkey(),
            base_fee_wallet,
            &stake_pool_accounts.stake_pool.pool_mint,
            &handler.token_program_id,
        );

    let mut distribute_base_ncn_rewards_ix = DistributeBaseRewardsBuilder::new()
        .epoch_state(epoch_state)
        .config(ncn_config)
        .ncn(ncn)
        .base_reward_router(base_reward_router)
        .base_reward_receiver(base_reward_receiver)
        .system_program(system_program::id())
        .epoch(epoch)
        .base_fee_wallet(*base_fee_wallet)
        .base_fee_wallet_ata(base_fee_wallet_ata)
        .base_fee_group(base_fee_group.group)
        .pool_mint(stake_pool_accounts.stake_pool.pool_mint)
        .manager_fee_account(stake_pool_accounts.stake_pool.manager_fee_account)
        .referrer_pool_tokens_account(stake_pool_accounts.referrer_pool_tokens_account)
        .reserve_stake(stake_pool_accounts.stake_pool.reserve_stake)
        .stake_pool(stake_pool_accounts.stake_pool_address)
        .stake_pool_withdraw_authority(stake_pool_accounts.stake_pool_withdraw_authority)
        .stake_pool_program(stake_pool_accounts.stake_pool_program_id)
        .instruction();
    distribute_base_ncn_rewards_ix.program_id = handler.tip_router_program_id;

    send_and_log_transaction(
        handler,
        &[
            create_base_fee_wallet_ata_ix,
            distribute_base_ncn_rewards_ix,
        ],
        &[],
        "Distributed Base Rewards",
        &[
            format!("NCN: {:?}", ncn),
            format!("Base Fee Group: {:?}", base_fee_group.group),
            format!("Epoch: {:?}", epoch),
        ],
    )
    .await?;

    Ok(())
}

pub async fn distribute_ncn_vault_rewards(
    handler: &CliHandler,
    vault: &Pubkey,
    operator: &Pubkey,
    ncn_fee_group: NcnFeeGroup,
    epoch: u64,
) -> Result<()> {
    let keypair = handler.keypair();
    let ncn = *handler.ncn()?;

    let (epoch_state, _, _) =
        EpochState::find_program_address(&handler.tip_router_program_id, &ncn, epoch);

    let (ncn_config, _, _) =
        TipRouterConfig::find_program_address(&handler.tip_router_program_id, &ncn);

    let (ncn_reward_router, _, _) = NcnRewardRouter::find_program_address(
        &handler.tip_router_program_id,
        ncn_fee_group,
        operator,
        &ncn,
        epoch,
    );

    let (ncn_reward_receiver, _, _) = NcnRewardReceiver::find_program_address(
        &handler.tip_router_program_id,
        ncn_fee_group,
        operator,
        &ncn,
        epoch,
    );

    let (operator_snapshot, _, _) = OperatorSnapshot::find_program_address(
        &handler.tip_router_program_id,
        operator,
        &ncn,
        epoch,
    );

    let stake_pool_accounts = get_stake_pool_accounts(handler).await?;

    let vault = *vault;
    let vault_ata = get_associated_token_address(&vault, &stake_pool_accounts.stake_pool.pool_mint);

    let create_vault_ata_ix =
        spl_associated_token_account::instruction::create_associated_token_account_idempotent(
            &keypair.pubkey(),
            &vault,
            &stake_pool_accounts.stake_pool.pool_mint,
            &handler.token_program_id,
        );

    let mut distribute_ncn_vault_rewards_ix = DistributeNcnVaultRewardsBuilder::new()
        .epoch_state(epoch_state)
        .config(ncn_config)
        .ncn(ncn)
        .operator(*operator)
        .vault(vault)
        .vault_ata(vault_ata)
        .operator_snapshot(operator_snapshot)
        .ncn_reward_router(ncn_reward_router)
        .ncn_reward_receiver(ncn_reward_receiver)
        .pool_mint(stake_pool_accounts.stake_pool.pool_mint)
        .manager_fee_account(stake_pool_accounts.stake_pool.manager_fee_account)
        .referrer_pool_tokens_account(stake_pool_accounts.referrer_pool_tokens_account)
        .reserve_stake(stake_pool_accounts.stake_pool.reserve_stake)
        .stake_pool(stake_pool_accounts.stake_pool_address)
        .stake_pool_withdraw_authority(stake_pool_accounts.stake_pool_withdraw_authority)
        .stake_pool_program(stake_pool_accounts.stake_pool_program_id)
        .token_program(handler.token_program_id)
        .system_program(system_program::id())
        .ncn_fee_group(ncn_fee_group.group)
        .epoch(epoch)
        .instruction();
    distribute_ncn_vault_rewards_ix.program_id = handler.tip_router_program_id;

    let vault_account = get_vault(handler, &vault).await?;
    let st_mint = vault_account.supported_mint;
    let vrt_mint = vault_account.vrt_mint;
    let vault_fee_wallet = vault_account.fee_wallet;

    let vault_fee_token_account = get_associated_token_address(&vault_fee_wallet, &vrt_mint);
    let vault_token_account = get_associated_token_address(&vault, &st_mint);

    let (vault_config, _, _) = VaultConfig::find_program_address(&handler.vault_program_id);

    let update_vault_balance_ix = UpdateVaultBalanceBuilder::new()
        .config(vault_config)
        .vault(vault)
        .token_program(spl_token::id())
        .vault_fee_token_account(vault_fee_token_account)
        .vault_token_account(vault_token_account)
        .vrt_mint(vrt_mint)
        .instruction();

    send_and_log_transaction(
        handler,
        &[
            ComputeBudgetInstruction::set_compute_unit_limit(1_400_000),
            create_vault_ata_ix,
            distribute_ncn_vault_rewards_ix,
            update_vault_balance_ix,
        ],
        &[],
        "Distributed NCN Vault Rewards",
        &[
            format!("NCN: {:?}", ncn),
            format!("Vault: {:?}", vault),
            format!("Operator: {:?}", operator),
            format!("NCN Fee Group: {:?}", ncn_fee_group.group),
            format!("Epoch: {:?}", epoch),
        ],
    )
    .await?;

    Ok(())
}

pub async fn distribute_ncn_operator_rewards(
    handler: &CliHandler,
    operator: &Pubkey,
    ncn_fee_group: NcnFeeGroup,
    epoch: u64,
) -> Result<()> {
    let keypair = handler.keypair();
    let ncn = *handler.ncn()?;

    let (epoch_state, _, _) =
        EpochState::find_program_address(&handler.tip_router_program_id, &ncn, epoch);

    let (ncn_config, _, _) =
        TipRouterConfig::find_program_address(&handler.tip_router_program_id, &ncn);

    let (ncn_reward_router, _, _) = NcnRewardRouter::find_program_address(
        &handler.tip_router_program_id,
        ncn_fee_group,
        operator,
        &ncn,
        epoch,
    );

    let (ncn_reward_receiver, _, _) = NcnRewardReceiver::find_program_address(
        &handler.tip_router_program_id,
        ncn_fee_group,
        operator,
        &ncn,
        epoch,
    );

    let (operator_snapshot, _, _) = OperatorSnapshot::find_program_address(
        &handler.tip_router_program_id,
        operator,
        &ncn,
        epoch,
    );

    let stake_pool_accounts = get_stake_pool_accounts(handler).await?;

    let operator_ata =
        get_associated_token_address(operator, &stake_pool_accounts.stake_pool.pool_mint);

    let create_operator_ata_ix =
        spl_associated_token_account::instruction::create_associated_token_account_idempotent(
            &keypair.pubkey(),
            operator,
            &stake_pool_accounts.stake_pool.pool_mint,
            &handler.token_program_id,
        );

    let mut distribute_ncn_operator_rewards_ix = DistributeNcnOperatorRewardsBuilder::new()
        .epoch_state(epoch_state)
        .config(ncn_config)
        .ncn(ncn)
        .operator(*operator)
        .operator_ata(operator_ata)
        .operator_snapshot(operator_snapshot)
        .ncn_reward_router(ncn_reward_router)
        .ncn_reward_receiver(ncn_reward_receiver)
        .pool_mint(stake_pool_accounts.stake_pool.pool_mint)
        .manager_fee_account(stake_pool_accounts.stake_pool.manager_fee_account)
        .referrer_pool_tokens_account(stake_pool_accounts.referrer_pool_tokens_account)
        .reserve_stake(stake_pool_accounts.stake_pool.reserve_stake)
        .stake_pool(stake_pool_accounts.stake_pool_address)
        .stake_pool_withdraw_authority(stake_pool_accounts.stake_pool_withdraw_authority)
        .stake_pool_program(stake_pool_accounts.stake_pool_program_id)
        .token_program(handler.token_program_id)
        .system_program(system_program::id())
        .ncn_fee_group(ncn_fee_group.group)
        .epoch(epoch)
        .instruction();
    distribute_ncn_operator_rewards_ix.program_id = handler.tip_router_program_id;

    send_and_log_transaction(
        handler,
        &[create_operator_ata_ix, distribute_ncn_operator_rewards_ix],
        &[],
        "Distributed NCN Operator Rewards",
        &[
            format!("NCN: {:?}", ncn),
            format!("Operator: {:?}", operator),
            format!("NCN Fee Group: {:?}", ncn_fee_group.group),
            format!("Epoch: {:?}", epoch),
        ],
    )
    .await?;

    Ok(())
}

pub async fn close_epoch_account(
    handler: &CliHandler,
    ncn: Pubkey,
    epoch: u64,
    account_to_close: Pubkey,
    receiver_to_close: Option<Pubkey>,
) -> Result<()> {
    let (epoch_marker, _, _) =
        EpochMarker::find_program_address(&handler.tip_router_program_id, &ncn, epoch);

    let (epoch_state, _, _) =
        EpochState::find_program_address(&handler.tip_router_program_id, &ncn, epoch);

    let (account_payer, _, _) =
        AccountPayer::find_program_address(&handler.tip_router_program_id, &ncn);

    let (config, _, _) =
        TipRouterConfig::find_program_address(&handler.tip_router_program_id, &ncn);

    let account_already_closed = get_account(handler, &account_to_close)
        .await?
        .map_or(true, |account| {
            account.data.is_empty() || account.lamports == 0
        });
    if account_already_closed {
        info!("Account already closed: {:?}", account_to_close);
        return Ok(());
    }

    let config_account = get_tip_router_config(handler).await?;
    let dao_wallet = *config_account
        .fee_config
        .base_fee_wallet(BaseFeeGroup::dao())?;

    let mut ix = CloseEpochAccountBuilder::new();

    ix.account_payer(account_payer)
        .epoch_marker(epoch_marker)
        .config(config)
        .account_to_close(account_to_close)
        .epoch_state(epoch_state)
        .ncn(ncn)
        .dao_wallet(dao_wallet)
        .system_program(system_program::id())
        .epoch(epoch);

    if let Some(receiver_to_close) = receiver_to_close {
        ix.receiver_to_close(Some(receiver_to_close));
    }
    let mut close_epoch_account_ix = ix.instruction();
    close_epoch_account_ix.program_id = handler.tip_router_program_id;

    send_and_log_transaction(
        handler,
        &[close_epoch_account_ix],
        &[],
        "Close Epoch Account",
        &[
            format!("NCN: {:?}", ncn),
            format!("Account to Close: {:?}", account_to_close),
            format!("Receiver to Close: {:?}", receiver_to_close),
            format!("Epoch: {:?}", epoch),
        ],
    )
    .await?;

    Ok(())
}

// --------------------- MIDDLEWARE ------------------------------
pub const CREATE_TIMEOUT_MS: u64 = 2000;
pub const CREATE_GET_RETRIES: u64 = 3;
pub async fn check_created(handler: &CliHandler, address: &Pubkey) -> Result<()> {
    let mut retries = 0;
    let mut account = get_account(handler, address).await?;
    while account.is_none() && retries < CREATE_GET_RETRIES {
        sleep(Duration::from_millis(CREATE_TIMEOUT_MS * (retries + 1))).await;
        account = get_account(handler, address).await?;
        retries += 1;
    }

    if account.is_none() {
        return Err(anyhow!(
            "Failed to get account after creation {:?}",
            address
        ));
    }

    Ok(())
}

pub async fn update_all_vaults_in_network(handler: &CliHandler) -> Result<()> {
    let vaults = get_all_vaults(handler).await?;
    for vault in vaults {
        full_vault_update(handler, &vault).await?;
    }

    Ok(())
}

pub async fn full_vault_update(handler: &CliHandler, vault: &Pubkey) -> Result<()> {
    let payer = handler.keypair();

    // Get Epoch Info
    let current_slot = get_current_slot(handler).await?;
    let (ncn_epoch, epoch_length) = {
        let vault_config = get_vault_config(handler).await?;
        let ncn_epoch = vault_config.get_epoch_from_slot(current_slot)?;
        let epoch_length = vault_config.epoch_length();
        (ncn_epoch, epoch_length)
    };

    // Check Vault
    let vault_account = get_vault(handler, vault).await?;
    let current_slot = get_current_slot(handler).await?;

    if !vault_account.is_update_needed(current_slot, epoch_length)? {
        return Ok(());
    }

    // Initialize Vault Update State Tracker
    let (vault_config, _, _) = VaultConfig::find_program_address(&handler.vault_program_id);

    let (vault_update_state_tracker, _, _) =
        VaultUpdateStateTracker::find_program_address(&handler.vault_program_id, vault, ncn_epoch);

    let vault_update_state_tracker_account =
        get_account(handler, &vault_update_state_tracker).await?;

    if vault_update_state_tracker_account.is_none() {
        let initialize_vault_update_state_tracker_ix =
            InitializeVaultUpdateStateTrackerBuilder::new()
                .vault(*vault)
                .vault_update_state_tracker(vault_update_state_tracker)
                .system_program(system_program::id())
                .withdrawal_allocation_method(WithdrawalAllocationMethod::Greedy)
                .payer(payer.pubkey())
                .config(vault_config)
                .instruction();

        let result = send_and_log_transaction(
            handler,
            &[initialize_vault_update_state_tracker_ix],
            &[payer],
            "Initialize Vault Update State Tracker",
            &[
                format!("VAULT: {:?}", vault),
                format!("Vault Epoch: {:?}", ncn_epoch),
            ],
        )
        .await;

        if result.is_err() {
            log::error!(
                "Failed to initialize Vault Update State Tracker for Vault: {:?} at NCN Epoch: {:?} with error: {:?}",
                vault,
                ncn_epoch,
                result.err().unwrap()
            );
        }
    }

    // Crank Vault Update State Tracker
    let all_operators = get_all_sorted_operators_for_vault(handler, vault).await?;

    if !all_operators.is_empty() {
        let starting_index = {
            let vault_update_state_tracker_account =
                get_vault_update_state_tracker(handler, vault, ncn_epoch).await?;
            let last_updated_index = vault_update_state_tracker_account.last_updated_index();

            if last_updated_index == u64::MAX {
                ncn_epoch % all_operators.len() as u64
            } else {
                (last_updated_index + 1) % all_operators.len() as u64
            }
        };

        for index in 0..all_operators.len() {
            let current_index = (starting_index as usize + index) % all_operators.len();
            let operator = all_operators.get(current_index).unwrap();

            let (vault_operator_delegation, _, _) = VaultOperatorDelegation::find_program_address(
                &handler.vault_program_id,
                vault,
                operator,
            );

            let crank_vault_update_state_tracker_ix = CrankVaultUpdateStateTrackerBuilder::new()
                .vault(*vault)
                .operator(*operator)
                .config(vault_config)
                .vault_operator_delegation(vault_operator_delegation)
                .vault_update_state_tracker(vault_update_state_tracker)
                .instruction();

            let result = send_and_log_transaction(
                handler,
                &[crank_vault_update_state_tracker_ix],
                &[payer],
                "Crank Vault Update State Tracker",
                &[
                    format!("VAULT: {:?}", vault),
                    format!("Operator: {:?}", operator),
                    format!("Vault Epoch: {:?}", ncn_epoch),
                ],
            )
            .await;

            if result.is_err() {
                log::error!(
                "Failed to crank Vault Update State Tracker for Vault: {:?} and Operator: {:?} at NCN Epoch: {:?} with error: {:?}",
                vault,
                operator,
                ncn_epoch,
                result.err().unwrap()
            );
            }
        }
    }

    // Close Update State Tracker
    let vault_update_state_tracker_account =
        get_account(handler, &vault_update_state_tracker).await?;

    if vault_update_state_tracker_account.is_some() {
        let close_vault_update_state_tracker_ix = CloseVaultUpdateStateTrackerBuilder::new()
            .vault(*vault)
            .vault_update_state_tracker(vault_update_state_tracker)
            .payer(payer.pubkey())
            .config(vault_config)
            .ncn_epoch(ncn_epoch)
            .instruction();

        let result = send_and_log_transaction(
            handler,
            &[close_vault_update_state_tracker_ix],
            &[payer],
            "Close Vault Update State Tracker",
            &[
                format!("VAULT: {:?}", vault),
                format!("Vault Epoch: {:?}", ncn_epoch),
            ],
        )
        .await;

        if result.is_err() {
            log::error!(
                "Failed to close Vault Update State Tracker for Vault: {:?} at NCN Epoch: {:?} with error: {:?}",
                vault,
                ncn_epoch,
                result.err().unwrap()
            );
        }
    }

    Ok(())
}

pub async fn get_or_create_weight_table(handler: &CliHandler, epoch: u64) -> Result<WeightTable> {
    let ncn = *handler.ncn()?;

    let (weight_table, _, _) =
        WeightTable::find_program_address(&handler.tip_router_program_id, &ncn, epoch);

    if get_account(handler, &weight_table)
        .await?
        .map_or(true, |table| table.data.len() < WeightTable::SIZE)
    {
        create_weight_table(handler, epoch).await?;
        check_created(handler, &weight_table).await?;
    }
    get_weight_table(handler, epoch).await
}

pub async fn get_or_create_epoch_snapshot(
    handler: &CliHandler,
    epoch: u64,
) -> Result<EpochSnapshot> {
    let ncn = *handler.ncn()?;
    let (epoch_snapshot, _, _) =
        EpochSnapshot::find_program_address(&handler.tip_router_program_id, &ncn, epoch);

    if get_account(handler, &epoch_snapshot)
        .await?
        .map_or(true, |snapshot| snapshot.data.len() < EpochSnapshot::SIZE)
    {
        create_epoch_snapshot(handler, epoch).await?;
        check_created(handler, &epoch_snapshot).await?;
    }

    get_epoch_snapshot(handler, epoch).await
}

pub async fn get_or_create_operator_snapshot(
    handler: &CliHandler,
    operator: &Pubkey,
    epoch: u64,
) -> Result<OperatorSnapshot> {
    let ncn = *handler.ncn()?;
    let (operator_snapshot, _, _) = OperatorSnapshot::find_program_address(
        &handler.tip_router_program_id,
        operator,
        &ncn,
        epoch,
    );

    if get_account(handler, &operator_snapshot)
        .await?
        .map_or(true, |snapshot| {
            snapshot.data.len() < OperatorSnapshot::SIZE
        })
    {
        create_operator_snapshot(handler, operator, epoch).await?;
        check_created(handler, &operator_snapshot).await?;
    }
    get_operator_snapshot(handler, operator, epoch).await
}

#[allow(clippy::large_stack_frames)]
pub async fn get_or_create_ballot_box(handler: &CliHandler, epoch: u64) -> Result<BallotBox> {
    let ncn = *handler.ncn()?;
    let (ballot_box, _, _) =
        BallotBox::find_program_address(&handler.tip_router_program_id, &ncn, epoch);

    if get_account(handler, &ballot_box)
        .await?
        .map_or(true, |ballot_box| ballot_box.data.len() < BallotBox::SIZE)
    {
        create_ballot_box(handler, epoch).await?;
        check_created(handler, &ballot_box).await?;
    }
    get_ballot_box(handler, epoch).await
}

pub async fn get_or_create_base_reward_router(
    handler: &CliHandler,
    epoch: u64,
) -> Result<BaseRewardRouter> {
    let ncn = *handler.ncn()?;
    let (base_reward_router, _, _) =
        BaseRewardRouter::find_program_address(&handler.tip_router_program_id, &ncn, epoch);

    if get_account(handler, &base_reward_router)
        .await?
        .map_or(true, |router| router.data.len() < BaseRewardRouter::SIZE)
    {
        create_base_reward_router(handler, epoch).await?;
        check_created(handler, &base_reward_router).await?;
    }
    get_base_reward_router(handler, epoch).await
}

pub async fn get_or_create_ncn_reward_router(
    handler: &CliHandler,
    ncn_fee_group: NcnFeeGroup,
    operator: &Pubkey,
    epoch: u64,
) -> Result<NcnRewardRouter> {
    let ncn = *handler.ncn()?;
    let (operator_snapshot, _, _) = OperatorSnapshot::find_program_address(
        &handler.tip_router_program_id,
        operator,
        &ncn,
        epoch,
    );

    let (ncn_reward_router, _, _) = NcnRewardRouter::find_program_address(
        &handler.tip_router_program_id,
        ncn_fee_group,
        operator,
        &ncn,
        epoch,
    );

    // If operator snapshot does not exist, we cannot create the ncn reward router
    if get_account(handler, &operator_snapshot).await?.is_none() {
        return Err(anyhow!("Invalid Route"));
    }

    if get_account(handler, &ncn_reward_router)
        .await?
        .map_or(true, |router| router.data.len() < NcnRewardRouter::SIZE)
    {
        create_ncn_reward_router(handler, ncn_fee_group, operator, epoch).await?;
        check_created(handler, &ncn_reward_router).await?;
    }
    get_ncn_reward_router(handler, ncn_fee_group, operator, epoch).await
}

// --------------------- CRANKERS ------------------------------

/// Registers unregistered vaults in the NCN system with the vault registry.
///
/// - Fetches all vaults by NCN address and currently registered vaults
/// - Identifies unregistered vaults by comparing two lists
/// - For each unregistered vault:
///     - Retrives vault account data
///     - Validates the vault's supported mint is registered
///     - Attempts registration if valid
pub async fn crank_register_vaults(handler: &CliHandler) -> Result<()> {
    let rpc_client = handler.rpc_client();
    let all_ncn_vaults = get_all_vaults_in_ncn(handler).await?;
    let vault_registry = get_vault_registry(handler).await?;
    let all_registered_vaults: Vec<Pubkey> = vault_registry
        .get_valid_vault_entries()
        .iter()
        .map(|entry| *entry.vault())
        .collect();

    let vaults_to_register: Vec<Pubkey> = all_ncn_vaults
        .iter()
        .filter(|vault| !all_registered_vaults.contains(vault))
        .copied()
        .collect();

    for vault in vaults_to_register.iter() {
        let vault_raw_acc = rpc_client.get_account(vault).await?;
        let vault_acc = Vault::try_from_slice_unchecked(&vault_raw_acc.data)?;

        if vault_registry.has_st_mint(&vault_acc.supported_mint) {
            if let Err(err) = register_vault(handler, vault).await {
                log::error!(
                    "Failed to register vault: {:?} with error: {:?}",
                    vault,
                    err
                );
            }
        } else {
            log::error!(
                "Failed to register vault since st_mint has not registered yet: {}",
                vault,
            );
        }
    }

    Ok(())
}

pub async fn crank_set_weight(handler: &CliHandler, epoch: u64) -> Result<()> {
    let weight_table = get_or_create_weight_table(handler, epoch).await?;

    let st_mints = weight_table
        .table()
        .iter()
        .filter(|entry| !entry.is_empty() && !entry.is_set())
        .map(|entry| *entry.st_mint())
        .collect::<Vec<Pubkey>>();

    for st_mint in st_mints {
        let result = set_weight_with_st_mint(handler, &st_mint, epoch).await;

        if let Err(err) = result {
            log::error!(
                "Failed to set weight for st_mint: {:?} in epoch: {:?} with error: {:?}",
                st_mint,
                epoch,
                err
            );
        }
    }

    Ok(())
}

pub async fn crank_snapshot(handler: &CliHandler, epoch: u64) -> Result<()> {
    let vault_registry = get_vault_registry(handler).await?;

    let operators = get_all_operators_in_ncn(handler).await?;
    let all_vaults: Vec<Pubkey> = vault_registry
        .get_valid_vault_entries()
        .iter()
        .map(|entry| *entry.vault())
        .collect();

    let epoch_snapshot = get_or_create_epoch_snapshot(handler, epoch).await?;
    if epoch_snapshot.finalized() {
        log::info!(
            "Epoch snapshot already finalized for epoch: {:?}. Skipping snapshotting.",
            epoch
        );
        return Ok(());
    }

    for operator in operators.iter() {
        // Create Vault Operator Delegation
        let result = get_or_create_operator_snapshot(handler, operator, epoch).await;

        if result.is_err() {
            log::error!(
                "Failed to get or create operator snapshot for operator: {:?} in epoch: {:?} with error: {:?}",
                operator,
                epoch,
                result.err().unwrap()
            );
            continue;
        };

        let operator_snapshot = result?;

        let vaults_to_run: Vec<Pubkey> = all_vaults
            .iter()
            .filter(|vault| !operator_snapshot.contains_vault(vault))
            .cloned()
            .collect();

        for vault in vaults_to_run.iter() {
            let result = full_vault_update(handler, vault).await;

            if let Err(err) = result {
                log::error!(
                    "Failed to update the vault: {:?} with error: {:?}",
                    vault,
                    err
                );
            }

            let result = snapshot_vault_operator_delegation(handler, vault, operator, epoch).await;

            if let Err(err) = result {
                log::error!(
                    "Failed to snapshot vault operator delegation for vault: {:?} and operator: {:?} in epoch: {:?} with error: {:?}",
                    vault,
                    operator,
                    epoch,
                    err
                );
            }
        }
    }

    Ok(())
}

#[allow(clippy::large_stack_frames)]
pub async fn crank_vote(handler: &CliHandler, epoch: u64, test_vote: bool) -> Result<()> {
    // VOTE

    let ballot_box = get_or_create_ballot_box(handler, epoch).await?;
    if ballot_box.is_consensus_reached() {
        log::info!(
            "Consensus already reached for epoch: {:?}. Skipping voting.",
            epoch
        );
        return Ok(());
    }

    if test_vote {
        crank_test_vote(handler, epoch).await?;
    }

    Ok(())
}

#[allow(clippy::large_stack_frames)]
pub async fn crank_post_vote_cooldown(_: &CliHandler, _: u64) -> Result<()> {
    Ok(())
}

#[allow(clippy::large_stack_frames)]
pub async fn crank_test_vote(handler: &CliHandler, epoch: u64) -> Result<()> {
    let voter = handler.keypair().pubkey();
    let meta_merkle_root = [8; 32];
    let operators = get_all_operators_in_ncn(handler).await?;

    for operator in operators.iter() {
        let operator_account = get_operator(handler, operator).await?;

        if operator_account.voter.ne(&voter) {
            continue;
        }

        let result = operator_cast_vote(handler, operator, epoch, meta_merkle_root).await;

        if let Err(err) = result {
            log::error!(
                "Failed to cast vote for operator: {:?} in epoch: {:?} with error: {:?}",
                operator,
                epoch,
                err
            );
        }
    }

    let ballot_box = get_or_create_ballot_box(handler, epoch).await?;

    // Send 'Test' Rewards
    if ballot_box.is_consensus_reached() {
        let (base_reward_receiver_address, _, _) = BaseRewardReceiver::find_program_address(
            &handler.tip_router_program_id,
            handler.ncn()?,
            epoch,
        );

        let base_reward_receiver = get_account(handler, &base_reward_receiver_address).await?;

        if base_reward_receiver.is_none() {
            let keypair = handler.keypair();

            let lamports = sol_to_lamports(0.1);
            let transfer_ix = transfer(&keypair.pubkey(), &base_reward_receiver_address, lamports);

            send_and_log_transaction(
                handler,
                &[transfer_ix],
                &[],
                "Sent Test Rewards",
                &[format!("Epoch: {:?}", epoch)],
            )
            .await?;
        }
    }

    Ok(())
}

//TODO Multi-thread sending the TXs
pub async fn crank_distribute(handler: &CliHandler, epoch: u64) -> Result<()> {
    let operators = get_all_operators_in_ncn(handler).await?;

    let epoch_snapshot = get_or_create_epoch_snapshot(handler, epoch).await?;
    let fees = epoch_snapshot.fees();

    let base_reward_router = get_or_create_base_reward_router(handler, epoch).await?;

    let base_reward_receiver_rewards = get_base_reward_receiver_rewards(handler, epoch).await?;
    if base_reward_receiver_rewards > 0 {
        route_base_rewards(handler, epoch).await?;
    }

    for group in BaseFeeGroup::all_groups() {
        if fees.base_fee_bps(group)? == 0 {
            continue;
        }

        if base_reward_router.base_fee_group_reward(group)? != 0 {
            let result = distribute_base_rewards(handler, group, epoch).await;

            if let Err(err) = result {
                log::error!(
                "Failed to distribute base rewards for group: {:?} in epoch: {:?} with error: {:?}",
                group,
                epoch,
                err
            );
            }
        }
    }

    for operator in operators.iter() {
        for group in NcnFeeGroup::all_groups() {
            if fees.ncn_fee_bps(group)? == 0 {
                continue;
            }

            let result = get_or_create_ncn_reward_router(handler, group, operator, epoch).await;
            if let Err(err) = result {
                log::info!(
                    "Skipping ncn reward router: {:?} in epoch: {:?} ( {:?} )",
                    operator,
                    epoch,
                    err
                );
                continue;
            }

            let result = base_reward_router.ncn_fee_group_reward_route(operator);

            if result.is_err() {
                log::info!(
                    "Skipping route for operator: {:?} for group: {:?} in epoch: {:?} ( No Route )",
                    operator,
                    group,
                    epoch,
                );
                continue;
            }

            if base_reward_router
                .ncn_fee_group_reward_route(operator)?
                .rewards(group)?
                != 0
            {
                let result = distribute_base_ncn_rewards(handler, operator, group, epoch).await;

                if let Err(err) = result {
                    log::error!(
                    "Failed to distribute base ncn rewards for operator: {:?} in epoch: {:?} with error: {:?}",
                    operator,
                    epoch,
                    err
                );
                    continue;
                }
            }

            let ncn_reward_receiver_rewards =
                get_ncn_reward_receiver_rewards(handler, group, operator, epoch).await?;

            if ncn_reward_receiver_rewards > 0 {
                let result = route_ncn_rewards(handler, operator, group, epoch).await;

                if let Err(err) = result {
                    log::error!(
                    "Failed to route ncn rewards for operator: {:?} in epoch: {:?} with error: {:?}",
                    operator,
                    epoch,
                    err
                );
                    continue;
                }
            }

            let result = get_or_create_ncn_reward_router(handler, group, operator, epoch).await;
            if let Err(err) = result {
                log::info!(
                    "Skipping ncn reward router: {:?} in epoch: {:?} ( {:?} )",
                    operator,
                    epoch,
                    err
                );
                continue;
            }
            let ncn_reward_router = result?;

            if ncn_reward_router.operator_rewards() != 0 {
                let result = distribute_ncn_operator_rewards(handler, operator, group, epoch).await;

                if let Err(err) = result {
                    log::error!(
                    "Failed to distribute ncn operator rewards for operator: {:?} in epoch: {:?} with error: {:?}",
                    operator,
                    epoch,
                    err
                );
                    continue;
                }
            }

            let vaults_to_route = ncn_reward_router
                .vault_reward_routes()
                .iter()
                .filter(|route| !route.is_empty() && route.has_rewards())
                .map(|route| route.vault())
                .collect::<Vec<Pubkey>>();

            for vault in vaults_to_route {
                let result: std::result::Result<(), anyhow::Error> =
                    distribute_ncn_vault_rewards(handler, &vault, operator, group, epoch).await;

                if let Err(err) = result {
                    log::error!(
                        "Failed to distribute ncn vault rewards for vault: {:?} and operator: {:?} in epoch: {:?} with error: {:?}",
                        vault,
                        operator,
                        epoch,
                        err
                    );
                }
            }
        }
    }

    Ok(())
}

pub async fn crank_close_epoch_accounts(handler: &CliHandler, epoch: u64) -> Result<()> {
    let ncn = *handler.ncn()?;

    // One last distribution crank
    let result = crank_distribute(handler, epoch).await;
    if let Err(err) = result {
        log::error!(
            "Failed to distribute rewards before closing for epoch: {:?} with error: {:?}",
            epoch,
            err
        );
    }

    // Close NCN Reward Routers
    let operators = get_all_operators_in_ncn(handler).await?;
    for operator in operators.iter() {
        for group in NcnFeeGroup::all_groups() {
            let (ncn_reward_router, _, _) = NcnRewardRouter::find_program_address(
                &handler.tip_router_program_id,
                group,
                operator,
                &ncn,
                epoch,
            );

            let (ncn_reward_receiver, _, _) = NcnRewardReceiver::find_program_address(
                &handler.tip_router_program_id,
                group,
                operator,
                &ncn,
                epoch,
            );

            let result = close_epoch_account(
                handler,
                ncn,
                epoch,
                ncn_reward_router,
                Some(ncn_reward_receiver),
            )
            .await;

            if let Err(err) = result {
                log::error!(
                    "Failed to close ncn reward router: {:?} in epoch: {:?} with error: {:?}",
                    ncn_reward_router,
                    epoch,
                    err
                );
            }
        }
    }

    // Close Base Reward Router
    let (base_reward_router, _, _) =
        BaseRewardRouter::find_program_address(&handler.tip_router_program_id, &ncn, epoch);

    let (base_reward_receiver, _, _) =
        BaseRewardReceiver::find_program_address(&handler.tip_router_program_id, &ncn, epoch);

    let result = close_epoch_account(
        handler,
        ncn,
        epoch,
        base_reward_router,
        Some(base_reward_receiver),
    )
    .await;

    if let Err(err) = result {
        log::error!(
            "Failed to close base reward router: {:?} in epoch: {:?} with error: {:?}",
            base_reward_router,
            epoch,
            err
        );
    }

    // Close Ballot Box
    let (ballot_box, _, _) =
        BallotBox::find_program_address(&handler.tip_router_program_id, &ncn, epoch);

    let result = close_epoch_account(handler, ncn, epoch, ballot_box, None).await;

    if let Err(err) = result {
        log::error!(
            "Failed to close ballot box: {:?} in epoch: {:?} with error: {:?}",
            ballot_box,
            epoch,
            err
        );
    }

    // Close Operator Snapshots
    for operator in operators.iter() {
        let (operator_snapshot, _, _) = OperatorSnapshot::find_program_address(
            &handler.tip_router_program_id,
            operator,
            &ncn,
            epoch,
        );

        let result = close_epoch_account(handler, ncn, epoch, operator_snapshot, None).await;

        if let Err(err) = result {
            log::error!(
                "Failed to close operator snapshot: {:?} in epoch: {:?} with error: {:?}",
                operator_snapshot,
                epoch,
                err
            );
        }
    }

    // Close Epoch Snapshot
    let (epoch_snapshot, _, _) =
        EpochSnapshot::find_program_address(&handler.tip_router_program_id, &ncn, epoch);

    let result = close_epoch_account(handler, ncn, epoch, epoch_snapshot, None).await;

    if let Err(err) = result {
        log::error!(
            "Failed to close epoch snapshot: {:?} in epoch: {:?} with error: {:?}",
            epoch_snapshot,
            epoch,
            err
        );
    }

    // Close Weight Table
    let (weight_table, _, _) =
        WeightTable::find_program_address(&handler.tip_router_program_id, &ncn, epoch);

    let result = close_epoch_account(handler, ncn, epoch, weight_table, None).await;

    if let Err(err) = result {
        log::error!(
            "Failed to close weight table: {:?} in epoch: {:?} with error: {:?}",
            weight_table,
            epoch,
            err
        );
    }

    // Close Epoch State
    let (epoch_state, _, _) =
        EpochState::find_program_address(&handler.tip_router_program_id, &ncn, epoch);

    let result = close_epoch_account(handler, ncn, epoch, epoch_state, None).await;

    if let Err(err) = result {
        log::error!(
            "Failed to close epoch state: {:?} in epoch: {:?} with error: {:?}",
            epoch_state,
            epoch,
            err
        );
    }

    Ok(())
}

// --------------------- TEST NCN --------------------------------

pub async fn create_test_ncn(handler: &CliHandler) -> Result<()> {
    let keypair = handler.keypair();

    let base = Keypair::new();
    let (ncn, _, _) = Ncn::find_program_address(&handler.restaking_program_id, &base.pubkey());

    let (config, _, _) = RestakingConfig::find_program_address(&handler.restaking_program_id);

    let mut ix_builder = InitializeNcnBuilder::new();
    ix_builder
        .config(config)
        .admin(keypair.pubkey())
        .base(base.pubkey())
        .ncn(ncn)
        .instruction();

    send_and_log_transaction(
        handler,
        &[ix_builder.instruction()],
        &[&base],
        "Created Test Ncn",
        &[format!("NCN: {:?}", ncn)],
    )
    .await?;

    Ok(())
}

pub async fn create_and_add_test_operator(
    handler: &CliHandler,
    operator_fee_bps: u16,
) -> Result<()> {
    let keypair = handler.keypair();

    let ncn = *handler.ncn()?;

    let base = Keypair::new();
    let (operator, _, _) =
        Operator::find_program_address(&handler.restaking_program_id, &base.pubkey());

    let (ncn_operator_state, _, _) =
        NcnOperatorState::find_program_address(&handler.restaking_program_id, &ncn, &operator);

    let (config, _, _) = RestakingConfig::find_program_address(&handler.restaking_program_id);

    // -------------- Initialize Operator --------------
    let initalize_operator_ix = InitializeOperatorBuilder::new()
        .config(config)
        .admin(keypair.pubkey())
        .base(base.pubkey())
        .operator(operator)
        .operator_fee_bps(operator_fee_bps)
        .instruction();

    let initialize_ncn_operator_state_ix = InitializeNcnOperatorStateBuilder::new()
        .config(config)
        .payer(keypair.pubkey())
        .admin(keypair.pubkey())
        .operator(operator)
        .ncn(ncn)
        .ncn_operator_state(ncn_operator_state)
        .instruction();

    let ncn_warmup_operator_ix = NcnWarmupOperatorBuilder::new()
        .config(config)
        .admin(keypair.pubkey())
        .ncn(ncn)
        .operator(operator)
        .ncn_operator_state(ncn_operator_state)
        .instruction();

    let operator_warmup_ncn_ix = OperatorWarmupNcnBuilder::new()
        .config(config)
        .admin(keypair.pubkey())
        .ncn(ncn)
        .operator(operator)
        .ncn_operator_state(ncn_operator_state)
        .instruction();

    send_and_log_transaction(
        handler,
        &[initalize_operator_ix, initialize_ncn_operator_state_ix],
        &[&base],
        "Created Test Operator",
        &[
            format!("NCN: {:?}", ncn),
            format!("Operator: {:?}", operator),
        ],
    )
    .await?;

    sleep(Duration::from_millis(1000)).await;

    send_and_log_transaction(
        handler,
        &[ncn_warmup_operator_ix, operator_warmup_ncn_ix],
        &[],
        "Warmed up Operator",
        &[
            format!("NCN: {:?}", ncn),
            format!("Operator: {:?}", operator),
        ],
    )
    .await?;

    Ok(())
}

pub async fn create_and_add_test_vault(
    handler: &CliHandler,
    deposit_fee_bps: u16,
    withdrawal_fee_bps: u16,
    reward_fee_bps: u16,
) -> Result<()> {
    let keypair = handler.keypair();

    let ncn = *handler.ncn()?;

    let vrt_mint = Keypair::new();
    let token_mint = Keypair::new();
    let base = Keypair::new();
    let (vault, _, _) = Vault::find_program_address(&handler.vault_program_id, &base.pubkey());

    let (vault_config, _, _) = VaultConfig::find_program_address(&handler.vault_program_id);
    let (restaking_config, _, _) =
        RestakingConfig::find_program_address(&handler.restaking_program_id);

    let all_operators = get_all_operators_in_ncn(handler).await?;

    // -------------- Create Mint -----------------
    let admin_ata = spl_associated_token_account::get_associated_token_address(
        &keypair.pubkey(),
        &token_mint.pubkey(),
    );

    let create_mint_account_ix = create_account(
        &keypair.pubkey(),
        &token_mint.pubkey(),
        Rent::default().minimum_balance(spl_token::state::Mint::LEN),
        spl_token::state::Mint::LEN as u64,
        &handler.token_program_id,
    );
    let initialize_mint_ix = spl_token::instruction::initialize_mint2(
        &handler.token_program_id,
        &token_mint.pubkey(),
        &keypair.pubkey(),
        None,
        9,
    )?;
    let create_admin_ata_ix =
        spl_associated_token_account::instruction::create_associated_token_account_idempotent(
            &keypair.pubkey(),
            &keypair.pubkey(),
            &token_mint.pubkey(),
            &handler.token_program_id,
        );
    let mint_to_ix = spl_token::instruction::mint_to(
        &handler.token_program_id,
        &token_mint.pubkey(),
        &admin_ata,
        &keypair.pubkey(),
        &[],
        1_000_000,
    )?;

    send_and_log_transaction(
        handler,
        &[
            create_mint_account_ix,
            initialize_mint_ix,
            create_admin_ata_ix,
            mint_to_ix,
        ],
        &[&token_mint],
        "Created Test Mint",
        &[format!("Token Mint: {:?}", token_mint.pubkey())],
    )
    .await?;

    // -------------- Initialize Vault --------------
    let initialize_vault_ix = InitializeVaultBuilder::new()
        .config(vault_config)
        .admin(keypair.pubkey())
        .base(base.pubkey())
        .vault(vault)
        .vrt_mint(vrt_mint.pubkey())
        .st_mint(token_mint.pubkey())
        .reward_fee_bps(reward_fee_bps)
        .withdrawal_fee_bps(withdrawal_fee_bps)
        .decimals(9)
        .deposit_fee_bps(deposit_fee_bps)
        .system_program(system_program::id())
        .instruction();

    let create_vault_ata_ix =
        spl_associated_token_account::instruction::create_associated_token_account_idempotent(
            &keypair.pubkey(),
            &vault,
            &token_mint.pubkey(),
            &handler.token_program_id,
        );
    let create_admin_vrt_ata_ix =
        spl_associated_token_account::instruction::create_associated_token_account_idempotent(
            &keypair.pubkey(),
            &keypair.pubkey(),
            &vrt_mint.pubkey(),
            &handler.token_program_id,
        );
    let create_vault_vrt_ata_ix =
        spl_associated_token_account::instruction::create_associated_token_account_idempotent(
            &keypair.pubkey(),
            &vault,
            &vrt_mint.pubkey(),
            &handler.token_program_id,
        );

    let vault_token_ata = get_associated_token_address(&vault, &token_mint.pubkey());
    let admin_token_ata = get_associated_token_address(&keypair.pubkey(), &token_mint.pubkey());
    let admin_vrt_ata = get_associated_token_address(&keypair.pubkey(), &vrt_mint.pubkey());

    let mint_to_ix = MintToBuilder::new()
        .config(vault_config)
        .vault(vault)
        .vrt_mint(vrt_mint.pubkey())
        .depositor(keypair.pubkey())
        .depositor_token_account(admin_token_ata)
        .depositor_vrt_token_account(admin_vrt_ata)
        .vault_fee_token_account(admin_vrt_ata)
        .vault_token_account(vault_token_ata)
        .amount_in(10_000)
        .min_amount_out(0)
        .instruction();

    send_and_log_transaction(
        handler,
        &[
            initialize_vault_ix,
            create_vault_ata_ix,
            create_admin_vrt_ata_ix,
            create_vault_vrt_ata_ix,
            mint_to_ix,
        ],
        &[&base, &vrt_mint],
        "Created Test Vault",
        &[
            format!("NCN: {:?}", ncn),
            format!("Vault: {:?}", vault),
            format!("Token Mint: {:?}", token_mint.pubkey()),
            format!("VRT Mint: {:?}", vrt_mint.pubkey()),
        ],
    )
    .await?;

    // -------------- Initialize Vault <> NCN Ticket --------------

    let (ncn_vault_ticket, _, _) =
        NcnVaultTicket::find_program_address(&handler.restaking_program_id, &ncn, &vault);

    let (vault_ncn_ticket, _, _) =
        VaultNcnTicket::find_program_address(&handler.vault_program_id, &vault, &ncn);

    let initialize_ncn_vault_ticket_ix = InitializeNcnVaultTicketBuilder::new()
        .config(restaking_config)
        .admin(keypair.pubkey())
        .ncn(ncn)
        .vault(vault)
        .payer(keypair.pubkey())
        .ncn_vault_ticket(ncn_vault_ticket)
        .instruction();

    let initialize_vault_ncn_ticket_ix = InitializeVaultNcnTicketBuilder::new()
        .config(vault_config)
        .admin(keypair.pubkey())
        .vault(vault)
        .ncn(ncn)
        .payer(keypair.pubkey())
        .vault_ncn_ticket(vault_ncn_ticket)
        .ncn_vault_ticket(ncn_vault_ticket)
        .instruction();

    send_and_log_transaction(
        handler,
        &[
            initialize_ncn_vault_ticket_ix,
            initialize_vault_ncn_ticket_ix,
        ],
        &[],
        "Initialized Vault and NCN Tickets",
        &[format!("NCN: {:?}", ncn), format!("Vault: {:?}", vault)],
    )
    .await?;

    sleep(Duration::from_millis(1000)).await;

    let warmup_ncn_vault_ticket_ix = WarmupNcnVaultTicketBuilder::new()
        .config(restaking_config)
        .admin(keypair.pubkey())
        .ncn(ncn)
        .vault(vault)
        .ncn_vault_ticket(ncn_vault_ticket)
        .instruction();

    let warmup_vault_ncn_ticket_ix = WarmupVaultNcnTicketBuilder::new()
        .config(vault_config)
        .admin(keypair.pubkey())
        .vault(vault)
        .ncn(ncn)
        .vault_ncn_ticket(vault_ncn_ticket)
        .instruction();

    send_and_log_transaction(
        handler,
        &[warmup_ncn_vault_ticket_ix, warmup_vault_ncn_ticket_ix],
        &[],
        "Warmed up NCN Vault Tickets",
        &[format!("NCN: {:?}", ncn), format!("Vault: {:?}", vault)],
    )
    .await?;

    for operator in all_operators {
        let (operator_vault_ticket, _, _) = OperatorVaultTicket::find_program_address(
            &handler.restaking_program_id,
            &operator,
            &vault,
        );

        let (vault_operator_delegation, _, _) = VaultOperatorDelegation::find_program_address(
            &handler.vault_program_id,
            &vault,
            &operator,
        );

        let initialize_operator_vault_ticket_ix = InitializeOperatorVaultTicketBuilder::new()
            .config(restaking_config)
            .admin(keypair.pubkey())
            .operator(operator)
            .vault(vault)
            .operator_vault_ticket(operator_vault_ticket)
            .payer(keypair.pubkey())
            .instruction();
        // do_initialize_operator_vault_ticket

        send_and_log_transaction(
            handler,
            &[initialize_operator_vault_ticket_ix],
            &[],
            "Connected Vault and Operator",
            &[
                format!("NCN: {:?}", ncn),
                format!("Operator: {:?}", operator),
                format!("Vault: {:?}", vault),
            ],
        )
        .await?;

        sleep(Duration::from_millis(1000)).await;

        // do_initialize_vault_operator_delegation
        let warmup_operator_vault_ticket_ix = WarmupOperatorVaultTicketBuilder::new()
            .config(restaking_config)
            .admin(keypair.pubkey())
            .operator(operator)
            .vault(vault)
            .operator_vault_ticket(operator_vault_ticket)
            .instruction();

        let initialize_vault_operator_delegation_ix =
            InitializeVaultOperatorDelegationBuilder::new()
                .config(vault_config)
                .admin(keypair.pubkey())
                .vault(vault)
                .payer(keypair.pubkey())
                .operator(operator)
                .operator_vault_ticket(operator_vault_ticket)
                .vault_operator_delegation(vault_operator_delegation)
                .instruction();

        let delegate_to_operator_ix = AddDelegationBuilder::new()
            .config(vault_config)
            .vault(vault)
            .operator(operator)
            .vault_operator_delegation(vault_operator_delegation)
            .admin(keypair.pubkey())
            .amount(1000)
            .instruction();

        send_and_log_transaction(
            handler,
            &[
                warmup_operator_vault_ticket_ix,
                initialize_vault_operator_delegation_ix,
                delegate_to_operator_ix,
            ],
            &[],
            "Delegated to Operator",
            &[
                format!("NCN: {:?}", ncn),
                format!("Operator: {:?}", operator),
                format!("Vault: {:?}", vault),
                format!("Amount: {:?}", 1000),
            ],
        )
        .await?;
    }

    Ok(())
}

// --------------------- HELPERS -------------------------

pub async fn send_and_log_transaction(
    handler: &CliHandler,
    instructions: &[Instruction],
    signing_keypairs: &[&Keypair],
    title: &str,
    log_items: &[String],
) -> Result<()> {
    sleep(Duration::from_secs(1)).await;

    let signature = send_transactions(handler, instructions, signing_keypairs).await?;

    log_transaction(title, signature, log_items);

    Ok(())
}

pub async fn send_transactions(
    handler: &CliHandler,
    instructions: &[Instruction],
    signing_keypairs: &[&Keypair],
) -> Result<Signature> {
    let client = handler.rpc_client();
    let keypair = handler.keypair();
    let retries = handler.retries;
    let priority_fee_micro_lamports = handler.priority_fee_micro_lamports;

    let mut all_instructions = vec![];

    all_instructions.push(ComputeBudgetInstruction::set_compute_unit_price(
        priority_fee_micro_lamports,
    ));

    all_instructions.extend_from_slice(instructions);

    for iteration in 0..retries {
        let blockhash = client.get_latest_blockhash().await?;

        // Create a vector that combines all signing keypairs
        let mut all_signers = vec![keypair];
        all_signers.extend(signing_keypairs.iter());

        let tx = Transaction::new_signed_with_payer(
            &all_instructions,
            Some(&keypair.pubkey()),
            &all_signers, // Pass the reference to the vector of keypair references
            blockhash,
        );

        let config = RpcSendTransactionConfig {
            skip_preflight: true,
            ..RpcSendTransactionConfig::default()
        };
        let result = client
            .send_and_confirm_transaction_with_spinner_and_config(&tx, client.commitment(), config)
            .await;

        if result.is_err() {
            info!(
                "Retrying transaction after {}s {}/{}",
                (1 + iteration),
                iteration,
                retries
            );

            boring_progress_bar((1 + iteration) * 1000).await;
            continue;
        }

        return Ok(result?);
    }

    // last retry
    let blockhash = client.get_latest_blockhash().await?;

    // Create a vector that combines all signing keypairs
    let mut all_signers = vec![keypair];
    all_signers.extend(signing_keypairs.iter());

    let tx = Transaction::new_signed_with_payer(
        instructions,
        Some(&keypair.pubkey()),
        &all_signers, // Pass the reference to the vector of keypair references
        blockhash,
    );

    let result = client.send_and_confirm_transaction(&tx).await;

    if let Err(e) = result {
        return Err(anyhow!("\nError: \n\n{:?}\n\n", e));
    }

    Ok(result?)
}

pub fn log_transaction(title: &str, signature: Signature, log_items: &[String]) {
    let mut log_message = format!(
        "\n\n---------- {} ----------\nSignature: {:?}",
        title, signature
    );

    for item in log_items {
        log_message.push_str(&format!("\n{}", item));
    }

    log_message.push('\n');
    info!("{}", log_message);
}

pub async fn migrate_tda_merkle_root_upload_authorities(
    handler: &CliHandler,
    epoch: u64,
) -> Result<()> {
    let old_merkle_root_upload_authority =
        Pubkey::from_str("GZctHpWXmsZC1YHACTGGcHhYxjdRqQvTpYkb9LMvxDib").unwrap();

    // Get tip distribution accounts to migrate
    let tip_distribution_accounts = get_tip_distribution_accounts_to_migrate(
        handler,
        &jito_tip_distribution_sdk::id(),
        &old_merkle_root_upload_authority,
        epoch,
    )
    .await?;

    // Get priority fee distribution accounts to migrate
    let priority_fee_distribution_accounts = get_tip_distribution_accounts_to_migrate(
        handler,
        &jito_priority_fee_distribution_sdk::id(),
        &old_merkle_root_upload_authority,
        epoch,
    )
    .await?;

    // Get merkle root upload config addresses for both programs
    let (tip_merkle_root_upload_config, _) =
        derive_merkle_root_upload_authority_address(&jito_tip_distribution_sdk::id());
    let (pf_merkle_root_upload_config, _) =
        derive_merkle_root_upload_authority_address(&jito_priority_fee_distribution_sdk::id());

    // Create instructions for tip distribution accounts
    let tip_ixs = tip_distribution_accounts
        .into_iter()
        .map(|pubkey| {
            migrate_tda_merkle_root_upload_authority_ix(pubkey, tip_merkle_root_upload_config)
        })
        .collect::<Vec<_>>();

    // Create instructions for priority fee distribution accounts
    let pf_ixs = priority_fee_distribution_accounts
        .into_iter()
        .map(|pubkey| {
            jito_priority_fee_distribution_sdk::instruction::migrate_tda_merkle_root_upload_authority_ix(
                pubkey,
                pf_merkle_root_upload_config,
            )
        })
        .collect::<Vec<_>>();

    let tip_ixs_len = tip_ixs.len();
    let pf_ixs_len = pf_ixs.len();
    let mut all_ixs = tip_ixs;
    all_ixs.extend(pf_ixs);

    info!(
        "Migrating TDA Merkle Root Upload Authorities: {} tip distribution accounts, {} priority fee distribution accounts",
        tip_ixs_len,
        pf_ixs_len
    );

    // Process instructions in chunks
    for chunk in all_ixs.chunks(8) {
        let tx_ixs = std::iter::once(ComputeBudgetInstruction::set_compute_unit_limit(1_400_000))
            .chain(chunk.iter().cloned())
            .collect::<Vec<_>>();

        let result = send_and_log_transaction(handler, &tx_ixs, &[], "Migrated TDA", &[]).await;
        if result.is_err() {
            log::error!(
                "Failed to migrate TDA with error: {:?}",
                result.err().unwrap()
            );
        }
    }
    Ok(())
}<|MERGE_RESOLUTION|>--- conflicted
+++ resolved
@@ -389,11 +389,7 @@
             .instruction();
         ix.program_id = handler.tip_router_program_id;
 
-<<<<<<< HEAD
-        let ixs = &[ix.instruction()];
-=======
         let ixs = &[ix];
->>>>>>> aba4e4dd
         if handler.print_tx {
             print_base58_tx(ixs);
         } else {
@@ -446,14 +442,10 @@
         ix.starting_valid_epoch(epoch);
     }
 
-<<<<<<< HEAD
-    let ixs = &[ix.instruction()];
-=======
     let mut admin_set_parameters_ix = ix.instruction();
     admin_set_parameters_ix.program_id = handler.tip_router_program_id;
 
     let ixs = &[admin_set_parameters_ix];
->>>>>>> aba4e4dd
     if handler.print_tx {
         print_base58_tx(ixs);
     } else {
@@ -554,14 +546,10 @@
         ix.new_ncn_fee_bps(fee);
     }
 
-<<<<<<< HEAD
-    let ixs = &[ix.instruction()];
-=======
     let mut admin_set_config_fees_ix = ix.instruction();
     admin_set_config_fees_ix.program_id = handler.tip_router_program_id;
 
     let ixs = &[admin_set_config_fees_ix];
->>>>>>> aba4e4dd
     if handler.print_tx {
         print_base58_tx(ixs);
     } else {
@@ -578,13 +566,6 @@
                 format!("New Base Fee BPS: {:?}", new_base_fee_bps),
                 format!("NCN Fee Group: {:?}", ncn_fee_group),
                 format!("New NCN Fee BPS: {:?}", new_ncn_fee_bps),
-<<<<<<< HEAD
-                format!(
-                    "New Priority Fee Distribution Fee BPS: {:?}",
-                    new_priority_fee_distribution_fee_bps
-                ),
-=======
->>>>>>> aba4e4dd
             ],
         )
         .await?;
