use std::time::Duration;

use crate::{
    getters::get_guaranteed_epoch_and_slot,
    handler::CliHandler,
    instructions::{
        crank_close_epoch_accounts, crank_distribute, crank_post_vote_cooldown,
        crank_register_vaults, crank_set_weight, crank_snapshot, crank_vote, create_epoch_state,
        migrate_tda_merkle_root_upload_authorities, update_all_vaults_in_network,
    },
    keeper::{
        keeper_metrics::{emit_epoch_metrics, emit_error, emit_heartbeat, emit_ncn_metrics},
        keeper_state::KeeperState,
    },
};
use anyhow::Result;
use jito_tip_router_core::epoch_state::State;
use log::info;
<<<<<<< HEAD
use tokio::time::sleep;
=======
use solana_metrics::set_host_id;
use std::process::Command;
>>>>>>> b1731c79

pub async fn progress_epoch(
    is_epoch_completed: bool,
    current_epoch: u64,
    starting_epoch: u64,
    last_current_epoch: u64,
    keeper_epoch: u64,
    epoch_stall: bool,
) -> (u64, bool) {
    if current_epoch > last_current_epoch {
        // Automatically go to new epoch
        return (current_epoch, true);
    }

    if is_epoch_completed || epoch_stall {
        // Reset to starting epoch
        if keeper_epoch == current_epoch {
            return (starting_epoch, false);
        }

        // Increment keeper epoch
        return (keeper_epoch + 1, false);
    }

    (keeper_epoch, false)
}

#[allow(clippy::future_not_send)]
pub async fn check_and_timeout_error<T>(
    title: String,
    result: &Result<T>,
    error_timeout_ms: u64,
    keeper_epoch: u64,
) -> bool {
    if let Err(e) = result {
        let error = format!("{:?}", e);
        let message = format!("Error: [{}] \n{}\n\n", title, error);

        log::error!("{}", message);
        emit_error(title, error, message, keeper_epoch).await;
        timeout_error(error_timeout_ms).await;
        true
    } else {
        false
    }
}

pub async fn timeout_error(duration_ms: u64) {
    info!("Error Timeout for {}s", duration_ms as f64 / 1000.0);
    sleep(Duration::from_millis(duration_ms)).await;
    // progress_bar(duration_ms).await;
}

pub async fn timeout_keeper(duration_ms: u64) {
    info!("Keeper Timeout for {}s", duration_ms as f64 / 1000.0);
    sleep(Duration::from_millis(duration_ms)).await;
    // boring_progress_bar(duration_ms).await;
}

#[allow(clippy::large_stack_frames)]
#[allow(clippy::too_many_arguments)]
pub async fn startup_keeper(
    handler: &CliHandler,
    loop_timeout_ms: u64,
    error_timeout_ms: u64,
    test_vote: bool,
    all_vault_update: bool,
    emit_metrics: bool,
    metrics_only: bool,
    run_migration: bool,
    cluster_label: String,
    region: String,
) -> Result<()> {
    let mut state: KeeperState = KeeperState::default();
    let mut epoch_stall = false;
    let mut current_keeper_epoch = handler.epoch;
    let mut is_new_epoch = true;
    let mut tick = 0;
    let (mut last_current_epoch, _) = get_guaranteed_epoch_and_slot(handler).await;

    let mut start_of_loop;
    let mut end_of_loop;

    let run_operations = !metrics_only && !run_migration;
    let emit_metrics = emit_metrics || metrics_only;

    let hostname_cmd = Command::new("hostname")
        .output()
        .expect("Failed to execute hostname command");

    let hostname = String::from_utf8_lossy(&hostname_cmd.stdout)
        .trim()
        .to_string();

    set_host_id(format!(
        "tip-router-keeper_{}_{}_{}",
        region, cluster_label, hostname
    ));

    loop {
        // If there is a new epoch, this will do a full vault update on *all* vaults
        // created with restaking - this adds some extra redundancy
        if is_new_epoch && all_vault_update && run_operations {
            info!("\n\n-2. Update Vaults - {}\n", current_keeper_epoch);
            let result = update_all_vaults_in_network(handler).await;

            if check_and_timeout_error(
                "Update Vaults".to_string(),
                &result,
                error_timeout_ms,
                state.epoch,
            )
            .await
            {
                continue;
            }
        }

        // This will progress the epoch:
        // If a new Epoch turns over, it will automatically progress to it
        // If there has been a stall, it will automatically progress to the next epoch
        // If there is still work to be done on the given epoch, it will stay
        // Note: This will loop around and start back at the beginning
        {
            info!("\n\nA. Progress Epoch - {}\n", current_keeper_epoch);
            let starting_epoch = handler.epoch;
            let keeper_epoch = current_keeper_epoch;

            let (current_epoch, _) = get_guaranteed_epoch_and_slot(handler).await;
            let (result, set_is_new_epoch) = progress_epoch(
                state.is_epoch_completed,
                current_epoch,
                starting_epoch,
                last_current_epoch,
                keeper_epoch,
                epoch_stall,
            )
            .await;

            if current_keeper_epoch != result {
                info!(
                    "\n\nPROGRESS EPOCH: {} -> {}\n\n",
                    current_keeper_epoch, result
                );
            }

            is_new_epoch = set_is_new_epoch;
            current_keeper_epoch = result;
            last_current_epoch = last_current_epoch.max(current_keeper_epoch);
            epoch_stall = false;
            start_of_loop = current_keeper_epoch == handler.epoch;
            end_of_loop = current_keeper_epoch == current_epoch;
        }

        // Emits metrics for the NCN state
        // This includes validators info, epoch info, ticket states and more
        if emit_metrics {
            info!("\n\nB. Emit NCN Metrics - {}\n", current_keeper_epoch);
            let result = emit_ncn_metrics(handler, start_of_loop).await;

            check_and_timeout_error(
                "Emit NCN Metrics".to_string(),
                &result,
                error_timeout_ms,
                state.epoch,
            )
            .await;
        }

        // Before any work can be done, if there are any outstanding vaults
        // that need to be registered, this will do it. Since vaults are registered
        // with the Global Vault Registry, timing does not matter
        if run_operations {
            info!("\n\n-1. Register Vaults - {}\n", current_keeper_epoch);
            let result = crank_register_vaults(handler).await;

            if check_and_timeout_error(
                "Register Vaults".to_string(),
                &result,
                error_timeout_ms,
                state.epoch,
            )
            .await
            {
                continue;
            }
        }

        // Fetches the current state of the keeper, which holds the Epoch State
        // and other helpful information for the keeper to function
        {
            info!("\n\n0. Fetch Keeper State - {}\n", current_keeper_epoch);
            if state.epoch != current_keeper_epoch {
                let result = state.fetch(handler, current_keeper_epoch).await;

                if check_and_timeout_error(
                    "Update Keeper State".to_string(),
                    &result,
                    error_timeout_ms,
                    state.epoch,
                )
                .await
                {
                    continue;
                }
            }
        }

        // Updates the Epoch State - pulls from the Epoch State account from on chain
        // and further updates the keeper state
        {
            info!("\n\n1. Update Epoch State - {}\n", current_keeper_epoch);
            let result = state.update_epoch_state(handler).await;

            if check_and_timeout_error(
                "Update Epoch State".to_string(),
                &result,
                error_timeout_ms,
                state.epoch,
            )
            .await
            {
                continue;
            }
        }

        // If there is no state found for the given epoch, this will create it, or
        // detect if its already been closed. Then the epoch will progress to the next
        if run_operations {
            info!(
                "\n\n2. Create or Complete State - {}\n",
                current_keeper_epoch
            );

            // If complete, reset loop
            if state.is_epoch_completed {
                continue;
            }

            // Else, if no epoch state, create it
            if state.epoch_state.is_none() {
                let result = create_epoch_state(handler, state.epoch).await;

                check_and_timeout_error(
                    "Create Epoch State".to_string(),
                    &result,
                    error_timeout_ms,
                    state.epoch,
                )
                .await;

                // Go back either way
                continue;
            }
        }

        // Calls the migrate TDA Merkle Root
        if run_migration {
            info!(
                "\n\nC. Migrate TDA Merkle Root Upload Authorities - {}\n",
                current_keeper_epoch
            );

            // If complete, reset loop
            if state.is_epoch_completed {
                continue;
            }

            let result =
                migrate_tda_merkle_root_upload_authorities(handler, current_keeper_epoch).await;

            check_and_timeout_error(
                "Migrate TDA Merkle Root Upload Authorities".to_string(),
                &result,
                error_timeout_ms,
                state.epoch,
            )
            .await;
        }

        // This is where the real work is done. Depending on the state, the keeper will crank through
        // whatever is needed to be done for the given epoch.
        if run_operations {
            let current_state = state.current_state().expect("cannot get current state");
            info!(
                "\n\n3. Crank State [{:?}] - {}\n",
                current_state, current_keeper_epoch
            );

            let result = match current_state {
                State::SetWeight => crank_set_weight(handler, state.epoch).await,
                State::Snapshot => crank_snapshot(handler, state.epoch).await,
                State::Vote => crank_vote(handler, state.epoch, test_vote).await,
                State::PostVoteCooldown => crank_post_vote_cooldown(handler, state.epoch).await,
                State::Distribute => crank_distribute(handler, state.epoch).await,
                State::Close => crank_close_epoch_accounts(handler, state.epoch).await,
            };

            if check_and_timeout_error(
                format!("Crank State: {:?}", current_state),
                &result,
                error_timeout_ms,
                state.epoch,
            )
            .await
            {
                continue;
            }
        }

        // Emits metrics for the Epoch State
        if emit_metrics {
            info!("\n\nD. Emit Epoch Metrics - {}\n", current_keeper_epoch);
            let result = emit_epoch_metrics(handler, state.epoch).await;

            check_and_timeout_error(
                "Emit NCN Metrics".to_string(),
                &result,
                error_timeout_ms,
                state.epoch,
            )
            .await;
        }

        // Detects a stall in the keeper. More specifically in the Epoch State.
        // For example:
        // Waiting for voting to finish
        // Not enough rewards to distribute
        {
            info!("\n\nE. Detect Stall - {}\n", current_keeper_epoch);

            let result = state.detect_stall(handler).await;

            if check_and_timeout_error(
                "Detect Stall".to_string(),
                &result,
                error_timeout_ms,
                state.epoch,
            )
            .await
            {
                continue;
            }

            epoch_stall = !run_operations || result.unwrap();

            if epoch_stall {
                info!("\n\nSTALL DETECTED FOR {}\n\n", current_keeper_epoch);
            }
        }

        // Times out the keeper - this is the main loop timeout
        if end_of_loop && epoch_stall {
            info!("\n\nF. Timeout - {}\n", current_keeper_epoch);

            timeout_keeper(loop_timeout_ms).await;
            emit_heartbeat(tick, run_operations, emit_metrics, run_migration).await;
            tick += 1;
        }
    }
}<|MERGE_RESOLUTION|>--- conflicted
+++ resolved
@@ -16,12 +16,9 @@
 use anyhow::Result;
 use jito_tip_router_core::epoch_state::State;
 use log::info;
-<<<<<<< HEAD
 use tokio::time::sleep;
-=======
 use solana_metrics::set_host_id;
 use std::process::Command;
->>>>>>> b1731c79
 
 pub async fn progress_epoch(
     is_epoch_completed: bool,
