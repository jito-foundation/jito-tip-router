--- conflicted
+++ resolved
@@ -22,26 +22,17 @@
     last_current_epoch: u64,
     keeper_epoch: u64,
     epoch_stall: bool,
-<<<<<<< HEAD
 ) -> (u64, bool) {
-=======
-) -> u64 {
->>>>>>> cf534adf
     let (current_epoch, _) = get_guaranteed_epoch_and_slot(handler).await;
 
     if current_epoch > last_current_epoch {
         // Automatically go to new epoch
-<<<<<<< HEAD
         return (current_epoch, true);
-=======
-        return current_epoch;
->>>>>>> cf534adf
     }
 
     if is_epoch_completed || epoch_stall {
         // Reset to starting epoch
         if keeper_epoch == current_epoch {
-<<<<<<< HEAD
             return (starting_epoch, false);
         }
 
@@ -50,16 +41,6 @@
     }
 
     (keeper_epoch, false)
-=======
-            return starting_epoch;
-        }
-
-        // Increment keeper epoch
-        return keeper_epoch + 1;
-    }
-
-    keeper_epoch
->>>>>>> cf534adf
 }
 
 #[allow(clippy::future_not_send)]
@@ -122,7 +103,6 @@
     let mut state: KeeperState = KeeperState::default();
     let mut epoch_stall = false;
     let mut current_epoch = handler.epoch;
-<<<<<<< HEAD
     let mut is_new_epoch = true;
     let (mut last_current_epoch, _) = get_guaranteed_epoch_and_slot(handler).await;
 
@@ -133,50 +113,14 @@
 
             if check_and_timeout_error(
                 "Update Vaults".to_string(),
-=======
-    let (mut last_current_epoch, _) = get_guaranteed_epoch_and_slot(handler).await;
-
-    loop {
-        {
-            info!("\n\nA. Progress Epoch - {}\n", current_epoch);
-            let starting_epoch = handler.epoch;
-            let keeper_epoch = current_epoch;
-
-            let result = progress_epoch(
-                handler,
-                state.is_epoch_completed,
-                starting_epoch,
-                last_current_epoch,
-                keeper_epoch,
-                epoch_stall,
-            )
-            .await;
-
-            if current_epoch != result {
-                info!("\n\nPROGRESS EPOCH: {} -> {}\n\n", current_epoch, result);
-            }
-
-            current_epoch = result;
-            last_current_epoch = last_current_epoch.max(current_epoch);
-            epoch_stall = false;
-        }
-
-        {
-            info!("\n\nB. Emit NCN Metrics - {}\n", current_epoch);
-            let result = emit_ncn_metrics(handler).await;
-
-            check_and_timeout_error(
-                "Emit NCN Metrics".to_string(),
->>>>>>> cf534adf
-                &result,
-                error_timeout_ms,
-                state.epoch,
-            )
-            .await;
-        }
-
-        {
-<<<<<<< HEAD
+                &result,
+                error_timeout_ms,
+                state.epoch,
+            )
+            .await;
+        }
+
+        {
             info!("\n\nA. Progress Epoch - {}\n", current_epoch);
             let starting_epoch = handler.epoch;
             let keeper_epoch = current_epoch;
@@ -190,10 +134,6 @@
                 epoch_stall,
             )
             .await;
-=======
-            info!("\n\n-1. Register Vaults - {}\n", current_epoch);
-            let result = crank_register_vaults(handler).await;
->>>>>>> cf534adf
 
             if current_epoch != result {
                 info!("\n\nPROGRESS EPOCH: {} -> {}\n\n", current_epoch, result);
