use std::time::Duration;

use crate::{
    getters::get_guaranteed_epoch_and_slot,
    handler::CliHandler,
    instructions::{
        crank_close_epoch_accounts, crank_distribute, crank_post_vote_cooldown,
        crank_register_vaults, crank_set_weight, crank_snapshot, crank_vote, create_epoch_state,
        migrate_tda_merkle_root_upload_authorities, update_all_vaults_in_network,
    },
    keeper::{
        keeper_metrics::{emit_epoch_metrics, emit_error, emit_heartbeat, emit_ncn_metrics},
        keeper_state::KeeperState,
    },
};
use anyhow::Result;
use jito_tip_router_core::epoch_state::State;
use log::info;
use solana_metrics::set_host_id;
use std::process::Command;
use tokio::time::sleep;

pub async fn progress_epoch(
    is_epoch_completed: bool,
    current_epoch: u64,
    starting_epoch: u64,
    last_current_epoch: u64,
    keeper_epoch: u64,
    epoch_stall: bool,
) -> (u64, bool) {
    if current_epoch > last_current_epoch {
        // Automatically go to new epoch
        return (current_epoch, true);
    }

    if is_epoch_completed || epoch_stall {
        // Reset to starting epoch
        if keeper_epoch == current_epoch {
            return (starting_epoch, false);
        }

        // Increment keeper epoch
        return (keeper_epoch + 1, false);
    }

    (keeper_epoch, false)
}

#[allow(clippy::future_not_send)]
pub async fn check_and_timeout_error<T>(
    title: String,
    result: &Result<T>,
    error_timeout_ms: u64,
    keeper_epoch: u64,
    cluster_name: &str,
) -> bool {
    if let Err(e) = result {
        let error = format!("{:?}", e);
        let message = format!("Error: [{}] \n{}\n\n", title, error);

        log::error!("{}", message);
        emit_error(title, error, message, keeper_epoch, cluster_name).await;
        timeout_error(error_timeout_ms).await;
        true
    } else {
        false
    }
}

pub async fn timeout_error(duration_ms: u64) {
    info!("Error Timeout for {}s", duration_ms as f64 / 1000.0);
    sleep(Duration::from_millis(duration_ms)).await;
    // progress_bar(duration_ms).await;
}

pub async fn timeout_keeper(duration_ms: u64) {
    info!("Keeper Timeout for {}s", duration_ms as f64 / 1000.0);
    sleep(Duration::from_millis(duration_ms)).await;
    // boring_progress_bar(duration_ms).await;
}

#[allow(clippy::large_stack_frames)]
#[allow(clippy::too_many_arguments)]
pub async fn startup_keeper(
    handler: &CliHandler,
    loop_timeout_ms: u64,
    error_timeout_ms: u64,
    test_vote: bool,
    all_vault_update: bool,
    emit_metrics: bool,
    metrics_only: bool,
    run_migration: bool,
    cluster_name: String,
    region: String,
) -> Result<()> {
    let mut state: KeeperState = KeeperState::default();
    let mut epoch_stall = false;
    let mut current_keeper_epoch = handler.epoch;
    let mut is_new_epoch = true;
    let mut tick = 0;
    let (mut last_current_epoch, _) = get_guaranteed_epoch_and_slot(handler).await;

    let mut start_of_loop;
    let mut end_of_loop;

    let run_operations = !metrics_only && !run_migration;
    let emit_metrics = emit_metrics || metrics_only;

    let hostname_cmd = Command::new("hostname")
        .output()
        .expect("Failed to execute hostname command");

    let hostname = String::from_utf8_lossy(&hostname_cmd.stdout)
        .trim()
        .to_string();

    set_host_id(format!(
        "tip-router-keeper_{}_{}_{}",
        region, cluster_name, hostname
    ));

    loop {
        // If there is a new epoch, this will do a full vault update on *all* vaults
        // created with restaking - this adds some extra redundancy
        if is_new_epoch && all_vault_update && run_operations {
            info!("\n\n-2. Update Vaults - {}\n", current_keeper_epoch);
            let result = update_all_vaults_in_network(handler).await;

            if check_and_timeout_error(
                "Update Vaults".to_string(),
                &result,
                error_timeout_ms,
                state.epoch,
                &cluster_name,
            )
            .await
            {
                continue;
            }
        }

        // This will progress the epoch:
        // If a new Epoch turns over, it will automatically progress to it
        // If there has been a stall, it will automatically progress to the next epoch
        // If there is still work to be done on the given epoch, it will stay
        // Note: This will loop around and start back at the beginning
        {
            info!("\n\nA. Progress Epoch - {}\n", current_keeper_epoch);
            let starting_epoch = handler.epoch;
            let keeper_epoch = current_keeper_epoch;

            let (current_epoch, _) = get_guaranteed_epoch_and_slot(handler).await;
            let (result, set_is_new_epoch) = progress_epoch(
                state.is_epoch_completed,
                current_epoch,
                starting_epoch,
                last_current_epoch,
                keeper_epoch,
                epoch_stall,
            )
            .await;

            if current_keeper_epoch != result {
                info!(
                    "\n\nPROGRESS EPOCH: {} -> {}\n\n",
                    current_keeper_epoch, result
                );
            }

            is_new_epoch = set_is_new_epoch;
            current_keeper_epoch = result;
            last_current_epoch = last_current_epoch.max(current_keeper_epoch);
            epoch_stall = false;
            start_of_loop = current_keeper_epoch == handler.epoch;
            end_of_loop = current_keeper_epoch == current_epoch;
        }

        // Emits metrics for the NCN state
        // This includes validators info, epoch info, ticket states and more
        if emit_metrics {
            info!("\n\nB. Emit NCN Metrics - {}\n", current_keeper_epoch);
            let result = emit_ncn_metrics(handler, start_of_loop, &cluster_name).await;

            check_and_timeout_error(
                "Emit NCN Metrics".to_string(),
                &result,
                error_timeout_ms,
                state.epoch,
                &cluster_name,
            )
            .await;
        }

        // Before any work can be done, if there are any outstanding vaults
        // that need to be registered, this will do it. Since vaults are registered
        // with the Global Vault Registry, timing does not matter
        if run_operations {
            info!("\n\n-1. Register Vaults - {}\n", current_keeper_epoch);
            let result = crank_register_vaults(handler).await;

            if check_and_timeout_error(
                "Register Vaults".to_string(),
                &result,
                error_timeout_ms,
                state.epoch,
                &cluster_name,
            )
            .await
            {
                continue;
            }
        }

        // Fetches the current state of the keeper, which holds the Epoch State
        // and other helpful information for the keeper to function
        {
            info!("\n\n0. Fetch Keeper State - {}\n", current_keeper_epoch);
            if state.epoch != current_keeper_epoch {
                let result = state.fetch(handler, current_keeper_epoch).await;

                if check_and_timeout_error(
                    "Update Keeper State".to_string(),
                    &result,
                    error_timeout_ms,
                    state.epoch,
                    &cluster_name,
                )
                .await
                {
                    continue;
                }
            }
        }

        // Updates the Epoch State - pulls from the Epoch State account from on chain
        // and further updates the keeper state
        {
            info!("\n\n1. Update Epoch State - {}\n", current_keeper_epoch);
            let result = state.update_epoch_state(handler).await;

            if check_and_timeout_error(
                "Update Epoch State".to_string(),
                &result,
                error_timeout_ms,
                state.epoch,
                &cluster_name,
            )
            .await
            {
                continue;
            }
        }

        // If there is no state found for the given epoch, this will create it, or
        // detect if its already been closed. Then the epoch will progress to the next
        if run_operations {
            info!(
                "\n\n2. Create or Complete State - {}\n",
                current_keeper_epoch
            );

            // If complete, reset loop
            if state.is_epoch_completed {
                info!("Epoch {} is complete", state.epoch);
                continue;
            }

            // Else, if no epoch state, create it
            if state.epoch_state.is_none() {
                let result = create_epoch_state(handler, state.epoch).await;

                check_and_timeout_error(
                    "Create Epoch State".to_string(),
                    &result,
                    error_timeout_ms,
                    state.epoch,
                    &cluster_name,
                )
                .await;

                // Go back either way
                continue;
            }
        }

        // Calls the migrate TDA Merkle Root
        if run_migration {
            info!(
                "\n\nC. Migrate TDA Merkle Root Upload Authorities - {}\n",
                current_keeper_epoch
            );

            // If complete, reset loop
            if state.is_epoch_completed {
                continue;
            }

            let result =
                migrate_tda_merkle_root_upload_authorities(handler, current_keeper_epoch).await;

            check_and_timeout_error(
                "Migrate TDA Merkle Root Upload Authorities".to_string(),
                &result,
                error_timeout_ms,
                state.epoch,
                &cluster_name,
            )
            .await;
        }

        // This is where the real work is done. Depending on the state, the keeper will crank through
        // whatever is needed to be done for the given epoch.
        if run_operations {
            let current_state = state.current_state().expect("cannot get current state");
            info!(
                "\n\n3. Crank State [{:?}] - {}\n",
                current_state, current_keeper_epoch
            );

            let result = match current_state {
                State::SetWeight => crank_set_weight(handler, state.epoch).await,
                State::Snapshot => crank_snapshot(handler, state.epoch).await,
                State::Vote => crank_vote(handler, state.epoch, test_vote).await,
                State::PostVoteCooldown => crank_post_vote_cooldown(handler, state.epoch).await,
                State::Distribute => crank_distribute(handler, state.epoch).await,
                State::Close => crank_close_epoch_accounts(handler, state.epoch).await,
            };

            if check_and_timeout_error(
                format!("Crank State: {:?}", current_state),
                &result,
                error_timeout_ms,
                state.epoch,
                &cluster_name,
            )
            .await
            {
                continue;
            }
        }

        // Emits metrics for the Epoch State
        if emit_metrics {
            info!("\n\nD. Emit Epoch Metrics - {}\n", current_keeper_epoch);
            let result = emit_epoch_metrics(handler, state.epoch, &cluster_name).await;

            check_and_timeout_error(
                "Emit NCN Metrics".to_string(),
                &result,
                error_timeout_ms,
                state.epoch,
                &cluster_name,
            )
            .await;
        }

        // Detects a stall in the keeper. More specifically in the Epoch State.
        // For example:
        // Waiting for voting to finish
        // Not enough rewards to distribute
        {
            info!("\n\nE. Detect Stall - {}\n", current_keeper_epoch);

            let result = state.detect_stall(handler).await;

            if check_and_timeout_error(
                "Detect Stall".to_string(),
                &result,
                error_timeout_ms,
                state.epoch,
                &cluster_name,
            )
            .await
            {
                continue;
            }

            epoch_stall = !run_operations || result.unwrap();

            emit_heartbeat(
                tick,
                run_operations,
                emit_metrics,
                run_migration,
                &cluster_name,
            )
            .await;

            if epoch_stall {
                info!("\n\nSTALL DETECTED FOR {}\n\n", current_keeper_epoch);
            }
        }

        // Times out the keeper - this is the main loop timeout
        if end_of_loop && epoch_stall {
            info!("\n\nF. Timeout - {}\n", current_keeper_epoch);

            timeout_keeper(loop_timeout_ms).await;
<<<<<<< HEAD
            emit_heartbeat(
                tick,
                run_operations,
                emit_metrics,
                run_migration,
                &cluster_name,
            )
            .await;
=======
>>>>>>> d49f8306
            tick += 1;
        }
    }
}<|MERGE_RESOLUTION|>--- conflicted
+++ resolved
@@ -396,17 +396,6 @@
             info!("\n\nF. Timeout - {}\n", current_keeper_epoch);
 
             timeout_keeper(loop_timeout_ms).await;
-<<<<<<< HEAD
-            emit_heartbeat(
-                tick,
-                run_operations,
-                emit_metrics,
-                run_migration,
-                &cluster_name,
-            )
-            .await;
-=======
->>>>>>> d49f8306
             tick += 1;
         }
     }
