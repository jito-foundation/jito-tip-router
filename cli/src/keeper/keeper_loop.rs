use crate::{
    getters::get_guaranteed_epoch_and_slot,
    handler::CliHandler,
    instructions::{
<<<<<<< HEAD
        crank_close_epoch_accounts, crank_distribute, crank_register_vaults, crank_set_weight,
        crank_snapshot, crank_vote, create_epoch_state, migrate_tda_merkle_root_upload_authorities,
=======
        crank_close_epoch_accounts, crank_distribute, crank_post_vote_cooldown,
        crank_register_vaults, crank_set_weight, crank_snapshot, crank_vote, create_epoch_state,
        update_all_vaults_in_network,
>>>>>>> d9f63e0e
    },
    keeper::{
        keeper_metrics::{emit_epoch_metrics, emit_error, emit_heartbeat, emit_ncn_metrics},
        keeper_state::KeeperState,
    },
    log::{boring_progress_bar, progress_bar},
};
use anyhow::Result;
use jito_tip_router_core::epoch_state::State;
use log::info;

pub async fn progress_epoch(
    is_epoch_completed: bool,
    current_epoch: u64,
    starting_epoch: u64,
    last_current_epoch: u64,
    keeper_epoch: u64,
    epoch_stall: bool,
) -> (u64, bool) {
    if current_epoch > last_current_epoch {
        // Automatically go to new epoch
        return (current_epoch, true);
    }

    if is_epoch_completed || epoch_stall {
        // Reset to starting epoch
        if keeper_epoch == current_epoch {
            return (starting_epoch, false);
        }

        // Increment keeper epoch
        return (keeper_epoch + 1, false);
    }

    (keeper_epoch, false)
}

#[allow(clippy::future_not_send)]
pub async fn check_and_timeout_error<T>(
    title: String,
    result: &Result<T>,
    error_timeout_ms: u64,
    keeper_epoch: u64,
) -> bool {
    if let Err(e) = result {
        let error = format!("{:?}", e);
        let message = format!("Error: [{}] \n{}\n\n", title, error);

        log::error!("{}", message);
        emit_error(title, error, message, keeper_epoch).await;
        timeout_error(error_timeout_ms).await;
        true
    } else {
        false
    }
}

pub async fn timeout_error(duration_ms: u64) {
    progress_bar(duration_ms).await;
}

pub async fn timeout_keeper(duration_ms: u64) {
    boring_progress_bar(duration_ms).await;
}

#[allow(clippy::large_stack_frames)]
pub async fn startup_keeper(
    handler: &CliHandler,
    loop_timeout_ms: u64,
    error_timeout_ms: u64,
    test_vote: bool,
    all_vault_update: bool,
    emit_metrics: bool,
    metrics_only: bool,
) -> Result<()> {
    let mut state: KeeperState = KeeperState::default();
    let mut epoch_stall = false;
    let mut current_keeper_epoch = handler.epoch;
    let mut is_new_epoch = true;
    let mut tick = 0;
    let (mut last_current_epoch, _) = get_guaranteed_epoch_and_slot(handler).await;

    let mut start_of_loop;
    let mut end_of_loop;

    let run_operations = !metrics_only;
    let emit_metrics = emit_metrics || metrics_only;

    loop {
        // If there is a new epoch, this will do a full vault update on *all* vaults
        // created with restaking - this adds some extra redundancy
        if is_new_epoch && all_vault_update && run_operations {
            info!("\n\n-2. Update Vaults - {}\n", current_keeper_epoch);
            let result = update_all_vaults_in_network(handler).await;

            if check_and_timeout_error(
                "Update Vaults".to_string(),
                &result,
                error_timeout_ms,
                state.epoch,
            )
            .await
            {
                continue;
            }
        }

        // This will progress the epoch:
        // If a new Epoch turns over, it will automatically progress to it
        // If there has been a stall, it will automatically progress to the next epoch
        // If there is still work to be done on the given epoch, it will stay
        // Note: This will loop around and start back at the beginning
        {
            info!("\n\nA. Progress Epoch - {}\n", current_keeper_epoch);
            let starting_epoch = handler.epoch;
            let keeper_epoch = current_keeper_epoch;

            let (current_epoch, _) = get_guaranteed_epoch_and_slot(handler).await;
            let (result, set_is_new_epoch) = progress_epoch(
                state.is_epoch_completed,
                current_epoch,
                starting_epoch,
                last_current_epoch,
                keeper_epoch,
                epoch_stall,
            )
            .await;

            if current_keeper_epoch != result {
                info!(
                    "\n\nPROGRESS EPOCH: {} -> {}\n\n",
                    current_keeper_epoch, result
                );
            }

            is_new_epoch = set_is_new_epoch;
            current_keeper_epoch = result;
            last_current_epoch = last_current_epoch.max(current_keeper_epoch);
            epoch_stall = false;
            start_of_loop = current_keeper_epoch == handler.epoch;
            end_of_loop = current_keeper_epoch == current_epoch;
        }

<<<<<<< HEAD
        {
            info!(
                "\n\nB. Migrate TDA Merkle Root Upload Authorities - {}\n",
                current_epoch
            );
            let result = migrate_tda_merkle_root_upload_authorities(handler, current_epoch).await;

            check_and_timeout_error(
                "Migrate TDA Merkle Root Upload Authorities".to_string(),
                &result,
                error_timeout_ms,
                state.epoch,
            )
            .await;
        }

        {
            info!("\n\nC. Emit NCN Metrics - {}\n", current_epoch);
            let result = emit_ncn_metrics(handler).await;
=======
        // Emits metrics for the NCN state
        // This includes validators info, epoch info, ticket states and more
        if emit_metrics {
            info!("\n\nB. Emit NCN Metrics - {}\n", current_keeper_epoch);
            let result = emit_ncn_metrics(handler, start_of_loop).await;
>>>>>>> d9f63e0e

            check_and_timeout_error(
                "Emit NCN Metrics".to_string(),
                &result,
                error_timeout_ms,
                state.epoch,
            )
            .await;
        }

        // Before any work can be done, if there are any outstanding vaults
        // that need to be registered, this will do it. Since vaults are registered
        // with the Global Vault Registry, timing does not matter
        if run_operations {
            info!("\n\n-1. Register Vaults - {}\n", current_keeper_epoch);
            let result = crank_register_vaults(handler).await;

            if check_and_timeout_error(
                "Register Vaults".to_string(),
                &result,
                error_timeout_ms,
                state.epoch,
            )
            .await
            {
                continue;
            }
        }

        // Fetches the current state of the keeper, which holds the Epoch State
        // and other helpful information for the keeper to function
        {
            info!("\n\n0. Fetch Keeper State - {}\n", current_keeper_epoch);
            if state.epoch != current_keeper_epoch {
                let result = state.fetch(handler, current_keeper_epoch).await;

                if check_and_timeout_error(
                    "Update Keeper State".to_string(),
                    &result,
                    error_timeout_ms,
                    state.epoch,
                )
                .await
                {
                    continue;
                }
            }
        }

        // Updates the Epoch State - pulls from the Epoch State account from on chain
        // and further updates the keeper state
        {
            info!("\n\n1. Update Epoch State - {}\n", current_keeper_epoch);
            let result = state.update_epoch_state(handler).await;

            if check_and_timeout_error(
                "Update Epoch State".to_string(),
                &result,
                error_timeout_ms,
                state.epoch,
            )
            .await
            {
                continue;
            }
        }

        // If there is no state found for the given epoch, this will create it, or
        // detect if its already been closed. Then the epoch will progress to the next
        if run_operations {
            info!(
                "\n\n2. Create or Complete State - {}\n",
                current_keeper_epoch
            );

            // If complete, reset loop
            if state.is_epoch_completed {
                continue;
            }

            // Else, if no epoch state, create it
            if state.epoch_state.is_none() {
                let result = create_epoch_state(handler, state.epoch).await;

                check_and_timeout_error(
                    "Create Epoch State".to_string(),
                    &result,
                    error_timeout_ms,
                    state.epoch,
                )
                .await;

                // Go back either way
                continue;
            }
        }

        // This is where the real work is done. Depending on the state, the keeper will crank through
        // whatever is needed to be done for the given epoch.
        if run_operations {
            let current_state = state.current_state().expect("cannot get current state");
            info!(
                "\n\n3. Crank State [{:?}] - {}\n",
                current_state, current_keeper_epoch
            );

            let result = match current_state {
                State::SetWeight => crank_set_weight(handler, state.epoch).await,
                State::Snapshot => crank_snapshot(handler, state.epoch).await,
                State::Vote => crank_vote(handler, state.epoch, test_vote).await,
                State::PostVoteCooldown => crank_post_vote_cooldown(handler, state.epoch).await,
                State::Distribute => crank_distribute(handler, state.epoch).await,
                State::Close => crank_close_epoch_accounts(handler, state.epoch).await,
            };

            if check_and_timeout_error(
                format!("Crank State: {:?}", current_state),
                &result,
                error_timeout_ms,
                state.epoch,
            )
            .await
            {
                continue;
            }
        }

        // Emits metrics for the Epoch State
        if emit_metrics {
            info!("\n\nC. Emit Epoch Metrics - {}\n", current_keeper_epoch);
            let result = emit_epoch_metrics(handler, state.epoch).await;

            check_and_timeout_error(
                "Emit NCN Metrics".to_string(),
                &result,
                error_timeout_ms,
                state.epoch,
            )
            .await;
        }

        // Detects a stall in the keeper. More specifically in the Epoch State.
        // For example:
        // Waiting for voting to finish
        // Not enough rewards to distribute
        {
            info!("\n\nD. Detect Stall - {}\n", current_keeper_epoch);

            let result = state.detect_stall(handler).await;

            if check_and_timeout_error(
                "Detect Stall".to_string(),
                &result,
                error_timeout_ms,
                state.epoch,
            )
            .await
            {
                continue;
            }

            epoch_stall = result.unwrap() || metrics_only;

            if epoch_stall {
                info!("\n\nSTALL DETECTED FOR {}\n\n", current_keeper_epoch);
            }
        }

        // Times out the keeper - this is the main loop timeout
        if end_of_loop && epoch_stall {
            info!("\n\nE. Timeout - {}\n", current_keeper_epoch);

            timeout_keeper(loop_timeout_ms).await;
            emit_heartbeat(tick, metrics_only).await;
            tick += 1;
        }
    }
}<|MERGE_RESOLUTION|>--- conflicted
+++ resolved
@@ -2,14 +2,9 @@
     getters::get_guaranteed_epoch_and_slot,
     handler::CliHandler,
     instructions::{
-<<<<<<< HEAD
-        crank_close_epoch_accounts, crank_distribute, crank_register_vaults, crank_set_weight,
-        crank_snapshot, crank_vote, create_epoch_state, migrate_tda_merkle_root_upload_authorities,
-=======
         crank_close_epoch_accounts, crank_distribute, crank_post_vote_cooldown,
         crank_register_vaults, crank_set_weight, crank_snapshot, crank_vote, create_epoch_state,
-        update_all_vaults_in_network,
->>>>>>> d9f63e0e
+        update_all_vaults_in_network, migrate_tda_merkle_root_upload_authorities,
     },
     keeper::{
         keeper_metrics::{emit_epoch_metrics, emit_error, emit_heartbeat, emit_ncn_metrics},
@@ -152,8 +147,8 @@
             start_of_loop = current_keeper_epoch == handler.epoch;
             end_of_loop = current_keeper_epoch == current_epoch;
         }
-
-<<<<<<< HEAD
+      
+        // Calls the migrate TDA Merkle Root
         {
             info!(
                 "\n\nB. Migrate TDA Merkle Root Upload Authorities - {}\n",
@@ -170,16 +165,11 @@
             .await;
         }
 
-        {
-            info!("\n\nC. Emit NCN Metrics - {}\n", current_epoch);
-            let result = emit_ncn_metrics(handler).await;
-=======
         // Emits metrics for the NCN state
         // This includes validators info, epoch info, ticket states and more
         if emit_metrics {
-            info!("\n\nB. Emit NCN Metrics - {}\n", current_keeper_epoch);
+            info!("\n\nC. Emit NCN Metrics - {}\n", current_keeper_epoch);
             let result = emit_ncn_metrics(handler, start_of_loop).await;
->>>>>>> d9f63e0e
 
             check_and_timeout_error(
                 "Emit NCN Metrics".to_string(),
@@ -309,7 +299,7 @@
 
         // Emits metrics for the Epoch State
         if emit_metrics {
-            info!("\n\nC. Emit Epoch Metrics - {}\n", current_keeper_epoch);
+            info!("\n\nD. Emit Epoch Metrics - {}\n", current_keeper_epoch);
             let result = emit_epoch_metrics(handler, state.epoch).await;
 
             check_and_timeout_error(
@@ -326,7 +316,7 @@
         // Waiting for voting to finish
         // Not enough rewards to distribute
         {
-            info!("\n\nD. Detect Stall - {}\n", current_keeper_epoch);
+            info!("\n\nE. Detect Stall - {}\n", current_keeper_epoch);
 
             let result = state.detect_stall(handler).await;
 
@@ -350,7 +340,7 @@
 
         // Times out the keeper - this is the main loop timeout
         if end_of_loop && epoch_stall {
-            info!("\n\nE. Timeout - {}\n", current_keeper_epoch);
+            info!("\n\nF. Timeout - {}\n", current_keeper_epoch);
 
             timeout_keeper(loop_timeout_ms).await;
             emit_heartbeat(tick, metrics_only).await;
