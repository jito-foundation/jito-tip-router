--- conflicted
+++ resolved
@@ -22,11 +22,7 @@
     stake_weight::StakeWeights,
 };
 
-<<<<<<< HEAD
 #[derive(Debug, Clone, PartialEq, Eq, Copy, Zeroable, ShankType, Pod)]
-=======
-#[derive(Debug, Clone, Copy, Zeroable, ShankType, Pod, ShankType)]
->>>>>>> 751a06bc
 #[repr(C)]
 pub struct Ballot {
     /// The merkle root of the meta merkle tree
