use spl_math::precise_number::PreciseNumber;

use crate::error::TipRouterError;

pub const MAX_FEE_BPS: u64 = 10_000;
pub const MAX_VAULT_OPERATOR_DELEGATIONS: usize = 64;
<<<<<<< HEAD
pub const PRECISE_CONSENSUS: u128 = 666_666_666_666;

pub const NCN_GROUP_COUNT: usize = 16;
pub const MAX_VAULTS: usize = 64;
pub const MAX_OPERATORS: usize = 256;
=======
const PRECISE_CONSENSUS_NUMERATOR: u128 = 2;
const PRECISE_CONSENSUS_DENOMINATOR: u128 = 3;
pub fn precise_consensus() -> Result<PreciseNumber, TipRouterError> {
    PreciseNumber::new(PRECISE_CONSENSUS_NUMERATOR)
        .ok_or(TipRouterError::NewPreciseNumberError)?
        .checked_div(
            &PreciseNumber::new(PRECISE_CONSENSUS_DENOMINATOR)
                .ok_or(TipRouterError::NewPreciseNumberError)?,
        )
        .ok_or(TipRouterError::DenominatorIsZero)
}

pub const DEFAULT_CONSENSUS_REACHED_SLOT: u64 = u64::MAX;
>>>>>>> 022fee74
<|MERGE_RESOLUTION|>--- conflicted
+++ resolved
@@ -4,13 +4,6 @@
 
 pub const MAX_FEE_BPS: u64 = 10_000;
 pub const MAX_VAULT_OPERATOR_DELEGATIONS: usize = 64;
-<<<<<<< HEAD
-pub const PRECISE_CONSENSUS: u128 = 666_666_666_666;
-
-pub const NCN_GROUP_COUNT: usize = 16;
-pub const MAX_VAULTS: usize = 64;
-pub const MAX_OPERATORS: usize = 256;
-=======
 const PRECISE_CONSENSUS_NUMERATOR: u128 = 2;
 const PRECISE_CONSENSUS_DENOMINATOR: u128 = 3;
 pub fn precise_consensus() -> Result<PreciseNumber, TipRouterError> {
@@ -23,5 +16,4 @@
         .ok_or(TipRouterError::DenominatorIsZero)
 }
 
-pub const DEFAULT_CONSENSUS_REACHED_SLOT: u64 = u64::MAX;
->>>>>>> 022fee74
+pub const DEFAULT_CONSENSUS_REACHED_SLOT: u64 = u64::MAX;