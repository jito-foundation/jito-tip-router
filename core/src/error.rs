--- conflicted
+++ resolved
@@ -84,7 +84,21 @@
     ConsensusAlreadyReached,
     #[error("Consensus not reached")]
     ConsensusNotReached,
-<<<<<<< HEAD
+
+    #[error("Epoch snapshot not finalized")]
+    EpochSnapshotNotFinalized,
+    #[error("Voting not valid, too many slots after consensus reached")]
+    VotingNotValid,
+    #[error("Tie breaker admin invalid")]
+    TieBreakerAdminInvalid,
+    #[error("Voting not finalized")]
+    VotingNotFinalized,
+    #[error("Tie breaking ballot must be one of the prior votes")]
+    TieBreakerNotInPriorVotes,
+    #[error("Invalid merkle proof")]
+    InvalidMerkleProof,
+    #[error("Operator admin needs to sign its vote")]
+    OperatorAdminInvalid,
     #[error("Not a valid NCN fee group")]
     InvalidNcnFeeGroup,
     #[error("Not a valid base fee group")]
@@ -103,23 +117,6 @@
     FeeNotActive,
     #[error("No rewards to distribute")]
     NoRewards,
-=======
-
-    #[error("Epoch snapshot not finalized")]
-    EpochSnapshotNotFinalized,
-    #[error("Voting not valid, too many slots after consensus reached")]
-    VotingNotValid,
-    #[error("Tie breaker admin invalid")]
-    TieBreakerAdminInvalid,
-    #[error("Voting not finalized")]
-    VotingNotFinalized,
-    #[error("Tie breaking ballot must be one of the prior votes")]
-    TieBreakerNotInPriorVotes,
-    #[error("Invalid merkle proof")]
-    InvalidMerkleProof,
-    #[error("Operator admin needs to sign its vote")]
-    OperatorAdminInvalid,
->>>>>>> 022fee74
 }
 
 impl<T> DecodeError<T> for TipRouterError {
