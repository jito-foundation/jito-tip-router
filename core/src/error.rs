use solana_program::{decode_error::DecodeError, program_error::ProgramError};
use thiserror::Error;

#[derive(Debug, Error, PartialEq, Eq)]
pub enum TipRouterError {
    #[error("Zero in the denominator")]
    DenominatorIsZero = 0x2100,
    #[error("Overflow")]
    ArithmeticOverflow,
    #[error("Underflow")]
    ArithmeticUnderflowError,
    #[error("Floor Overflow")]
    ArithmeticFloorError,
    #[error("Modulo Overflow")]
    ModuloOverflow,
    #[error("New precise number error")]
    NewPreciseNumberError,
    #[error("Cast to imprecise number error")]
    CastToImpreciseNumberError,
    #[error("Cast to u64 error")]
    CastToU64Error,
    #[error("Cast to u128 error")]
    CastToU128Error,

    #[error("Incorrect weight table admin")]
    IncorrectWeightTableAdmin = 0x2200,
    #[error("Duplicate mints in table")]
    DuplicateMintsInTable,
    #[error("There are no mints in the table")]
    NoMintsInTable,
    #[error("Table not initialized")]
    TableNotInitialized,
    #[error("Registry not initialized")]
    RegistryNotInitialized,
    #[error("There are no vaults in the registry")]
    NoVaultsInRegistry,
    #[error("Vault not in weight table registry")]
    VaultNotInRegistry,
    #[error("Mint is already in the table")]
    MintInTable,
    #[error("Too many mints for table")]
    TooManyMintsForTable,
    #[error("Too many vaults for registry")]
    TooManyVaultsForRegistry,
    #[error("Weight table already initialized")]
    WeightTableAlreadyInitialized,
    #[error("Cannnot create future weight tables")]
    CannotCreateFutureWeightTables,
    #[error("Weight mints do not match - length")]
    WeightMintsDoNotMatchLength,
    #[error("Weight mints do not match - mint hash")]
    WeightMintsDoNotMatchMintHash,
    #[error("Invalid mint for weight table")]
    InvalidMintForWeightTable,
    #[error("Config supported mints do not match NCN Vault Count")]
    ConfigMintsNotUpdated,
    #[error("NCN config vaults are at capacity")]
    ConfigMintListFull,
    #[error("Vault Registry mints are at capacity")]
    VaultRegistryListFull,
    #[error("Vault registry are locked for the epoch")]
    VaultRegistryVaultLocked,
    #[error("Vault index already in use by a different mint")]
    VaultIndexAlreadyInUse,
    #[error("Mint Entry not found")]
    MintEntryNotFound,
    #[error("Fee cap exceeded")]
    FeeCapExceeded,
    #[error("DAO wallet cannot be default")]
    DefaultDaoWallet,
    #[error("Incorrect NCN Admin")]
    IncorrectNcnAdmin,
    #[error("Incorrect NCN")]
    IncorrectNcn,
    #[error("Incorrect fee admin")]
    IncorrectFeeAdmin,
    #[error("Weight table not finalized")]
    WeightTableNotFinalized,
    #[error("Weight not found")]
    WeightNotFound,
    #[error("No operators in ncn")]
    NoOperators,
    #[error("Vault operator delegation is already finalized - should not happen")]
    VaultOperatorDelegationFinalized,
    #[error("Operator is already finalized - should not happen")]
    OperatorFinalized,
    #[error("Too many vault operator delegations")]
    TooManyVaultOperatorDelegations,
    #[error("Duplicate vault operator delegation")]
    DuplicateVaultOperatorDelegation,
    #[error("Duplicate Vote Cast")]
    DuplicateVoteCast,
    #[error("Operator votes full")]
    OperatorVotesFull,
    #[error("Merkle root tally full")]
    BallotTallyFull,
    #[error("Ballot tally not found")]
    BallotTallyNotFoundFull,
    #[error("Consensus already reached, cannot change vote")]
    ConsensusAlreadyReached,
    #[error("Consensus not reached")]
    ConsensusNotReached,

    #[error("Epoch snapshot not finalized")]
    EpochSnapshotNotFinalized,
    #[error("Voting not valid, too many slots after consensus reached")]
    VotingNotValid,
    #[error("Tie breaker admin invalid")]
    TieBreakerAdminInvalid,
    #[error("Voting not finalized")]
    VotingNotFinalized,
    #[error("Tie breaking ballot must be one of the prior votes")]
    TieBreakerNotInPriorVotes,
    #[error("Invalid merkle proof")]
    InvalidMerkleProof,
    #[error("Operator admin needs to sign its vote")]
    OperatorAdminInvalid,
    #[error("Not a valid NCN fee group")]
    InvalidNcnFeeGroup,
    #[error("Not a valid base fee group")]
    InvalidBaseFeeGroup,
    #[error("Operator reward list full")]
    OperatorRewardListFull,
    #[error("Operator Reward not found")]
    OperatorRewardNotFound,
    #[error("Vault Reward not found")]
    VaultRewardNotFound,
    #[error("Destination mismatch")]
    DestinationMismatch,
    #[error("Ncn reward route not found")]
    NcnRewardRouteNotFound,
    #[error("Fee not active")]
    FeeNotActive,
    #[error("No rewards to distribute")]
    NoRewards,
    #[error("No Feed Weight not set")]
    NoFeedWeightNotSet,
    #[error("Switchboard not registered")]
    SwitchboardNotRegistered,
    #[error("Bad switchboard feed")]
    BadSwitchboardFeed,
    #[error("Bad switchboard value")]
    BadSwitchboardValue,
    #[error("Stale switchboard feed")]
    StaleSwitchboardFeed,
    #[error("Weight entry needs either a feed or a no feed weight")]
    NoFeedWeightOrSwitchboardFeed,
    #[error("Router still routing")]
    RouterStillRouting,
    #[error("Invalid epochs before stall")]
    InvalidEpochsBeforeStall,
    #[error("Invalid slots after consensus")]
    InvalidSlotsAfterConsensus,
<<<<<<< HEAD
    #[error("Vault needs to be updated")]
    VaultNeedsUpdate,
=======
    #[error("Invalid Account Status")]
    InvalidAccountStatus,
    #[error("Account already initialized")]
    AccountAlreadyInitialized,
>>>>>>> c49754d9
}

impl<T> DecodeError<T> for TipRouterError {
    fn type_of() -> &'static str {
        "jito::weight_table"
    }
}

impl From<TipRouterError> for ProgramError {
    fn from(e: TipRouterError) -> Self {
        Self::Custom(e as u32)
    }
}

impl From<TipRouterError> for u64 {
    fn from(e: TipRouterError) -> Self {
        e as Self
    }
}

impl From<TipRouterError> for u32 {
    fn from(e: TipRouterError) -> Self {
        e as Self
    }
}

#[cfg(test)]
mod tests {
    use super::*;

    #[test]
    fn test_error_codes() {
        // Test base error codes are correct
        assert_eq!(TipRouterError::DenominatorIsZero as u32, 0x2100);
        assert_eq!(TipRouterError::IncorrectWeightTableAdmin as u32, 0x2200);

        // Test sequential error codes
        assert_eq!(
            TipRouterError::ArithmeticOverflow as u32,
            TipRouterError::DenominatorIsZero as u32 + 1
        );
        assert_eq!(
            TipRouterError::ArithmeticUnderflowError as u32,
            TipRouterError::ArithmeticOverflow as u32 + 1
        );
    }

    #[test]
    fn test_error_messages() {
        // Test error messages match their definitions
        assert_eq!(
            TipRouterError::DenominatorIsZero.to_string(),
            "Zero in the denominator"
        );
        assert_eq!(TipRouterError::ArithmeticOverflow.to_string(), "Overflow");
        assert_eq!(
            TipRouterError::WeightTableNotFinalized.to_string(),
            "Weight table not finalized"
        );
        assert_eq!(
            TipRouterError::InvalidMerkleProof.to_string(),
            "Invalid merkle proof"
        );
    }

    #[test]
    fn test_program_error_conversion() {
        // Test conversion to ProgramError
        let program_error: ProgramError = TipRouterError::DenominatorIsZero.into();
        assert_eq!(
            program_error,
            ProgramError::Custom(TipRouterError::DenominatorIsZero as u32)
        );

        let program_error: ProgramError = TipRouterError::WeightTableNotFinalized.into();
        assert_eq!(
            program_error,
            ProgramError::Custom(TipRouterError::WeightTableNotFinalized as u32)
        );
    }

    #[test]
    fn test_numeric_conversions() {
        // Test conversion to u64
        let error_u64: u64 = TipRouterError::DenominatorIsZero.into();
        assert_eq!(error_u64, 0x2100);

        // Test conversion to u32
        let error_u32: u32 = TipRouterError::DenominatorIsZero.into();
        assert_eq!(error_u32, 0x2100);

        // Test conversion for different error types
        assert_eq!(u64::from(TipRouterError::IncorrectWeightTableAdmin), 0x2200);
        assert_eq!(u32::from(TipRouterError::IncorrectWeightTableAdmin), 0x2200);
    }

    #[test]
    fn test_decode_error_type() {
        assert_eq!(
            <TipRouterError as DecodeError<ProgramError>>::type_of(),
            "jito::weight_table"
        );
    }

    #[test]
    fn test_error_equality() {
        // Test PartialEq implementation
        assert_eq!(
            TipRouterError::DenominatorIsZero,
            TipRouterError::DenominatorIsZero
        );
        assert_ne!(
            TipRouterError::DenominatorIsZero,
            TipRouterError::ArithmeticOverflow
        );

        // Test with different error variants
        assert_eq!(
            TipRouterError::WeightTableNotFinalized,
            TipRouterError::WeightTableNotFinalized
        );
        assert_ne!(
            TipRouterError::WeightTableNotFinalized,
            TipRouterError::InvalidMerkleProof
        );
    }
}<|MERGE_RESOLUTION|>--- conflicted
+++ resolved
@@ -151,15 +151,12 @@
     InvalidEpochsBeforeStall,
     #[error("Invalid slots after consensus")]
     InvalidSlotsAfterConsensus,
-<<<<<<< HEAD
     #[error("Vault needs to be updated")]
     VaultNeedsUpdate,
-=======
     #[error("Invalid Account Status")]
     InvalidAccountStatus,
     #[error("Account already initialized")]
     AccountAlreadyInitialized,
->>>>>>> c49754d9
 }
 
 impl<T> DecodeError<T> for TipRouterError {
