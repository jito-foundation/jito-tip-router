--- conflicted
+++ resolved
@@ -145,17 +145,12 @@
     StaleSwitchboardFeed,
     #[error("Weight entry needs either a feed or a no feed weight")]
     NoFeedWeightOrSwitchboardFeed,
-<<<<<<< HEAD
     #[error("Router still routing")]
     RouterStillRouting,
-=======
-
     #[error("Invalid epochs before stall")]
     InvalidEpochsBeforeStall,
-
     #[error("Invalid slots after consensus")]
     InvalidSlotsAfterConsensus,
->>>>>>> 59e600ae
 }
 
 impl<T> DecodeError<T> for TipRouterError {
