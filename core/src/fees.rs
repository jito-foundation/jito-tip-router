--- conflicted
+++ resolved
@@ -53,7 +53,6 @@
         }
     }
 
-<<<<<<< HEAD
     pub fn check_fees_okay(&self, current_epoch: u64) -> Result<(), TipRouterError> {
         let _ = self.precise_block_engine_fee(current_epoch)?;
         let _ = self.precise_dao_fee(current_epoch)?;
@@ -62,12 +61,8 @@
         Ok(())
     }
 
-    pub const fn block_engine_fee(&self, current_epoch: u64) -> u64 {
-        self.current_fee(current_epoch).block_engine_fee_bps
-=======
     pub fn block_engine_fee(&self, current_epoch: u64) -> u64 {
         self.current_fee(current_epoch).block_engine_fee_bps()
->>>>>>> 2451771a
     }
 
     pub fn precise_block_engine_fee(
@@ -88,11 +83,7 @@
         let remaining_bps = MAX_FEE_BPS
             .checked_sub(fee.block_engine_fee_bps())
             .ok_or(TipRouterError::ArithmeticOverflow)?;
-<<<<<<< HEAD
-        fee.ncn_share_bps
-=======
         fee.dao_share_bps()
->>>>>>> 2451771a
             .checked_mul(MAX_FEE_BPS)
             .and_then(|x| x.checked_div(remaining_bps))
             .ok_or(TipRouterError::DenominatorIsZero)
@@ -196,11 +187,7 @@
             if new_dao_fee_bps > MAX_FEE_BPS {
                 return Err(TipRouterError::FeeCapExceeded);
             }
-<<<<<<< HEAD
-            new_fees.ncn_share_bps = new_dao_fee_bps;
-=======
             new_fees.set_dao_share_bps(new_dao_fee_bps);
->>>>>>> 2451771a
         }
         if let Some(new_ncn_fee_bps) = new_ncn_fee_bps {
             if new_ncn_fee_bps > MAX_FEE_BPS {
@@ -221,23 +208,15 @@
         if let Some(new_wallet) = new_wallet {
             new_fees.wallet = new_wallet;
         }
-<<<<<<< HEAD
 
         let next_epoch = current_epoch
             .checked_add(1)
             .ok_or(TipRouterError::ArithmeticOverflow)?;
 
-        new_fees.activation_epoch = next_epoch;
+        new_fees.set_activation_epoch(next_epoch);
 
         self.check_fees_okay(next_epoch)?;
 
-=======
-        new_fees.set_activation_epoch(
-            current_epoch
-                .checked_add(1)
-                .ok_or(TipRouterError::ArithmeticOverflow)?,
-        );
->>>>>>> 2451771a
         Ok(())
     }
 }
@@ -262,17 +241,10 @@
     ) -> Self {
         Self {
             wallet,
-<<<<<<< HEAD
-            ncn_share_bps,
-            dao_share_bps,
-            block_engine_fee_bps,
-            activation_epoch: epoch,
-=======
             dao_share_bps: PodU64::from(dao_share_bps),
             ncn_share_bps: PodU64::from(ncn_share_bps),
             block_engine_fee_bps: PodU64::from(block_engine_fee_bps),
             activation_epoch: PodU64::from(epoch),
->>>>>>> 2451771a
         }
     }
 
@@ -322,11 +294,7 @@
 
         fees.set_new_fees(Some(400), None, None, Some(new_wallet), 10)
             .unwrap();
-<<<<<<< HEAD
-        assert_eq!(fees.fee_1.ncn_share_bps, 400);
-=======
         assert_eq!(fees.fee_1.dao_share_bps(), 400);
->>>>>>> 2451771a
         assert_eq!(fees.fee_1.wallet, new_wallet);
         assert_eq!(fees.fee_1.activation_epoch(), 11);
     }
@@ -338,13 +306,8 @@
         fees.fee_1 = original;
 
         fees.set_new_fees(None, None, None, None, 10).unwrap();
-<<<<<<< HEAD
-        assert_eq!(fees.fee_1.ncn_share_bps, original.ncn_share_bps);
-        assert_eq!(fees.fee_1.ncn_share_bps, original.ncn_share_bps);
-=======
         assert_eq!(fees.fee_1.dao_share_bps(), original.dao_share_bps());
         assert_eq!(fees.fee_1.ncn_share_bps(), original.ncn_share_bps());
->>>>>>> 2451771a
         assert_eq!(
             fees.fee_1.block_engine_fee_bps(),
             original.block_engine_fee_bps()
@@ -413,36 +376,20 @@
         let mut fees = Fees::new(Pubkey::new_unique(), 100, 200, 300, 5);
 
         let fee = fees.get_updatable_fee_mut(10);
-<<<<<<< HEAD
-        fee.ncn_share_bps = 400;
-        fee.activation_epoch = 11;
-
-        assert_eq!(fees.fee_1.ncn_share_bps, 400);
-        assert_eq!(fees.fee_1.activation_epoch, 11);
-=======
         fee.set_dao_share_bps(400);
         fee.set_activation_epoch(11);
 
         assert_eq!(fees.fee_1.dao_share_bps(), 400);
         assert_eq!(fees.fee_1.activation_epoch(), 11);
->>>>>>> 2451771a
 
         fees.fee_2.set_activation_epoch(13);
 
         let fee = fees.get_updatable_fee_mut(12);
-<<<<<<< HEAD
-        fee.ncn_share_bps = 500;
-        fee.activation_epoch = 13;
-
-        assert_eq!(fees.fee_2.ncn_share_bps, 500);
-        assert_eq!(fees.fee_2.activation_epoch, 13);
-=======
         fee.set_dao_share_bps(500);
         fee.set_activation_epoch(13);
 
         assert_eq!(fees.fee_2.dao_share_bps(), 500);
         assert_eq!(fees.fee_2.activation_epoch(), 13);
->>>>>>> 2451771a
 
         assert_eq!(fees.get_updatable_fee_mut(u64::MAX).activation_epoch(), 11);
     }
