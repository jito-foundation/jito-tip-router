--- conflicted
+++ resolved
@@ -306,7 +306,6 @@
         epoch: u64,
     },
 
-<<<<<<< HEAD
     /// Claim tips with the program as the payer
     #[account(0, writable, name = "claim_status_payer")]
     #[account(1, name = "tip_distribution_program")]
@@ -319,7 +318,8 @@
         proof: Vec<[u8; 32]>,
         amount: u64,
         bump: u8,
-=======
+    },
+
     /// Resizes the ballot box account
     #[account(0, name = "ncn_config")]
     #[account(1, writable, name = "ballot_box")]
@@ -364,6 +364,5 @@
     #[account(5, name = "system_program")]
     ReallocWeightTable {
         epoch: u64,
->>>>>>> 9b15ddac
     },
 }