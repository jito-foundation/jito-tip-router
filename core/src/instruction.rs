use borsh::{BorshDeserialize, BorshSerialize};
use shank::ShankInstruction;
use solana_program::pubkey::Pubkey;

use crate::config::ConfigAdminRole;

#[rustfmt::skip]
#[derive(Debug, BorshSerialize, BorshDeserialize, ShankInstruction)]
pub enum TipRouterInstruction {

    // ---------------------------------------------------- //
    //                         GLOBAL                       //
    // ---------------------------------------------------- //
    /// Initialize the config
    #[account(0, writable, name = "config")]
    #[account(1, name = "ncn")]
    #[account(2, name = "fee_wallet")]
    #[account(3, signer, name = "ncn_admin")]
    #[account(4, name = "tie_breaker_admin")]
    #[account(5, name = "system_program")]
    InitializeConfig {
        block_engine_fee_bps: u16,
        dao_fee_bps: u16,
        default_ncn_fee_bps: u16,
        epochs_before_stall: u64,
        valid_slots_after_consensus: u64,
    },

    /// Initializes the vault registry
    #[account(0, name = "config")]
    #[account(1, writable, name = "vault_registry")]
    #[account(2, name = "ncn")]
    #[account(3, writable, signer, name = "payer")]
    #[account(4, name = "system_program")]
    InitializeVaultRegistry,

    /// Resizes the vault registry account
    #[account(0, name = "config")]
    #[account(1, writable, name = "vault_registry")]
    #[account(2, name = "ncn")]
    #[account(3, writable, signer, name = "payer")]
    #[account(4, name = "system_program")]
    ReallocVaultRegistry,

    /// Registers a vault to the vault registry
    #[account(0, name = "restaking_config")]
    #[account(1, writable, name = "vault_registry")]
    #[account(2, name = "ncn")]
    #[account(3, name = "vault")]
    #[account(4, name = "vault_ncn_ticket")]
    #[account(5, name = "ncn_vault_ticket")]
    RegisterVault,

    // ---------------------------------------------------- //
    //                       SNAPSHOT                       //
    // ---------------------------------------------------- //
    /// Initializes the Epoch State
    #[account(0, writable, name = "epoch_state")]
    #[account(1, name = "config")]
    #[account(2, name = "ncn")]
    #[account(3, writable, signer, name = "payer")]
    #[account(4, name = "system_program")]
    InitializeEpochState {
        epoch: u64,
    },

    /// Reallocation of the Epoch State
    #[account(0, writable, name = "epoch_state")]
    #[account(1, name = "config")]
    #[account(2, name = "ncn")]
    #[account(3, writable, signer, name = "payer")]
    #[account(4, name = "system_program")]
    ReallocEpochState {
        epoch: u64,
    },

    /// Initializes the weight table for a given epoch
    #[account(0, name = "epoch_state")]
    #[account(1, name = "vault_registry")]
    #[account(2, name = "ncn")]
    #[account(3, writable, name = "weight_table")]
    #[account(4, writable, signer, name = "payer")]
    #[account(5, name = "system_program")]
    InitializeWeightTable{
        epoch: u64,
    },

    /// Resizes the weight table account
    #[account(0, writable, name = "epoch_state")]
    #[account(1, name = "config")]
    #[account(2, writable, name = "weight_table")]
    #[account(3, name = "ncn")]
    #[account(4, name = "vault_registry")]
    #[account(5, writable, signer, name = "payer")]
    #[account(6, name = "system_program")]
    ReallocWeightTable {
        epoch: u64,
    },

    // Sets the weight table for a given epoch
    #[account(0, writable, name = "epoch_state")]
    #[account(1, name = "ncn")]
    #[account(2, writable, name = "weight_table")]
    #[account(3, name = "switchboard_feed")]
    SwitchboardSetWeight{
        st_mint: Pubkey,
        epoch: u64,
    },


    /// Initializes the Epoch Snapshot
    #[account(0, writable, name = "epoch_state")]
    #[account(1, name = "config")]
    #[account(2, name = "ncn")]
    #[account(3, name = "weight_table")]
    #[account(4, writable, name = "epoch_snapshot")]
    #[account(5, writable, signer, name = "payer")]
    #[account(6, name = "system_program")]
    InitializeEpochSnapshot{
        epoch: u64,
    },

    /// Initializes the Operator Snapshot
    #[account(0, name = "epoch_state")]
    #[account(1, name = "config")]
    #[account(2, name = "ncn")]
    #[account(3, name = "operator")]
    #[account(4, name = "ncn_operator_state")]
    #[account(5, writable, name = "epoch_snapshot")]
    #[account(6, writable, name = "operator_snapshot")]
    #[account(7, writable, signer, name = "payer")]
    #[account(8, name = "system_program")]
    InitializeOperatorSnapshot{
        epoch: u64,
    },

    /// Resizes the operator snapshot account
    #[account(0, writable, name = "epoch_state")]
    #[account(1, name = "ncn_config")]
    #[account(2, name = "restaking_config")]
    #[account(3, name = "ncn")]
    #[account(4, name = "operator")]
    #[account(5, name = "ncn_operator_state")]
    #[account(6, writable, name = "epoch_snapshot")]
    #[account(7, writable, name = "operator_snapshot")]
    #[account(8, writable, signer, name = "payer")]
    #[account(9, name = "system_program")]
    ReallocOperatorSnapshot {
        epoch: u64,
    },
    
    /// Snapshots the vault operator delegation
    #[account(0, writable, name = "epoch_state")]
    #[account(1, name = "config")]
    #[account(2, name = "restaking_config")]
    #[account(3, name = "ncn")]
    #[account(4, name = "operator")]
    #[account(5, name = "vault")]
    #[account(6, name = "vault_ncn_ticket")]
    #[account(7, name = "ncn_vault_ticket")]
    #[account(8, name = "vault_operator_delegation")]
    #[account(9, name = "weight_table")]
    #[account(10, writable, name = "epoch_snapshot")]
    #[account(11, writable, name = "operator_snapshot")]
    SnapshotVaultOperatorDelegation{
        epoch: u64,
    },

    // ---------------------------------------------------- //
    //                         VOTE                         //
    // ---------------------------------------------------- //
    /// Initializes the ballot box for an NCN
    #[account(0, name = "epoch_state")]
    #[account(1, name = "config")]
    #[account(2, writable, name = "ballot_box")]
    #[account(3, name = "ncn")]
    #[account(4, writable, signer, name = "payer")]
    #[account(5, name = "system_program")]
    InitializeBallotBox {
        epoch: u64,
    },

    /// Resizes the ballot box account
    #[account(0, writable, name = "epoch_state")]
    #[account(1, name = "config")]
    #[account(2, writable, name = "ballot_box")]
    #[account(3, name = "ncn")]
    #[account(4, writable, signer, name = "payer")]
    #[account(5, name = "system_program")]
    ReallocBallotBox {
        epoch: u64,
    },

    /// Cast a vote for a merkle root
    #[account(0, writable, name = "epoch_state")]
    #[account(1, name = "config")]
    #[account(2, writable, name = "ballot_box")]
    #[account(3, name = "ncn")]
    #[account(4, name = "epoch_snapshot")]
    #[account(5, name = "operator_snapshot")]
    #[account(6, name = "operator")]
    #[account(7, signer, name = "operator_admin")]
    CastVote {
        meta_merkle_root: [u8; 32],
        epoch: u64,
    },

    /// Set the merkle root after consensus is reached
    #[account(0, writable, name = "epoch_state")]
    #[account(1, writable, name = "config")]
    #[account(2, name = "ncn")]
    #[account(3, name = "ballot_box")]
    #[account(4, name = "vote_account")]
    #[account(5, writable, name = "tip_distribution_account")]
    #[account(6, name = "tip_distribution_config")]
    #[account(7, name = "tip_distribution_program")]
    SetMerkleRoot {
        proof: Vec<[u8; 32]>,
        merkle_root: [u8; 32],
        max_total_claim: u64,
        max_num_nodes: u64,
        epoch: u64,
    },

    // ---------------------------------------------------- //
    //                ROUTE AND DISTRIBUTE                  //
    // ---------------------------------------------------- //
    /// Initializes the base reward router
    #[account(0, name = "epoch_state")]
    #[account(1, name = "ncn")]
    #[account(2, writable, name = "base_reward_router")]
    #[account(3, writable, name = "base_reward_receiver")]
    #[account(4, writable, signer, name = "payer")]
    #[account(5, name = "system_program")]
    InitializeBaseRewardRouter{
        epoch: u64,
    },

    /// Resizes the base reward router account
    #[account(0, writable, name = "epoch_state")]
    #[account(1, name = "config")]
    #[account(2, writable, name = "base_reward_router")]
    #[account(3, name = "ncn")]
    #[account(4, writable, signer, name = "payer")]
    #[account(5, name = "system_program")]
    ReallocBaseRewardRouter {
        epoch: u64,
    },

    /// Initializes the ncn reward router
    #[account(0, writable, name = "epoch_state")]
    #[account(1, name = "ncn")]
    #[account(2, name = "operator")]
    #[account(3, name = "operator_snapshot")]
    #[account(4, writable, name = "ncn_reward_router")]
    #[account(5, writable, name = "ncn_reward_receiver")]
    #[account(6, writable, signer, name = "payer")]
    #[account(7, name = "system_program")]
    InitializeNcnRewardRouter{
        ncn_fee_group: u8,
        epoch: u64,
    },

    /// Routes base reward router
    #[account(0, writable, name = "epoch_state")]
<<<<<<< HEAD
    #[account(1, name = "config")]
    #[account(2, name = "ncn")]
    #[account(3, name = "epoch_snapshot")]
    #[account(4, name = "ballot_box")]
    #[account(5, writable, name = "base_reward_router")]
    #[account(6, writable, name = "base_reward_receiver")]
    #[account(7, name = "restaking_program")]
=======
    #[account(1, name = "ncn")]
    #[account(2, name = "epoch_snapshot")]
    #[account(3, name = "ballot_box")]
    #[account(4, writable, name = "base_reward_router")]
    #[account(5, writable, name = "base_reward_receiver")]
>>>>>>> d1ed0bba
    RouteBaseRewards{
        max_iterations: u16,
        epoch: u64,
    },

    /// Routes ncn reward router
    #[account(0, writable, name = "epoch_state")]
    #[account(1, name = "ncn")]
    #[account(2, name = "operator")]
    #[account(3, name = "operator_snapshot")]
    #[account(4, writable, name = "ncn_reward_router")]
    #[account(5, writable, name = "ncn_reward_receiver")]
    RouteNcnRewards{
        ncn_fee_group: u8,
        max_iterations: u16,
        epoch: u64,
    },

    /// Distributes base rewards
    #[account(0, writable, name = "epoch_state")]
    #[account(1, name = "config")]
    #[account(2, name = "ncn")]
    #[account(3, writable, name = "base_reward_router")]
    #[account(4, writable, name = "base_reward_receiver")]
    #[account(5, name = "base_fee_wallet")]
    #[account(6, writable, name = "base_fee_wallet_ata")]
    // Additional accounts for stake pool deposit
    #[account(7, name = "stake_pool_program")]
    #[account(8, writable, name = "stake_pool")]
    #[account(9, name = "stake_pool_withdraw_authority")]
    #[account(10, writable, name = "reserve_stake")]
    #[account(11, writable, name = "manager_fee_account")]
    #[account(12, writable, name = "referrer_pool_tokens_account")]
    #[account(13, writable, name = "pool_mint")]
    #[account(14, name = "token_program")]
    #[account(15, name = "system_program")]
    DistributeBaseRewards{
        base_fee_group: u8,
        epoch: u64,
    },

    /// Distributes base ncn reward routes
    #[account(0, writable, name = "epoch_state")]
    #[account(1, name = "config")]
    #[account(2, name = "ncn")]
    #[account(3, name = "operator")]
    #[account(4, writable, name = "base_reward_router")]
    #[account(5, writable, name = "base_reward_receiver")]
    #[account(6, writable, name = "ncn_reward_router")]
    #[account(7, writable, name = "ncn_reward_receiver")]
    #[account(8, name = "system_program")]
    DistributeBaseNcnRewardRoute{
        ncn_fee_group: u8,
        epoch: u64,
    },

    /// Distributes ncn operator rewards
    #[account(0, writable, name = "epoch_state")]
    #[account(1, name = "config")]
    #[account(2, name = "ncn")]
    #[account(3, writable, name = "operator")]
    #[account(4, writable, name = "operator_ata")]
    #[account(5, writable, name = "operator_snapshot")]
    #[account(6, writable, name = "ncn_reward_router")]
    #[account(7, writable, name = "ncn_reward_receiver")]
    // Additional accounts for stake pool deposit
    #[account(8, name = "stake_pool_program")]
    #[account(9, writable, name = "stake_pool")]
    #[account(10, name = "stake_pool_withdraw_authority")]
    #[account(11, writable, name = "reserve_stake")]
    #[account(12, writable, name = "manager_fee_account")]
    #[account(13, writable, name = "referrer_pool_tokens_account")]
    #[account(14, writable, name = "pool_mint")]
    #[account(15, name = "token_program")]
    #[account(16, name = "system_program")]
    DistributeNcnOperatorRewards{
        ncn_fee_group: u8,
        epoch: u64,
    },

    /// Distributes ncn vault rewards
    #[account(0, writable, name = "epoch_state")]
    #[account(1, name = "config")]
    #[account(2, name = "ncn")]
    #[account(3, name = "operator")]
    #[account(4, writable, name = "vault")]
    #[account(5, writable, name = "vault_ata")]
    #[account(6, writable, name = "operator_snapshot")]
    #[account(7, writable, name = "ncn_reward_router")]
    #[account(8, writable, name = "ncn_reward_receiver")]
    // Additional accounts for stake pool deposit
    #[account(9, name = "stake_pool_program")]
    #[account(10, writable, name = "stake_pool")]
    #[account(11, name = "stake_pool_withdraw_authority")]
    #[account(12, writable, name = "reserve_stake")]
    #[account(13, writable, name = "manager_fee_account")]
    #[account(14, writable, name = "referrer_pool_tokens_account")]
    #[account(15, writable, name = "pool_mint")]
    #[account(16, name = "token_program")]
    #[account(17, name = "system_program")]
    DistributeNcnVaultRewards{
        ncn_fee_group: u8,
        epoch: u64,
    },

    /// Claim tips with the program as the payer
    #[account(0, writable, name = "claim_status_payer")]
    #[account(1, name = "tip_distribution_program")]
    #[account(2, name = "config")]
    #[account(3, writable, name = "tip_distribution_account")]
    #[account(4, writable, name = "claim_status")]
    #[account(5, writable, name = "claimant")]
    #[account(6, name = "system_program")]
    ClaimWithPayer {
        proof: Vec<[u8; 32]>,
        amount: u64,
        bump: u8,
    },


    // ---------------------------------------------------- //
    //                        ADMIN                         //
    // ---------------------------------------------------- //
    /// Updates NCN Config parameters
    #[account(0, writable, name = "config")]
    #[account(1, name = "ncn")]
    #[account(2, signer, name = "ncn_admin")]
    AdminSetParameters {
        epochs_before_stall: Option<u64>,
        valid_slots_after_consensus: Option<u64>,
    },

    /// Updates the fee configuration
    #[account(0, writable, name = "config")]
    #[account(1, name = "ncn")]
    #[account(2, signer, name = "ncn_admin")]
    AdminSetConfigFees {
        new_block_engine_fee_bps: Option<u16>,
        base_fee_group: Option<u8>,
        new_base_fee_wallet: Option<Pubkey>,
        new_base_fee_bps: Option<u16>,
        ncn_fee_group: Option<u8>,
        new_ncn_fee_bps: Option<u16>,
    },

    /// Sets a new secondary admin for the NCN
    #[account(0, writable, name = "config")]
    #[account(1, name = "ncn")]
    #[account(2, signer, name = "ncn_admin")]
    #[account(3, name = "new_admin")]
    AdminSetNewAdmin {
        role: ConfigAdminRole,
    },

    /// Set tie breaker in case of stalled voting
    #[account(0, writable, name = "epoch_state")]
    #[account(1, name = "config")]
    #[account(2, writable, name = "ballot_box")]
    #[account(3, name = "ncn")]
    #[account(4, signer, name = "tie_breaker_admin")]
    AdminSetTieBreaker {
        meta_merkle_root: [u8; 32],
        epoch: u64,
    },

    /// Sets a weight
    #[account(0, writable, name = "epoch_state")]
    #[account(1, name = "ncn")]
    #[account(2, writable, name = "weight_table")]
    #[account(3, signer, name = "weight_table_admin")]
    AdminSetWeight{
        st_mint: Pubkey,
        weight: u128,
        epoch: u64,
    },

    /// Registers a new ST mint in the Vault Registry
    #[account(0, name = "config")]
    #[account(1, name = "ncn")]
    #[account(2, name = "st_mint")]
    #[account(3, writable, name = "vault_registry")]
    #[account(4, signer, writable, name = "admin")]
    AdminRegisterStMint{
        ncn_fee_group: u8,
        reward_multiplier_bps: u64,
        switchboard_feed: Option<Pubkey>,
        no_feed_weight: Option<u128>,
    },

    /// Updates an ST mint in the Vault Registry
    #[account(0, name = "config")]
    #[account(1, name = "ncn")]
    #[account(2, writable, name = "vault_registry")]
    #[account(3, signer, writable, name = "admin")]
    AdminSetStMint{
        st_mint: Pubkey,
        ncn_fee_group: Option<u8>,
        reward_multiplier_bps: Option<u64>,
        switchboard_feed: Option<Pubkey>,
        no_feed_weight: Option<u128>,
    },
}<|MERGE_RESOLUTION|>--- conflicted
+++ resolved
@@ -263,21 +263,12 @@
 
     /// Routes base reward router
     #[account(0, writable, name = "epoch_state")]
-<<<<<<< HEAD
     #[account(1, name = "config")]
     #[account(2, name = "ncn")]
     #[account(3, name = "epoch_snapshot")]
     #[account(4, name = "ballot_box")]
     #[account(5, writable, name = "base_reward_router")]
     #[account(6, writable, name = "base_reward_receiver")]
-    #[account(7, name = "restaking_program")]
-=======
-    #[account(1, name = "ncn")]
-    #[account(2, name = "epoch_snapshot")]
-    #[account(3, name = "ballot_box")]
-    #[account(4, writable, name = "base_reward_router")]
-    #[account(5, writable, name = "base_reward_receiver")]
->>>>>>> d1ed0bba
     RouteBaseRewards{
         max_iterations: u16,
         epoch: u64,
