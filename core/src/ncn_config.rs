--- conflicted
+++ resolved
@@ -15,17 +15,13 @@
 
     pub fee_admin: Pubkey,
 
-<<<<<<< HEAD
-    pub fee_config: FeeConfig,
-=======
     /// Number of slots after consensus reached where voting is still valid
     pub valid_slots_after_consensus: PodU64,
 
     /// Number of epochs before voting is considered stalled
     pub epochs_before_stall: PodU64,
 
-    pub fees: Fees,
->>>>>>> 022fee74
+    pub fee_config: FeeConfig,
 
     /// Bump seed for the PDA
     pub bump: u8,
@@ -38,27 +34,19 @@
 }
 
 impl NcnConfig {
-<<<<<<< HEAD
-    pub const fn new(
+    pub fn new(
         ncn: Pubkey,
         tie_breaker_admin: Pubkey,
         fee_admin: Pubkey,
         fee_config: &FeeConfig,
     ) -> Self {
-=======
-    pub fn new(ncn: Pubkey, tie_breaker_admin: Pubkey, fee_admin: Pubkey, fees: Fees) -> Self {
->>>>>>> 022fee74
         Self {
             ncn,
             tie_breaker_admin,
             fee_admin,
-<<<<<<< HEAD
-            fee_config: *fee_config,
-=======
             valid_slots_after_consensus: PodU64::from(0), // TODO set this
             epochs_before_stall: PodU64::from(0),         // TODO set this
-            fees,
->>>>>>> 022fee74
+            fee_config: *fee_config,
             bump: 0,
             reserved: [0; 127],
         }
