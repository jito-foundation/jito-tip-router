{
  "version": "0.0.1",
  "name": "jito_tip_router",
  "instructions": [
    {
      "name": "InitializeNCNConfig",
      "accounts": [
        {
          "name": "restakingConfig",
          "isMut": false,
          "isSigner": false
        },
        {
          "name": "ncnConfig",
          "isMut": true,
          "isSigner": false
        },
        {
          "name": "ncn",
          "isMut": false,
          "isSigner": false
        },
        {
          "name": "ncnAdmin",
          "isMut": false,
          "isSigner": true
        },
        {
          "name": "feeWallet",
          "isMut": false,
          "isSigner": false
        },
        {
          "name": "tieBreakerAdmin",
          "isMut": false,
          "isSigner": false
        },
        {
          "name": "restakingProgram",
          "isMut": false,
          "isSigner": false
        },
        {
          "name": "systemProgram",
          "isMut": false,
          "isSigner": false
        }
      ],
      "args": [
        {
          "name": "blockEngineFeeBps",
          "type": "u16"
        },
        {
          "name": "daoFeeBps",
          "type": "u16"
        },
        {
          "name": "defaultNcnFeeBps",
          "type": "u16"
        }
      ],
      "discriminant": {
        "type": "u8",
        "value": 0
      }
    },
    {
      "name": "InitializeTrackedMints",
      "accounts": [
        {
          "name": "ncnConfig",
          "isMut": false,
          "isSigner": false
        },
        {
          "name": "trackedMints",
          "isMut": true,
          "isSigner": false
        },
        {
          "name": "ncn",
          "isMut": false,
          "isSigner": false
        },
        {
          "name": "payer",
          "isMut": true,
          "isSigner": true
        },
        {
          "name": "systemProgram",
          "isMut": false,
          "isSigner": false
        }
      ],
      "args": [],
      "discriminant": {
        "type": "u8",
        "value": 1
      }
    },
    {
      "name": "SetConfigFees",
      "accounts": [
        {
          "name": "restakingConfig",
          "isMut": false,
          "isSigner": false
        },
        {
          "name": "config",
          "isMut": true,
          "isSigner": false
        },
        {
          "name": "ncn",
          "isMut": false,
          "isSigner": false
        },
        {
          "name": "ncnAdmin",
          "isMut": false,
          "isSigner": true
        },
        {
          "name": "restakingProgram",
          "isMut": false,
          "isSigner": false
        }
      ],
      "args": [
        {
          "name": "newBlockEngineFeeBps",
          "type": {
            "option": "u16"
          }
        },
        {
          "name": "baseFeeGroup",
          "type": {
            "option": "u8"
          }
        },
        {
          "name": "newBaseFeeWallet",
          "type": {
            "option": "publicKey"
          }
        },
        {
          "name": "newBaseFeeBps",
          "type": {
            "option": "u16"
          }
        },
        {
          "name": "ncnFeeGroup",
          "type": {
            "option": "u8"
          }
        },
        {
          "name": "newNcnFeeBps",
          "type": {
            "option": "u16"
          }
        }
      ],
      "discriminant": {
        "type": "u8",
        "value": 2
      }
    },
    {
      "name": "SetNewAdmin",
      "accounts": [
        {
          "name": "config",
          "isMut": true,
          "isSigner": false
        },
        {
          "name": "ncn",
          "isMut": false,
          "isSigner": false
        },
        {
          "name": "ncnAdmin",
          "isMut": false,
          "isSigner": true
        },
        {
          "name": "newAdmin",
          "isMut": false,
          "isSigner": false
        },
        {
          "name": "restakingProgram",
          "isMut": false,
          "isSigner": false
        }
      ],
      "args": [
        {
          "name": "role",
          "type": {
            "defined": "ConfigAdminRole"
          }
        }
      ],
      "discriminant": {
        "type": "u8",
        "value": 3
      }
    },
    {
      "name": "InitializeWeightTable",
      "accounts": [
        {
          "name": "restakingConfig",
          "isMut": false,
          "isSigner": false
        },
        {
          "name": "trackedMints",
          "isMut": false,
          "isSigner": false
        },
        {
          "name": "ncn",
          "isMut": false,
          "isSigner": false
        },
        {
          "name": "weightTable",
          "isMut": true,
          "isSigner": false
        },
        {
          "name": "payer",
          "isMut": true,
          "isSigner": true
        },
        {
          "name": "restakingProgram",
          "isMut": false,
          "isSigner": false
        },
        {
          "name": "systemProgram",
          "isMut": false,
          "isSigner": false
        }
      ],
      "args": [
        {
          "name": "firstSlotOfNcnEpoch",
          "type": {
            "option": "u64"
          }
        }
      ],
      "discriminant": {
        "type": "u8",
        "value": 4
      }
    },
    {
      "name": "AdminUpdateWeightTable",
      "accounts": [
        {
          "name": "ncn",
          "isMut": false,
          "isSigner": false
        },
        {
          "name": "weightTable",
          "isMut": true,
          "isSigner": false
        },
        {
          "name": "weightTableAdmin",
          "isMut": false,
          "isSigner": true
        },
        {
          "name": "mint",
          "isMut": false,
          "isSigner": false
        },
        {
          "name": "restakingProgram",
          "isMut": false,
          "isSigner": false
        }
      ],
      "args": [
        {
          "name": "ncnEpoch",
          "type": "u64"
        },
        {
          "name": "weight",
          "type": "u128"
        }
      ],
      "discriminant": {
        "type": "u8",
        "value": 5
      }
    },
    {
      "name": "InitializeEpochSnapshot",
      "accounts": [
        {
          "name": "ncnConfig",
          "isMut": false,
          "isSigner": false
        },
        {
          "name": "restakingConfig",
          "isMut": false,
          "isSigner": false
        },
        {
          "name": "ncn",
          "isMut": false,
          "isSigner": false
        },
        {
          "name": "trackedMints",
          "isMut": false,
          "isSigner": false
        },
        {
          "name": "weightTable",
          "isMut": false,
          "isSigner": false
        },
        {
          "name": "epochSnapshot",
          "isMut": true,
          "isSigner": false
        },
        {
          "name": "payer",
          "isMut": true,
          "isSigner": true
        },
        {
          "name": "restakingProgram",
          "isMut": false,
          "isSigner": false
        },
        {
          "name": "systemProgram",
          "isMut": false,
          "isSigner": false
        }
      ],
      "args": [
        {
          "name": "firstSlotOfNcnEpoch",
          "type": {
            "option": "u64"
          }
        }
      ],
      "discriminant": {
        "type": "u8",
        "value": 6
      }
    },
    {
      "name": "InitializeOperatorSnapshot",
      "accounts": [
        {
          "name": "ncnConfig",
          "isMut": false,
          "isSigner": false
        },
        {
          "name": "restakingConfig",
          "isMut": false,
          "isSigner": false
        },
        {
          "name": "ncn",
          "isMut": false,
          "isSigner": false
        },
        {
          "name": "operator",
          "isMut": false,
          "isSigner": false
        },
        {
          "name": "ncnOperatorState",
          "isMut": false,
          "isSigner": false
        },
        {
          "name": "epochSnapshot",
          "isMut": true,
          "isSigner": false
        },
        {
          "name": "operatorSnapshot",
          "isMut": true,
          "isSigner": false
        },
        {
          "name": "payer",
          "isMut": true,
          "isSigner": true
        },
        {
          "name": "restakingProgram",
          "isMut": false,
          "isSigner": false
        },
        {
          "name": "systemProgram",
          "isMut": false,
          "isSigner": false
        }
      ],
      "args": [
        {
          "name": "firstSlotOfNcnEpoch",
          "type": {
            "option": "u64"
          }
        }
      ],
      "discriminant": {
        "type": "u8",
        "value": 7
      }
    },
    {
      "name": "SnapshotVaultOperatorDelegation",
      "accounts": [
        {
          "name": "ncnConfig",
          "isMut": false,
          "isSigner": false
        },
        {
          "name": "restakingConfig",
          "isMut": false,
          "isSigner": false
        },
        {
          "name": "trackedMints",
          "isMut": false,
          "isSigner": false
        },
        {
          "name": "ncn",
          "isMut": false,
          "isSigner": false
        },
        {
          "name": "operator",
          "isMut": false,
          "isSigner": false
        },
        {
          "name": "vault",
          "isMut": false,
          "isSigner": false
        },
        {
          "name": "vaultNcnTicket",
          "isMut": false,
          "isSigner": false
        },
        {
          "name": "ncnVaultTicket",
          "isMut": false,
          "isSigner": false
        },
        {
          "name": "vaultOperatorDelegation",
          "isMut": false,
          "isSigner": false
        },
        {
          "name": "weightTable",
          "isMut": false,
          "isSigner": false
        },
        {
          "name": "epochSnapshot",
          "isMut": true,
          "isSigner": false
        },
        {
          "name": "operatorSnapshot",
          "isMut": true,
          "isSigner": false
        },
        {
          "name": "vaultProgram",
          "isMut": false,
          "isSigner": false
        },
        {
          "name": "restakingProgram",
          "isMut": false,
          "isSigner": false
        }
      ],
      "args": [
        {
          "name": "firstSlotOfNcnEpoch",
          "type": {
            "option": "u64"
          }
        }
      ],
      "discriminant": {
        "type": "u8",
        "value": 8
      }
    },
    {
      "name": "RegisterMint",
      "accounts": [
        {
          "name": "restakingConfig",
          "isMut": false,
          "isSigner": false
        },
        {
          "name": "trackedMints",
          "isMut": true,
          "isSigner": false
        },
        {
          "name": "ncn",
          "isMut": false,
          "isSigner": false
        },
        {
          "name": "weightTable",
          "isMut": false,
          "isSigner": false
        },
        {
          "name": "vault",
          "isMut": false,
          "isSigner": false
        },
        {
          "name": "vaultNcnTicket",
          "isMut": false,
          "isSigner": false
        },
        {
          "name": "ncnVaultTicket",
          "isMut": false,
          "isSigner": false
        },
        {
          "name": "restakingProgramId",
          "isMut": false,
          "isSigner": false
        },
        {
          "name": "vaultProgramId",
          "isMut": false,
          "isSigner": false
        }
      ],
      "args": [],
      "discriminant": {
        "type": "u8",
        "value": 9
      }
    },
    {
      "name": "InitializeBaseRewardRouter",
      "accounts": [
        {
          "name": "restakingConfig",
          "isMut": false,
          "isSigner": false
        },
        {
          "name": "ncn",
          "isMut": false,
          "isSigner": false
        },
        {
          "name": "ballotBox",
          "isMut": false,
          "isSigner": false
        },
        {
          "name": "baseRewardRouter",
          "isMut": true,
          "isSigner": false
        },
        {
          "name": "payer",
          "isMut": true,
          "isSigner": true
        },
        {
          "name": "restakingProgram",
          "isMut": false,
          "isSigner": false
        },
        {
          "name": "systemProgram",
          "isMut": false,
          "isSigner": false
        }
      ],
      "args": [
        {
          "name": "firstSlotOfNcnEpoch",
          "type": {
            "option": "u64"
          }
        }
      ],
      "discriminant": {
        "type": "u8",
        "value": 10
      }
    },
<<<<<<< HEAD
    {
      "name": "InitializeNcnRewardRouter",
      "accounts": [
        {
          "name": "restakingConfig",
          "isMut": false,
          "isSigner": false
        },
        {
          "name": "ncn",
          "isMut": false,
          "isSigner": false
        },
        {
          "name": "operator",
          "isMut": false,
          "isSigner": false
        },
        {
          "name": "ballotBox",
          "isMut": false,
          "isSigner": false
        },
        {
          "name": "ncnRewardRouter",
          "isMut": true,
          "isSigner": false
        },
        {
          "name": "payer",
          "isMut": true,
          "isSigner": true
        },
        {
          "name": "restakingProgram",
          "isMut": false,
          "isSigner": false
        },
        {
          "name": "systemProgram",
          "isMut": false,
          "isSigner": false
        }
      ],
      "args": [
        {
          "name": "ncnFeeGroup",
          "type": "u8"
        },
        {
          "name": "firstSlotOfNcnEpoch",
          "type": {
            "option": "u64"
=======
    {
      "name": "InitializeBallotBox",
      "accounts": [
        {
          "name": "ncnConfig",
          "isMut": false,
          "isSigner": false
        },
        {
          "name": "ballotBox",
          "isMut": true,
          "isSigner": false
        },
        {
          "name": "ncn",
          "isMut": false,
          "isSigner": false
        },
        {
          "name": "payer",
          "isMut": true,
          "isSigner": true
        },
        {
          "name": "systemProgram",
          "isMut": false,
          "isSigner": false
        }
      ],
      "args": [
        {
          "name": "epoch",
          "type": "u64"
        }
      ],
      "discriminant": {
        "type": "u8",
        "value": 10
      }
    },
    {
      "name": "CastVote",
      "accounts": [
        {
          "name": "ncnConfig",
          "isMut": false,
          "isSigner": false
        },
        {
          "name": "ballotBox",
          "isMut": true,
          "isSigner": false
        },
        {
          "name": "ncn",
          "isMut": false,
          "isSigner": false
        },
        {
          "name": "epochSnapshot",
          "isMut": false,
          "isSigner": false
        },
        {
          "name": "operatorSnapshot",
          "isMut": false,
          "isSigner": false
        },
        {
          "name": "operator",
          "isMut": false,
          "isSigner": false
        },
        {
          "name": "operatorAdmin",
          "isMut": false,
          "isSigner": true
        },
        {
          "name": "restakingProgram",
          "isMut": false,
          "isSigner": false
        }
      ],
      "args": [
        {
          "name": "metaMerkleRoot",
          "type": {
            "array": [
              "u8",
              32
            ]
          }
        },
        {
          "name": "epoch",
          "type": "u64"
        }
      ],
      "discriminant": {
        "type": "u8",
        "value": 11
      }
    },
    {
      "name": "SetMerkleRoot",
      "accounts": [
        {
          "name": "ncnConfig",
          "isMut": true,
          "isSigner": false
        },
        {
          "name": "ncn",
          "isMut": false,
          "isSigner": false
        },
        {
          "name": "ballotBox",
          "isMut": false,
          "isSigner": false
        },
        {
          "name": "voteAccount",
          "isMut": false,
          "isSigner": false
        },
        {
          "name": "tipDistributionAccount",
          "isMut": true,
          "isSigner": false
        },
        {
          "name": "tipDistributionConfig",
          "isMut": false,
          "isSigner": false
        },
        {
          "name": "tipDistributionProgram",
          "isMut": false,
          "isSigner": false
        },
        {
          "name": "restakingProgram",
          "isMut": false,
          "isSigner": false
        }
      ],
      "args": [
        {
          "name": "proof",
          "type": {
            "vec": {
              "array": [
                "u8",
                32
              ]
            }
          }
        },
        {
          "name": "merkleRoot",
          "type": {
            "array": [
              "u8",
              32
            ]
          }
        },
        {
          "name": "maxTotalClaim",
          "type": "u64"
        },
        {
          "name": "maxNumNodes",
          "type": "u64"
        },
        {
          "name": "epoch",
          "type": "u64"
        }
      ],
      "discriminant": {
        "type": "u8",
        "value": 12
      }
    },
    {
      "name": "SetTieBreaker",
      "accounts": [
        {
          "name": "ncnConfig",
          "isMut": false,
          "isSigner": false
        },
        {
          "name": "ballotBox",
          "isMut": true,
          "isSigner": false
        },
        {
          "name": "ncn",
          "isMut": false,
          "isSigner": false
        },
        {
          "name": "tieBreakerAdmin",
          "isMut": false,
          "isSigner": true
        },
        {
          "name": "restakingProgram",
          "isMut": false,
          "isSigner": false
        }
      ],
      "args": [
        {
          "name": "metaMerkleRoot",
          "type": {
            "array": [
              "u8",
              32
            ]
          }
        },
        {
          "name": "epoch",
          "type": "u64"
        }
      ],
      "discriminant": {
        "type": "u8",
        "value": 13
      }
    }
  ],
  "accounts": [
    {
      "name": "BallotBox",
      "type": {
        "kind": "struct",
        "fields": [
          {
            "name": "ncn",
            "type": "publicKey"
          },
          {
            "name": "epoch",
            "type": {
              "defined": "PodU64"
            }
          },
          {
            "name": "bump",
            "type": "u8"
          },
          {
            "name": "slotCreated",
            "type": {
              "defined": "PodU64"
            }
          },
          {
            "name": "slotConsensusReached",
            "type": {
              "defined": "PodU64"
            }
          },
          {
            "name": "reserved",
            "type": {
              "array": [
                "u8",
                128
              ]
            }
          },
          {
            "name": "operatorsVoted",
            "type": {
              "defined": "PodU64"
            }
          },
          {
            "name": "uniqueBallots",
            "type": {
              "defined": "PodU64"
            }
          },
          {
            "name": "winningBallot",
            "type": {
              "defined": "Ballot"
            }
          },
          {
            "name": "operatorVotes",
            "type": {
              "array": [
                {
                  "defined": "OperatorVote"
                },
                32
              ]
            }
          },
          {
            "name": "ballotTallies",
            "type": {
              "array": [
                {
                  "defined": "BallotTally"
                },
                32
              ]
            }
>>>>>>> 022fee74
          }
        }
      ],
      "discriminant": {
        "type": "u8",
        "value": 11
      }
    },
    {
      "name": "RouteBaseRewards",
      "accounts": [
        {
          "name": "restakingConfig",
          "isMut": false,
          "isSigner": false
        },
        {
          "name": "ncn",
          "isMut": false,
          "isSigner": false
        },
        {
          "name": "epochSnapshot",
          "isMut": false,
          "isSigner": false
        },
        {
          "name": "ballotBox",
          "isMut": false,
          "isSigner": false
        },
        {
          "name": "baseRewardRouter",
          "isMut": true,
          "isSigner": false
        },
        {
          "name": "restakingProgram",
          "isMut": false,
          "isSigner": false
        }
      ],
      "args": [
        {
          "name": "firstSlotOfNcnEpoch",
          "type": {
            "option": "u64"
          }
        }
      ],
      "discriminant": {
        "type": "u8",
        "value": 12
      }
    },
    {
      "name": "RouteNcnRewards",
      "accounts": [
        {
          "name": "restakingConfig",
          "isMut": false,
          "isSigner": false
        },
        {
          "name": "ncn",
          "isMut": false,
          "isSigner": false
        },
        {
          "name": "operator",
          "isMut": false,
          "isSigner": false
        },
        {
          "name": "operatorSnapshot",
          "isMut": false,
          "isSigner": false
        },
        {
          "name": "ncnRewardRouter",
          "isMut": true,
          "isSigner": false
        },
        {
          "name": "restakingProgram",
          "isMut": false,
          "isSigner": false
        }
      ],
      "args": [
        {
          "name": "ncnFeeGroup",
          "type": "u8"
        },
        {
          "name": "firstSlotOfNcnEpoch",
          "type": {
            "option": "u64"
          }
        }
      ],
      "discriminant": {
        "type": "u8",
        "value": 13
      }
    },
    {
      "name": "DistributeBaseRewards",
      "accounts": [
        {
          "name": "restakingConfig",
          "isMut": false,
          "isSigner": false
        },
        {
          "name": "ncnConfig",
          "isMut": false,
          "isSigner": false
        },
        {
          "name": "ncn",
          "isMut": false,
          "isSigner": false
        },
        {
          "name": "baseRewardRouter",
          "isMut": true,
          "isSigner": false
        },
        {
          "name": "baseFeeWallet",
          "isMut": true,
          "isSigner": false
        },
        {
          "name": "restakingProgram",
          "isMut": false,
          "isSigner": false
        }
      ],
      "args": [
        {
          "name": "baseFeeGroup",
          "type": "u8"
        },
        {
          "name": "firstSlotOfNcnEpoch",
          "type": {
            "option": "u64"
          }
        }
      ],
      "discriminant": {
        "type": "u8",
        "value": 14
      }
    },
    {
      "name": "DistributeBaseNcnRewardRoute",
      "accounts": [
        {
          "name": "restakingConfig",
          "isMut": false,
          "isSigner": false
        },
        {
          "name": "ncnConfig",
          "isMut": false,
          "isSigner": false
        },
        {
          "name": "ncn",
          "isMut": false,
          "isSigner": false
        },
        {
          "name": "operator",
          "isMut": false,
          "isSigner": false
        },
        {
          "name": "baseRewardRouter",
          "isMut": true,
          "isSigner": false
        },
        {
          "name": "ncnRewardRouter",
          "isMut": true,
          "isSigner": false
        },
        {
          "name": "restakingProgram",
          "isMut": false,
          "isSigner": false
        }
      ],
      "args": [
        {
          "name": "ncnFeeGroup",
          "type": "u8"
        },
        {
          "name": "firstSlotOfNcnEpoch",
          "type": {
            "option": "u64"
          }
        }
      ],
      "discriminant": {
        "type": "u8",
        "value": 15
      }
    },
    {
      "name": "DistributeNcnOperatorRewards",
      "accounts": [
        {
          "name": "restakingConfig",
          "isMut": false,
          "isSigner": false
        },
        {
          "name": "ncnConfig",
          "isMut": false,
          "isSigner": false
        },
        {
          "name": "ncn",
          "isMut": false,
          "isSigner": false
        },
        {
          "name": "operator",
          "isMut": false,
          "isSigner": false
        },
        {
          "name": "ncnRewardRouter",
          "isMut": true,
          "isSigner": false
        },
        {
          "name": "restakingProgram",
          "isMut": false,
          "isSigner": false
        }
      ],
      "args": [
        {
          "name": "ncnFeeGroup",
          "type": "u8"
        },
        {
          "name": "firstSlotOfNcnEpoch",
          "type": {
            "option": "u64"
          }
        }
      ],
      "discriminant": {
        "type": "u8",
        "value": 16
      }
    },
    {
      "name": "DistributeNcnVaultRewards",
      "accounts": [
        {
          "name": "restakingConfig",
          "isMut": false,
          "isSigner": false
        },
        {
          "name": "ncnConfig",
          "isMut": false,
          "isSigner": false
        },
        {
          "name": "ncn",
          "isMut": false,
          "isSigner": false
        },
        {
          "name": "operator",
          "isMut": false,
          "isSigner": false
        },
        {
          "name": "vault",
          "isMut": false,
          "isSigner": false
        },
        {
          "name": "ncnRewardRouter",
          "isMut": true,
          "isSigner": false
        },
        {
          "name": "restakingProgram",
          "isMut": false,
          "isSigner": false
        },
        {
          "name": "vaultProgram",
          "isMut": false,
          "isSigner": false
        }
      ],
      "args": [
        {
          "name": "ncnFeeGroup",
          "type": "u8"
        },
        {
          "name": "firstSlotOfNcnEpoch",
          "type": {
            "option": "u64"
          }
        }
      ],
      "discriminant": {
        "type": "u8",
        "value": 17
      }
    },
    {
      "name": "SetTrackedMintNcnFeeGroup",
      "accounts": [
        {
          "name": "restakingConfig",
          "isMut": false,
          "isSigner": false
        },
        {
          "name": "ncnConfig",
          "isMut": false,
          "isSigner": false
        },
        {
          "name": "ncn",
          "isMut": false,
          "isSigner": false
        },
        {
          "name": "weightTable",
          "isMut": false,
          "isSigner": false
        },
        {
          "name": "trackedMints",
          "isMut": true,
          "isSigner": false
        },
        {
          "name": "admin",
          "isMut": true,
          "isSigner": true
        },
        {
          "name": "restakingProgram",
          "isMut": false,
          "isSigner": false
        }
      ],
      "args": [
        {
          "name": "vaultIndex",
          "type": "u64"
        },
        {
          "name": "ncnFeeGroup",
          "type": "u8"
        }
      ],
      "discriminant": {
        "type": "u8",
        "value": 18
      }
    }
  ],
  "accounts": [
    {
      "name": "BallotBox",
      "type": {
        "kind": "struct",
        "fields": [
          {
            "name": "ncn",
            "type": "publicKey"
          },
          {
            "name": "ncnEpoch",
            "type": {
              "defined": "PodU64"
            }
          },
          {
            "name": "bump",
            "type": "u8"
          },
          {
            "name": "slotCreated",
            "type": {
              "defined": "PodU64"
            }
          },
          {
            "name": "slotConsensusReached",
            "type": {
              "defined": "PodU64"
            }
          },
          {
            "name": "reserved",
            "type": {
              "array": [
                "u8",
                128
              ]
            }
          },
          {
            "name": "operatorsVoted",
            "type": {
              "defined": "PodU64"
            }
          },
          {
            "name": "uniqueBallots",
            "type": {
              "defined": "PodU64"
            }
          },
          {
            "name": "winningBallot",
            "type": {
              "defined": "BallotTally"
            }
          },
          {
            "name": "operatorVotes",
            "type": {
              "array": [
                {
                  "defined": "OperatorVote"
                },
                32
              ]
            }
          },
          {
            "name": "ballotTallies",
            "type": {
              "array": [
                {
                  "defined": "BallotTally"
                },
                32
              ]
            }
          }
        ]
      }
    },
    {
      "name": "BaseRewardRouter",
      "type": {
        "kind": "struct",
        "fields": [
          {
            "name": "ncn",
            "type": "publicKey"
          },
          {
            "name": "ncnEpoch",
            "type": {
              "defined": "PodU64"
            }
          },
          {
            "name": "bump",
            "type": "u8"
          },
          {
            "name": "slotCreated",
            "type": {
              "defined": "PodU64"
            }
          },
          {
            "name": "totalRewards",
            "type": {
              "defined": "PodU64"
            }
          },
          {
            "name": "rewardPool",
            "type": {
              "defined": "PodU64"
            }
          },
          {
            "name": "rewardsProcessed",
            "type": {
              "defined": "PodU64"
            }
          },
          {
            "name": "reserved",
            "type": {
              "array": [
                "u8",
                128
              ]
            }
          },
          {
            "name": "baseFeeGroupRewards",
            "type": {
              "array": [
                {
                  "defined": "BaseRewardRouterRewards"
                },
                8
              ]
            }
          },
          {
            "name": "ncnFeeGroupRewards",
            "type": {
              "array": [
                {
                  "defined": "BaseRewardRouterRewards"
                },
                8
              ]
            }
          },
          {
            "name": "ncnFeeGroupRewardRoutes",
            "type": {
              "array": [
                {
                  "defined": "NcnRewardRoute"
                },
                32
              ]
            }
          }
        ]
      }
    },
    {
      "name": "EpochSnapshot",
      "type": {
        "kind": "struct",
        "fields": [
          {
            "name": "ncn",
            "type": "publicKey"
          },
          {
            "name": "ncnEpoch",
            "type": {
              "defined": "PodU64"
            }
          },
          {
            "name": "bump",
            "type": "u8"
          },
          {
            "name": "slotCreated",
            "type": {
              "defined": "PodU64"
            }
          },
          {
            "name": "slotFinalized",
            "type": {
              "defined": "PodU64"
            }
          },
          {
            "name": "fees",
            "type": {
              "defined": "Fees"
            }
          },
          {
            "name": "operatorCount",
            "type": {
              "defined": "PodU64"
            }
          },
          {
            "name": "vaultCount",
            "type": {
              "defined": "PodU64"
            }
          },
          {
            "name": "operatorsRegistered",
            "type": {
              "defined": "PodU64"
            }
          },
          {
            "name": "validOperatorVaultDelegations",
            "type": {
              "defined": "PodU64"
            }
          },
          {
            "name": "stakeWeights",
            "type": {
              "defined": "StakeWeights"
            }
          },
          {
            "name": "reserved",
            "type": {
              "array": [
                "u8",
                128
              ]
            }
          }
        ]
      }
    },
    {
      "name": "OperatorSnapshot",
      "type": {
        "kind": "struct",
        "fields": [
          {
            "name": "operator",
            "type": "publicKey"
          },
          {
            "name": "ncn",
            "type": "publicKey"
          },
          {
            "name": "ncnEpoch",
            "type": {
              "defined": "PodU64"
            }
          },
          {
            "name": "bump",
            "type": "u8"
          },
          {
            "name": "slotCreated",
            "type": {
              "defined": "PodU64"
            }
          },
          {
            "name": "slotFinalized",
            "type": {
              "defined": "PodU64"
            }
          },
          {
            "name": "isActive",
            "type": {
              "defined": "PodBool"
            }
          },
          {
            "name": "ncnOperatorIndex",
            "type": {
              "defined": "PodU64"
            }
          },
          {
            "name": "operatorIndex",
            "type": {
              "defined": "PodU64"
            }
          },
          {
            "name": "operatorFeeBps",
            "type": {
              "defined": "PodU16"
            }
          },
          {
            "name": "vaultOperatorDelegationCount",
            "type": {
              "defined": "PodU64"
            }
          },
          {
            "name": "vaultOperatorDelegationsRegistered",
            "type": {
              "defined": "PodU64"
            }
          },
          {
            "name": "validOperatorVaultDelegations",
            "type": {
              "defined": "PodU64"
            }
          },
          {
            "name": "stakeWeights",
            "type": {
              "defined": "StakeWeights"
            }
          },
          {
            "name": "reserved",
            "type": {
              "array": [
                "u8",
                256
              ]
            }
          },
          {
            "name": "vaultOperatorStakeWeight",
            "type": {
              "array": [
                {
                  "defined": "VaultOperatorStakeWeight"
                },
                32
              ]
            }
          }
        ]
      }
    },
    {
      "name": "NcnConfig",
      "type": {
        "kind": "struct",
        "fields": [
          {
            "name": "ncn",
            "type": "publicKey"
          },
          {
            "name": "tieBreakerAdmin",
            "type": "publicKey"
          },
          {
            "name": "feeAdmin",
            "type": "publicKey"
          },
          {
<<<<<<< HEAD
            "name": "feeConfig",
=======
            "name": "validSlotsAfterConsensus",
            "type": {
              "defined": "PodU64"
            }
          },
          {
            "name": "epochsBeforeStall",
            "type": {
              "defined": "PodU64"
            }
          },
          {
            "name": "fees",
>>>>>>> 022fee74
            "type": {
              "defined": "FeeConfig"
            }
          },
          {
            "name": "bump",
            "type": "u8"
          },
          {
            "name": "reserved",
            "type": {
              "array": [
                "u8",
                127
              ]
            }
          }
        ]
      }
    },
    {
      "name": "NcnRewardRouter",
      "type": {
        "kind": "struct",
        "fields": [
          {
            "name": "ncnFeeGroup",
            "type": {
              "defined": "NcnFeeGroup"
            }
          },
          {
            "name": "operator",
            "type": "publicKey"
          },
          {
            "name": "ncn",
            "type": "publicKey"
          },
          {
            "name": "ncnEpoch",
            "type": {
              "defined": "PodU64"
            }
          },
          {
            "name": "bump",
            "type": "u8"
          },
          {
            "name": "slotCreated",
            "type": {
              "defined": "PodU64"
            }
          },
          {
            "name": "totalRewards",
            "type": {
              "defined": "PodU64"
            }
          },
          {
            "name": "rewardPool",
            "type": {
              "defined": "PodU64"
            }
          },
          {
            "name": "rewardsProcessed",
            "type": {
              "defined": "PodU64"
            }
          },
          {
            "name": "operatorRewards",
            "type": {
              "defined": "PodU64"
            }
          },
          {
            "name": "reserved",
            "type": {
              "array": [
                "u8",
                128
              ]
            }
          },
          {
            "name": "vaultRewardRoutes",
            "type": {
              "array": [
                {
                  "defined": "VaultRewardRoute"
                },
                32
              ]
            }
          }
        ]
      }
    },
    {
      "name": "TrackedMints",
      "type": {
        "kind": "struct",
        "fields": [
          {
            "name": "ncn",
            "type": "publicKey"
          },
          {
            "name": "bump",
            "type": "u8"
          },
          {
            "name": "reserved",
            "type": {
              "array": [
                "u8",
                7
              ]
            }
          },
          {
            "name": "stMintList",
            "type": {
              "array": [
                {
                  "defined": "MintEntry"
                },
                16
              ]
            }
          }
        ]
      }
    },
    {
      "name": "WeightTable",
      "type": {
        "kind": "struct",
        "fields": [
          {
            "name": "ncn",
            "type": "publicKey"
          },
          {
            "name": "ncnEpoch",
            "type": {
              "defined": "PodU64"
            }
          },
          {
            "name": "slotCreated",
            "type": {
              "defined": "PodU64"
            }
          },
          {
            "name": "bump",
            "type": "u8"
          },
          {
            "name": "reserved",
            "type": {
              "array": [
                "u8",
                128
              ]
            }
          },
          {
            "name": "table",
            "type": {
              "array": [
                {
                  "defined": "WeightEntry"
                },
                32
              ]
            }
          }
        ]
      }
    }
  ],
  "types": [
    {
      "name": "Ballot",
      "type": {
        "kind": "struct",
        "fields": [
          {
            "name": "merkleRoot",
            "type": {
              "array": [
                "u8",
                32
              ]
            }
          },
          {
            "name": "reserved",
            "type": {
              "array": [
                "u8",
                64
              ]
            }
          }
        ]
      }
    },
    {
      "name": "BallotTally",
      "type": {
        "kind": "struct",
        "fields": [
          {
            "name": "index",
            "type": {
              "defined": "PodU16"
            }
          },
          {
            "name": "ballot",
            "type": {
              "defined": "Ballot"
            }
          },
          {
            "name": "stakeWeight",
            "type": {
              "defined": "StakeWeights"
            }
          },
          {
            "name": "tally",
            "type": {
              "defined": "PodU64"
            }
          },
          {
            "name": "reserved",
            "type": {
              "array": [
                "u8",
                64
              ]
            }
          }
        ]
      }
    },
    {
      "name": "OperatorVote",
      "type": {
        "kind": "struct",
        "fields": [
          {
            "name": "operator",
            "type": "publicKey"
          },
          {
            "name": "slotVoted",
            "type": {
              "defined": "PodU64"
            }
          },
          {
            "name": "stakeWeight",
            "type": {
              "defined": "StakeWeights"
            }
          },
          {
            "name": "ballotIndex",
            "type": {
              "defined": "PodU16"
            }
          },
          {
            "name": "reserved",
            "type": {
              "array": [
                "u8",
                64
              ]
            }
          }
        ]
      }
    },
    {
      "name": "BaseFeeGroup",
      "type": {
        "kind": "struct",
        "fields": [
          {
            "name": "group",
            "type": "u8"
          }
        ]
      }
    },
    {
      "name": "NcnRewardRoute",
      "type": {
        "kind": "struct",
        "fields": [
          {
            "name": "operator",
            "type": "publicKey"
          },
          {
            "name": "ncnFeeGroupRewards",
            "type": {
              "array": [
                {
                  "defined": "BaseRewardRouterRewards"
                },
                8
              ]
            }
          }
        ]
      }
    },
    {
      "name": "BaseRewardRouterRewards",
      "type": {
        "kind": "struct",
        "fields": [
          {
            "name": "rewards",
            "type": {
              "defined": "PodU64"
            }
          }
        ]
      }
    },
    {
      "name": "VaultOperatorStakeWeight",
      "type": {
        "kind": "struct",
        "fields": [
          {
            "name": "vault",
            "type": "publicKey"
          },
          {
            "name": "vaultIndex",
            "type": {
              "defined": "PodU64"
            }
          },
          {
            "name": "ncnFeeGroup",
            "type": {
              "defined": "NcnFeeGroup"
            }
          },
          {
            "name": "stakeWeight",
            "type": {
              "defined": "StakeWeights"
            }
          },
          {
            "name": "reserved",
            "type": {
              "array": [
                "u8",
                32
              ]
            }
          }
        ]
      }
    },
    {
      "name": "FeeConfig",
      "type": {
        "kind": "struct",
        "fields": [
          {
            "name": "blockEngineFeeBps",
            "type": {
              "defined": "PodU16"
            }
          },
          {
            "name": "baseFeeWallets",
            "type": {
              "array": [
                "publicKey",
                8
              ]
            }
          },
          {
            "name": "reserved",
            "type": {
              "array": [
                "u8",
                128
              ]
            }
          },
          {
            "name": "fee1",
            "type": {
              "defined": "Fees"
            }
          },
          {
            "name": "fee2",
            "type": {
              "defined": "Fees"
            }
          }
        ]
      }
    },
    {
      "name": "Fees",
      "type": {
        "kind": "struct",
        "fields": [
          {
            "name": "activationEpoch",
            "type": {
              "defined": "PodU64"
            }
          },
          {
            "name": "reserved",
            "type": {
              "array": [
                "u8",
                128
              ]
            }
          },
          {
            "name": "baseFeeGroupsBps",
            "type": {
              "array": [
                {
                  "defined": "Fee"
                },
                8
              ]
            }
          },
          {
            "name": "ncnFeeGroupsBps",
            "type": {
              "array": [
                {
                  "defined": "Fee"
                },
                8
              ]
            }
          }
        ]
      }
    },
    {
      "name": "Fee",
      "type": {
        "kind": "struct",
        "fields": [
          {
            "name": "fee",
            "type": {
              "defined": "PodU16"
            }
          }
        ]
      }
    },
    {
      "name": "NcnFeeGroup",
      "type": {
        "kind": "struct",
        "fields": [
          {
            "name": "group",
            "type": "u8"
          }
        ]
      }
    },
    {
      "name": "VaultRewardRoute",
      "type": {
        "kind": "struct",
        "fields": [
          {
            "name": "vault",
            "type": "publicKey"
          },
          {
            "name": "rewards",
            "type": {
              "defined": "PodU64"
            }
          }
        ]
      }
    },
    {
      "name": "StakeWeights",
      "type": {
        "kind": "struct",
        "fields": [
          {
            "name": "stakeWeight",
            "type": {
              "defined": "PodU128"
            }
          },
          {
            "name": "ncnFeeGroupStakeWeights",
            "type": {
              "array": [
                {
                  "defined": "NcnFeeGroupWeight"
                },
                8
              ]
            }
          }
        ]
      }
    },
    {
      "name": "NcnFeeGroupWeight",
      "type": {
        "kind": "struct",
        "fields": [
          {
            "name": "weight",
            "type": {
              "defined": "PodU128"
            }
          }
        ]
      }
    },
    {
      "name": "MintEntry",
      "type": {
        "kind": "struct",
        "fields": [
          {
            "name": "stMint",
            "type": "publicKey"
          },
          {
            "name": "vaultIndex",
            "type": {
              "defined": "PodU64"
            }
          },
          {
            "name": "ncnFeeGroup",
            "type": {
              "defined": "NcnFeeGroup"
            }
          },
          {
            "name": "rewardMultiplierBps",
            "type": {
              "defined": "PodU64"
            }
          },
          {
            "name": "reserved",
            "type": {
              "array": [
                "u8",
                32
              ]
            }
          }
        ]
      }
    },
    {
      "name": "WeightEntry",
      "type": {
        "kind": "struct",
        "fields": [
          {
            "name": "mint",
            "type": "publicKey"
          },
          {
            "name": "weight",
            "type": {
              "defined": "PodU128"
            }
          },
          {
            "name": "slotSet",
            "type": {
              "defined": "PodU64"
            }
          },
          {
            "name": "slotUpdated",
            "type": {
              "defined": "PodU64"
            }
          },
          {
            "name": "reserved",
            "type": {
              "array": [
                "u8",
                128
              ]
            }
          }
        ]
      }
    },
    {
      "name": "ConfigAdminRole",
      "type": {
        "kind": "enum",
        "variants": [
          {
            "name": "FeeAdmin"
          },
          {
            "name": "TieBreakerAdmin"
          }
        ]
      }
    }
  ],
  "errors": [
    {
      "code": 8448,
      "name": "DenominatorIsZero",
      "msg": "Zero in the denominator"
    },
    {
      "code": 8449,
      "name": "ArithmeticOverflow",
      "msg": "Overflow"
    },
    {
      "code": 8450,
      "name": "ArithmeticUnderflowError",
      "msg": "Underflow"
    },
    {
      "code": 8451,
      "name": "ArithmeticFloorError",
      "msg": "Floor Overflow"
    },
    {
      "code": 8452,
      "name": "ModuloOverflow",
      "msg": "Modulo Overflow"
    },
    {
      "code": 8453,
      "name": "NewPreciseNumberError",
      "msg": "New precise number error"
    },
    {
      "code": 8454,
      "name": "CastToImpreciseNumberError",
      "msg": "Cast to imprecise number error"
    },
    {
      "code": 8455,
      "name": "CastToU64Error",
      "msg": "Cast to u64 error"
    },
    {
      "code": 8704,
      "name": "IncorrectWeightTableAdmin",
      "msg": "Incorrect weight table admin"
    },
    {
      "code": 8705,
      "name": "DuplicateMintsInTable",
      "msg": "Duplicate mints in table"
    },
    {
      "code": 8706,
      "name": "NoMintsInTable",
      "msg": "There are no mints in the table"
    },
    {
      "code": 8707,
      "name": "TooManyMintsForTable",
      "msg": "Too many mints for table"
    },
    {
      "code": 8708,
      "name": "WeightTableAlreadyInitialized",
      "msg": "Weight table already initialized"
    },
    {
      "code": 8709,
      "name": "CannotCreateFutureWeightTables",
      "msg": "Cannnot create future weight tables"
    },
    {
      "code": 8710,
      "name": "WeightMintsDoNotMatchLength",
      "msg": "Weight mints do not match - length"
    },
    {
      "code": 8711,
      "name": "WeightMintsDoNotMatchMintHash",
      "msg": "Weight mints do not match - mint hash"
    },
    {
      "code": 8712,
      "name": "InvalidMintForWeightTable",
      "msg": "Invalid mint for weight table"
    },
    {
      "code": 8713,
      "name": "ConfigMintsNotUpdated",
      "msg": "Config supported mints do not match NCN Vault Count"
    },
    {
      "code": 8714,
      "name": "ConfigMintListFull",
      "msg": "NCN config vaults are at capacity"
    },
    {
      "code": 8715,
      "name": "TrackedMintListFull",
      "msg": "Tracked mints are at capacity"
    },
    {
      "code": 8716,
      "name": "TrackedMintsLocked",
      "msg": "Tracked mints are locked for the epoch"
    },
    {
      "code": 8717,
      "name": "VaultIndexAlreadyInUse",
      "msg": "Vault index already in use by a different mint"
    },
    {
      "code": 8718,
      "name": "MintEntryNotFound",
      "msg": "Mint Entry not found"
    },
    {
      "code": 8719,
      "name": "FeeCapExceeded",
      "msg": "Fee cap exceeded"
    },
    {
      "code": 8720,
      "name": "DefaultDaoWallet",
      "msg": "DAO wallet cannot be default"
    },
    {
      "code": 8721,
      "name": "IncorrectNcnAdmin",
      "msg": "Incorrect NCN Admin"
    },
    {
      "code": 8722,
      "name": "IncorrectNcn",
      "msg": "Incorrect NCN"
    },
    {
      "code": 8723,
      "name": "IncorrectFeeAdmin",
      "msg": "Incorrect fee admin"
    },
    {
      "code": 8724,
      "name": "WeightTableNotFinalized",
      "msg": "Weight table not finalized"
    },
    {
      "code": 8725,
      "name": "WeightNotFound",
      "msg": "Weight not found"
    },
    {
      "code": 8726,
      "name": "NoOperators",
      "msg": "No operators in ncn"
    },
    {
      "code": 8727,
      "name": "VaultOperatorDelegationFinalized",
      "msg": "Vault operator delegation is already finalized - should not happen"
    },
    {
      "code": 8728,
      "name": "OperatorFinalized",
      "msg": "Operator is already finalized - should not happen"
    },
    {
      "code": 8729,
      "name": "TooManyVaultOperatorDelegations",
      "msg": "Too many vault operator delegations"
    },
    {
      "code": 8730,
      "name": "DuplicateVaultOperatorDelegation",
      "msg": "Duplicate vault operator delegation"
    },
    {
      "code": 8731,
      "name": "DuplicateVoteCast",
      "msg": "Duplicate Vote Cast"
    },
    {
      "code": 8732,
      "name": "OperatorVotesFull",
      "msg": "Operator votes full"
    },
    {
      "code": 8733,
      "name": "BallotTallyFull",
      "msg": "Merkle root tally full"
    },
    {
      "code": 8734,
      "name": "ConsensusAlreadyReached",
      "msg": "Consensus already reached, cannot change vote"
    },
    {
      "code": 8735,
      "name": "ConsensusNotReached",
      "msg": "Consensus not reached"
    },
    {
<<<<<<< HEAD
      "code": 8736,
      "name": "InvalidNcnFeeGroup",
      "msg": "Not a valid NCN fee group"
    },
    {
      "code": 8737,
      "name": "InvalidBaseFeeGroup",
      "msg": "Not a valid base fee group"
    },
    {
      "code": 8738,
      "name": "OperatorRewardListFull",
      "msg": "Operator reward list full"
    },
    {
      "code": 8739,
      "name": "OperatorRewardNotFound",
      "msg": "Operator Reward not found"
    },
    {
      "code": 8740,
      "name": "VaultRewardNotFound",
      "msg": "Vault Reward not found"
    },
    {
      "code": 8741,
      "name": "DestinationMismatch",
      "msg": "Destination mismatch"
    },
    {
      "code": 8742,
      "name": "NcnRewardRouteNotFound",
      "msg": "Ncn reward route not found"
    },
    {
      "code": 8743,
      "name": "FeeNotActive",
      "msg": "Fee not active"
    },
    {
      "code": 8744,
      "name": "NoRewards",
      "msg": "No rewards to distribute"
=======
      "code": 8734,
      "name": "EpochSnapshotNotFinalized",
      "msg": "Epoch snapshot not finalized"
    },
    {
      "code": 8735,
      "name": "VotingNotValid",
      "msg": "Voting not valid, too many slots after consensus reached"
    },
    {
      "code": 8736,
      "name": "TieBreakerAdminInvalid",
      "msg": "Tie breaker admin invalid"
    },
    {
      "code": 8737,
      "name": "VotingNotFinalized",
      "msg": "Voting not finalized"
    },
    {
      "code": 8738,
      "name": "TieBreakerNotInPriorVotes",
      "msg": "Tie breaking ballot must be one of the prior votes"
    },
    {
      "code": 8739,
      "name": "InvalidMerkleProof",
      "msg": "Invalid merkle proof"
    },
    {
      "code": 8740,
      "name": "OperatorAdminInvalid",
      "msg": "Operator admin needs to sign its vote"
>>>>>>> 022fee74
    }
  ],
  "metadata": {
    "origin": "shank",
    "address": "Fv9aHCgvPQSr4jg9W8eTS6Ys1SNmh2qjyATrbsjEMaSH"
  }
}<|MERGE_RESOLUTION|>--- conflicted
+++ resolved
@@ -633,7 +633,6 @@
         "value": 10
       }
     },
-<<<<<<< HEAD
     {
       "name": "InitializeNcnRewardRouter",
       "accounts": [
@@ -687,7 +686,385 @@
           "name": "firstSlotOfNcnEpoch",
           "type": {
             "option": "u64"
-=======
+          }
+        }
+      ],
+      "discriminant": {
+        "type": "u8",
+        "value": 11
+      }
+    },
+    {
+      "name": "RouteBaseRewards",
+      "accounts": [
+        {
+          "name": "restakingConfig",
+          "isMut": false,
+          "isSigner": false
+        },
+        {
+          "name": "ncn",
+          "isMut": false,
+          "isSigner": false
+        },
+        {
+          "name": "epochSnapshot",
+          "isMut": false,
+          "isSigner": false
+        },
+        {
+          "name": "ballotBox",
+          "isMut": false,
+          "isSigner": false
+        },
+        {
+          "name": "baseRewardRouter",
+          "isMut": true,
+          "isSigner": false
+        },
+        {
+          "name": "restakingProgram",
+          "isMut": false,
+          "isSigner": false
+        }
+      ],
+      "args": [
+        {
+          "name": "firstSlotOfNcnEpoch",
+          "type": {
+            "option": "u64"
+          }
+        }
+      ],
+      "discriminant": {
+        "type": "u8",
+        "value": 12
+      }
+    },
+    {
+      "name": "RouteNcnRewards",
+      "accounts": [
+        {
+          "name": "restakingConfig",
+          "isMut": false,
+          "isSigner": false
+        },
+        {
+          "name": "ncn",
+          "isMut": false,
+          "isSigner": false
+        },
+        {
+          "name": "operator",
+          "isMut": false,
+          "isSigner": false
+        },
+        {
+          "name": "operatorSnapshot",
+          "isMut": false,
+          "isSigner": false
+        },
+        {
+          "name": "ncnRewardRouter",
+          "isMut": true,
+          "isSigner": false
+        },
+        {
+          "name": "restakingProgram",
+          "isMut": false,
+          "isSigner": false
+        }
+      ],
+      "args": [
+        {
+          "name": "ncnFeeGroup",
+          "type": "u8"
+        },
+        {
+          "name": "firstSlotOfNcnEpoch",
+          "type": {
+            "option": "u64"
+          }
+        }
+      ],
+      "discriminant": {
+        "type": "u8",
+        "value": 13
+      }
+    },
+    {
+      "name": "DistributeBaseRewards",
+      "accounts": [
+        {
+          "name": "restakingConfig",
+          "isMut": false,
+          "isSigner": false
+        },
+        {
+          "name": "ncnConfig",
+          "isMut": false,
+          "isSigner": false
+        },
+        {
+          "name": "ncn",
+          "isMut": false,
+          "isSigner": false
+        },
+        {
+          "name": "baseRewardRouter",
+          "isMut": true,
+          "isSigner": false
+        },
+        {
+          "name": "baseFeeWallet",
+          "isMut": true,
+          "isSigner": false
+        },
+        {
+          "name": "restakingProgram",
+          "isMut": false,
+          "isSigner": false
+        }
+      ],
+      "args": [
+        {
+          "name": "baseFeeGroup",
+          "type": "u8"
+        },
+        {
+          "name": "firstSlotOfNcnEpoch",
+          "type": {
+            "option": "u64"
+          }
+        }
+      ],
+      "discriminant": {
+        "type": "u8",
+        "value": 14
+      }
+    },
+    {
+      "name": "DistributeBaseNcnRewardRoute",
+      "accounts": [
+        {
+          "name": "restakingConfig",
+          "isMut": false,
+          "isSigner": false
+        },
+        {
+          "name": "ncnConfig",
+          "isMut": false,
+          "isSigner": false
+        },
+        {
+          "name": "ncn",
+          "isMut": false,
+          "isSigner": false
+        },
+        {
+          "name": "operator",
+          "isMut": false,
+          "isSigner": false
+        },
+        {
+          "name": "baseRewardRouter",
+          "isMut": true,
+          "isSigner": false
+        },
+        {
+          "name": "ncnRewardRouter",
+          "isMut": true,
+          "isSigner": false
+        },
+        {
+          "name": "restakingProgram",
+          "isMut": false,
+          "isSigner": false
+        }
+      ],
+      "args": [
+        {
+          "name": "ncnFeeGroup",
+          "type": "u8"
+        },
+        {
+          "name": "firstSlotOfNcnEpoch",
+          "type": {
+            "option": "u64"
+          }
+        }
+      ],
+      "discriminant": {
+        "type": "u8",
+        "value": 15
+      }
+    },
+    {
+      "name": "DistributeNcnOperatorRewards",
+      "accounts": [
+        {
+          "name": "restakingConfig",
+          "isMut": false,
+          "isSigner": false
+        },
+        {
+          "name": "ncnConfig",
+          "isMut": false,
+          "isSigner": false
+        },
+        {
+          "name": "ncn",
+          "isMut": false,
+          "isSigner": false
+        },
+        {
+          "name": "operator",
+          "isMut": false,
+          "isSigner": false
+        },
+        {
+          "name": "ncnRewardRouter",
+          "isMut": true,
+          "isSigner": false
+        },
+        {
+          "name": "restakingProgram",
+          "isMut": false,
+          "isSigner": false
+        }
+      ],
+      "args": [
+        {
+          "name": "ncnFeeGroup",
+          "type": "u8"
+        },
+        {
+          "name": "firstSlotOfNcnEpoch",
+          "type": {
+            "option": "u64"
+          }
+        }
+      ],
+      "discriminant": {
+        "type": "u8",
+        "value": 16
+      }
+    },
+    {
+      "name": "DistributeNcnVaultRewards",
+      "accounts": [
+        {
+          "name": "restakingConfig",
+          "isMut": false,
+          "isSigner": false
+        },
+        {
+          "name": "ncnConfig",
+          "isMut": false,
+          "isSigner": false
+        },
+        {
+          "name": "ncn",
+          "isMut": false,
+          "isSigner": false
+        },
+        {
+          "name": "operator",
+          "isMut": false,
+          "isSigner": false
+        },
+        {
+          "name": "vault",
+          "isMut": false,
+          "isSigner": false
+        },
+        {
+          "name": "ncnRewardRouter",
+          "isMut": true,
+          "isSigner": false
+        },
+        {
+          "name": "restakingProgram",
+          "isMut": false,
+          "isSigner": false
+        },
+        {
+          "name": "vaultProgram",
+          "isMut": false,
+          "isSigner": false
+        }
+      ],
+      "args": [
+        {
+          "name": "ncnFeeGroup",
+          "type": "u8"
+        },
+        {
+          "name": "firstSlotOfNcnEpoch",
+          "type": {
+            "option": "u64"
+          }
+        }
+      ],
+      "discriminant": {
+        "type": "u8",
+        "value": 17
+      }
+    },
+    {
+      "name": "SetTrackedMintNcnFeeGroup",
+      "accounts": [
+        {
+          "name": "restakingConfig",
+          "isMut": false,
+          "isSigner": false
+        },
+        {
+          "name": "ncnConfig",
+          "isMut": false,
+          "isSigner": false
+        },
+        {
+          "name": "ncn",
+          "isMut": false,
+          "isSigner": false
+        },
+        {
+          "name": "weightTable",
+          "isMut": false,
+          "isSigner": false
+        },
+        {
+          "name": "trackedMints",
+          "isMut": true,
+          "isSigner": false
+        },
+        {
+          "name": "admin",
+          "isMut": true,
+          "isSigner": true
+        },
+        {
+          "name": "restakingProgram",
+          "isMut": false,
+          "isSigner": false
+        }
+      ],
+      "args": [
+        {
+          "name": "vaultIndex",
+          "type": "u64"
+        },
+        {
+          "name": "ncnFeeGroup",
+          "type": "u8"
+        }
+      ],
+      "discriminant": {
+        "type": "u8",
+        "value": 18
+      }
+    },
     {
       "name": "InitializeBallotBox",
       "accounts": [
@@ -725,7 +1102,7 @@
       ],
       "discriminant": {
         "type": "u8",
-        "value": 10
+        "value": 19
       }
     },
     {
@@ -789,7 +1166,7 @@
       ],
       "discriminant": {
         "type": "u8",
-        "value": 11
+        "value": 20
       }
     },
     {
@@ -872,7 +1249,7 @@
       ],
       "discriminant": {
         "type": "u8",
-        "value": 12
+        "value": 21
       }
     },
     {
@@ -921,7 +1298,7 @@
       ],
       "discriminant": {
         "type": "u8",
-        "value": 13
+        "value": 22
       }
     }
   ],
@@ -981,7 +1358,7 @@
           {
             "name": "winningBallot",
             "type": {
-              "defined": "Ballot"
+              "defined": "BallotTally"
             }
           },
           {
@@ -1005,467 +1382,6 @@
                 32
               ]
             }
->>>>>>> 022fee74
-          }
-        }
-      ],
-      "discriminant": {
-        "type": "u8",
-        "value": 11
-      }
-    },
-    {
-      "name": "RouteBaseRewards",
-      "accounts": [
-        {
-          "name": "restakingConfig",
-          "isMut": false,
-          "isSigner": false
-        },
-        {
-          "name": "ncn",
-          "isMut": false,
-          "isSigner": false
-        },
-        {
-          "name": "epochSnapshot",
-          "isMut": false,
-          "isSigner": false
-        },
-        {
-          "name": "ballotBox",
-          "isMut": false,
-          "isSigner": false
-        },
-        {
-          "name": "baseRewardRouter",
-          "isMut": true,
-          "isSigner": false
-        },
-        {
-          "name": "restakingProgram",
-          "isMut": false,
-          "isSigner": false
-        }
-      ],
-      "args": [
-        {
-          "name": "firstSlotOfNcnEpoch",
-          "type": {
-            "option": "u64"
-          }
-        }
-      ],
-      "discriminant": {
-        "type": "u8",
-        "value": 12
-      }
-    },
-    {
-      "name": "RouteNcnRewards",
-      "accounts": [
-        {
-          "name": "restakingConfig",
-          "isMut": false,
-          "isSigner": false
-        },
-        {
-          "name": "ncn",
-          "isMut": false,
-          "isSigner": false
-        },
-        {
-          "name": "operator",
-          "isMut": false,
-          "isSigner": false
-        },
-        {
-          "name": "operatorSnapshot",
-          "isMut": false,
-          "isSigner": false
-        },
-        {
-          "name": "ncnRewardRouter",
-          "isMut": true,
-          "isSigner": false
-        },
-        {
-          "name": "restakingProgram",
-          "isMut": false,
-          "isSigner": false
-        }
-      ],
-      "args": [
-        {
-          "name": "ncnFeeGroup",
-          "type": "u8"
-        },
-        {
-          "name": "firstSlotOfNcnEpoch",
-          "type": {
-            "option": "u64"
-          }
-        }
-      ],
-      "discriminant": {
-        "type": "u8",
-        "value": 13
-      }
-    },
-    {
-      "name": "DistributeBaseRewards",
-      "accounts": [
-        {
-          "name": "restakingConfig",
-          "isMut": false,
-          "isSigner": false
-        },
-        {
-          "name": "ncnConfig",
-          "isMut": false,
-          "isSigner": false
-        },
-        {
-          "name": "ncn",
-          "isMut": false,
-          "isSigner": false
-        },
-        {
-          "name": "baseRewardRouter",
-          "isMut": true,
-          "isSigner": false
-        },
-        {
-          "name": "baseFeeWallet",
-          "isMut": true,
-          "isSigner": false
-        },
-        {
-          "name": "restakingProgram",
-          "isMut": false,
-          "isSigner": false
-        }
-      ],
-      "args": [
-        {
-          "name": "baseFeeGroup",
-          "type": "u8"
-        },
-        {
-          "name": "firstSlotOfNcnEpoch",
-          "type": {
-            "option": "u64"
-          }
-        }
-      ],
-      "discriminant": {
-        "type": "u8",
-        "value": 14
-      }
-    },
-    {
-      "name": "DistributeBaseNcnRewardRoute",
-      "accounts": [
-        {
-          "name": "restakingConfig",
-          "isMut": false,
-          "isSigner": false
-        },
-        {
-          "name": "ncnConfig",
-          "isMut": false,
-          "isSigner": false
-        },
-        {
-          "name": "ncn",
-          "isMut": false,
-          "isSigner": false
-        },
-        {
-          "name": "operator",
-          "isMut": false,
-          "isSigner": false
-        },
-        {
-          "name": "baseRewardRouter",
-          "isMut": true,
-          "isSigner": false
-        },
-        {
-          "name": "ncnRewardRouter",
-          "isMut": true,
-          "isSigner": false
-        },
-        {
-          "name": "restakingProgram",
-          "isMut": false,
-          "isSigner": false
-        }
-      ],
-      "args": [
-        {
-          "name": "ncnFeeGroup",
-          "type": "u8"
-        },
-        {
-          "name": "firstSlotOfNcnEpoch",
-          "type": {
-            "option": "u64"
-          }
-        }
-      ],
-      "discriminant": {
-        "type": "u8",
-        "value": 15
-      }
-    },
-    {
-      "name": "DistributeNcnOperatorRewards",
-      "accounts": [
-        {
-          "name": "restakingConfig",
-          "isMut": false,
-          "isSigner": false
-        },
-        {
-          "name": "ncnConfig",
-          "isMut": false,
-          "isSigner": false
-        },
-        {
-          "name": "ncn",
-          "isMut": false,
-          "isSigner": false
-        },
-        {
-          "name": "operator",
-          "isMut": false,
-          "isSigner": false
-        },
-        {
-          "name": "ncnRewardRouter",
-          "isMut": true,
-          "isSigner": false
-        },
-        {
-          "name": "restakingProgram",
-          "isMut": false,
-          "isSigner": false
-        }
-      ],
-      "args": [
-        {
-          "name": "ncnFeeGroup",
-          "type": "u8"
-        },
-        {
-          "name": "firstSlotOfNcnEpoch",
-          "type": {
-            "option": "u64"
-          }
-        }
-      ],
-      "discriminant": {
-        "type": "u8",
-        "value": 16
-      }
-    },
-    {
-      "name": "DistributeNcnVaultRewards",
-      "accounts": [
-        {
-          "name": "restakingConfig",
-          "isMut": false,
-          "isSigner": false
-        },
-        {
-          "name": "ncnConfig",
-          "isMut": false,
-          "isSigner": false
-        },
-        {
-          "name": "ncn",
-          "isMut": false,
-          "isSigner": false
-        },
-        {
-          "name": "operator",
-          "isMut": false,
-          "isSigner": false
-        },
-        {
-          "name": "vault",
-          "isMut": false,
-          "isSigner": false
-        },
-        {
-          "name": "ncnRewardRouter",
-          "isMut": true,
-          "isSigner": false
-        },
-        {
-          "name": "restakingProgram",
-          "isMut": false,
-          "isSigner": false
-        },
-        {
-          "name": "vaultProgram",
-          "isMut": false,
-          "isSigner": false
-        }
-      ],
-      "args": [
-        {
-          "name": "ncnFeeGroup",
-          "type": "u8"
-        },
-        {
-          "name": "firstSlotOfNcnEpoch",
-          "type": {
-            "option": "u64"
-          }
-        }
-      ],
-      "discriminant": {
-        "type": "u8",
-        "value": 17
-      }
-    },
-    {
-      "name": "SetTrackedMintNcnFeeGroup",
-      "accounts": [
-        {
-          "name": "restakingConfig",
-          "isMut": false,
-          "isSigner": false
-        },
-        {
-          "name": "ncnConfig",
-          "isMut": false,
-          "isSigner": false
-        },
-        {
-          "name": "ncn",
-          "isMut": false,
-          "isSigner": false
-        },
-        {
-          "name": "weightTable",
-          "isMut": false,
-          "isSigner": false
-        },
-        {
-          "name": "trackedMints",
-          "isMut": true,
-          "isSigner": false
-        },
-        {
-          "name": "admin",
-          "isMut": true,
-          "isSigner": true
-        },
-        {
-          "name": "restakingProgram",
-          "isMut": false,
-          "isSigner": false
-        }
-      ],
-      "args": [
-        {
-          "name": "vaultIndex",
-          "type": "u64"
-        },
-        {
-          "name": "ncnFeeGroup",
-          "type": "u8"
-        }
-      ],
-      "discriminant": {
-        "type": "u8",
-        "value": 18
-      }
-    }
-  ],
-  "accounts": [
-    {
-      "name": "BallotBox",
-      "type": {
-        "kind": "struct",
-        "fields": [
-          {
-            "name": "ncn",
-            "type": "publicKey"
-          },
-          {
-            "name": "ncnEpoch",
-            "type": {
-              "defined": "PodU64"
-            }
-          },
-          {
-            "name": "bump",
-            "type": "u8"
-          },
-          {
-            "name": "slotCreated",
-            "type": {
-              "defined": "PodU64"
-            }
-          },
-          {
-            "name": "slotConsensusReached",
-            "type": {
-              "defined": "PodU64"
-            }
-          },
-          {
-            "name": "reserved",
-            "type": {
-              "array": [
-                "u8",
-                128
-              ]
-            }
-          },
-          {
-            "name": "operatorsVoted",
-            "type": {
-              "defined": "PodU64"
-            }
-          },
-          {
-            "name": "uniqueBallots",
-            "type": {
-              "defined": "PodU64"
-            }
-          },
-          {
-            "name": "winningBallot",
-            "type": {
-              "defined": "BallotTally"
-            }
-          },
-          {
-            "name": "operatorVotes",
-            "type": {
-              "array": [
-                {
-                  "defined": "OperatorVote"
-                },
-                32
-              ]
-            }
-          },
-          {
-            "name": "ballotTallies",
-            "type": {
-              "array": [
-                {
-                  "defined": "BallotTally"
-                },
-                32
-              ]
-            }
           }
         ]
       }
@@ -1761,23 +1677,19 @@
             "type": "publicKey"
           },
           {
-<<<<<<< HEAD
+            "name": "validSlotsAfterConsensus",
+            "type": {
+              "defined": "PodU64"
+            }
+          },
+          {
+            "name": "epochsBeforeStall",
+            "type": {
+              "defined": "PodU64"
+            }
+          },
+          {
             "name": "feeConfig",
-=======
-            "name": "validSlotsAfterConsensus",
-            "type": {
-              "defined": "PodU64"
-            }
-          },
-          {
-            "name": "epochsBeforeStall",
-            "type": {
-              "defined": "PodU64"
-            }
-          },
-          {
-            "name": "fees",
->>>>>>> 022fee74
             "type": {
               "defined": "FeeConfig"
             }
@@ -2010,7 +1922,7 @@
             }
           },
           {
-            "name": "stakeWeight",
+            "name": "stakeWeights",
             "type": {
               "defined": "StakeWeights"
             }
@@ -2049,7 +1961,7 @@
             }
           },
           {
-            "name": "stakeWeight",
+            "name": "stakeWeights",
             "type": {
               "defined": "StakeWeights"
             }
@@ -2627,85 +2539,84 @@
       "msg": "Consensus not reached"
     },
     {
-<<<<<<< HEAD
       "code": 8736,
+      "name": "EpochSnapshotNotFinalized",
+      "msg": "Epoch snapshot not finalized"
+    },
+    {
+      "code": 8737,
+      "name": "VotingNotValid",
+      "msg": "Voting not valid, too many slots after consensus reached"
+    },
+    {
+      "code": 8738,
+      "name": "TieBreakerAdminInvalid",
+      "msg": "Tie breaker admin invalid"
+    },
+    {
+      "code": 8739,
+      "name": "VotingNotFinalized",
+      "msg": "Voting not finalized"
+    },
+    {
+      "code": 8740,
+      "name": "TieBreakerNotInPriorVotes",
+      "msg": "Tie breaking ballot must be one of the prior votes"
+    },
+    {
+      "code": 8741,
+      "name": "InvalidMerkleProof",
+      "msg": "Invalid merkle proof"
+    },
+    {
+      "code": 8742,
+      "name": "OperatorAdminInvalid",
+      "msg": "Operator admin needs to sign its vote"
+    },
+    {
+      "code": 8743,
       "name": "InvalidNcnFeeGroup",
       "msg": "Not a valid NCN fee group"
     },
     {
-      "code": 8737,
+      "code": 8744,
       "name": "InvalidBaseFeeGroup",
       "msg": "Not a valid base fee group"
     },
     {
-      "code": 8738,
+      "code": 8745,
       "name": "OperatorRewardListFull",
       "msg": "Operator reward list full"
     },
     {
-      "code": 8739,
+      "code": 8746,
       "name": "OperatorRewardNotFound",
       "msg": "Operator Reward not found"
     },
     {
-      "code": 8740,
+      "code": 8747,
       "name": "VaultRewardNotFound",
       "msg": "Vault Reward not found"
     },
     {
-      "code": 8741,
+      "code": 8748,
       "name": "DestinationMismatch",
       "msg": "Destination mismatch"
     },
     {
-      "code": 8742,
+      "code": 8749,
       "name": "NcnRewardRouteNotFound",
       "msg": "Ncn reward route not found"
     },
     {
-      "code": 8743,
+      "code": 8750,
       "name": "FeeNotActive",
       "msg": "Fee not active"
     },
     {
-      "code": 8744,
+      "code": 8751,
       "name": "NoRewards",
       "msg": "No rewards to distribute"
-=======
-      "code": 8734,
-      "name": "EpochSnapshotNotFinalized",
-      "msg": "Epoch snapshot not finalized"
-    },
-    {
-      "code": 8735,
-      "name": "VotingNotValid",
-      "msg": "Voting not valid, too many slots after consensus reached"
-    },
-    {
-      "code": 8736,
-      "name": "TieBreakerAdminInvalid",
-      "msg": "Tie breaker admin invalid"
-    },
-    {
-      "code": 8737,
-      "name": "VotingNotFinalized",
-      "msg": "Voting not finalized"
-    },
-    {
-      "code": 8738,
-      "name": "TieBreakerNotInPriorVotes",
-      "msg": "Tie breaking ballot must be one of the prior votes"
-    },
-    {
-      "code": 8739,
-      "name": "InvalidMerkleProof",
-      "msg": "Invalid merkle proof"
-    },
-    {
-      "code": 8740,
-      "name": "OperatorAdminInvalid",
-      "msg": "Operator admin needs to sign its vote"
->>>>>>> 022fee74
     }
   ],
   "metadata": {
