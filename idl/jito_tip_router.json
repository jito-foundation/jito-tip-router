--- conflicted
+++ resolved
@@ -1258,41 +1258,37 @@
       }
     },
     {
-<<<<<<< HEAD
       "name": "ClaimWithPayer",
       "accounts": [
         {
           "name": "claimStatusPayer",
-=======
-      "name": "ReallocBallotBox",
-      "accounts": [
-        {
-          "name": "ncnConfig",
-          "isMut": false,
-          "isSigner": false
-        },
-        {
-          "name": "ballotBox",
->>>>>>> 9b15ddac
-          "isMut": true,
-          "isSigner": false
-        },
-        {
-<<<<<<< HEAD
+          "isMut": true,
+          "isSigner": false
+        },
+        {
           "name": "tipDistributionProgram",
-=======
-          "name": "ncn",
->>>>>>> 9b15ddac
-          "isMut": false,
-          "isSigner": false
-        },
-        {
-<<<<<<< HEAD
+          "isMut": false,
+          "isSigner": false
+        },
+        {
           "name": "config",
-=======
-          "name": "payer",
-          "isMut": true,
-          "isSigner": true
+          "isMut": false,
+          "isSigner": false
+        },
+        {
+          "name": "tipDistributionAccount",
+          "isMut": true,
+          "isSigner": false
+        },
+        {
+          "name": "claimStatus",
+          "isMut": true,
+          "isSigner": false
+        },
+        {
+          "name": "claimant",
+          "isMut": true,
+          "isSigner": false
         },
         {
           "name": "systemProgram",
@@ -1302,8 +1298,23 @@
       ],
       "args": [
         {
-          "name": "epoch",
+          "name": "proof",
+          "type": {
+            "vec": {
+              "array": [
+                "u8",
+                32
+              ]
+            }
+          }
+        },
+        {
+          "name": "amount",
           "type": "u64"
+        },
+        {
+          "name": "bump",
+          "type": "u8"
         }
       ],
       "discriminant": {
@@ -1312,20 +1323,16 @@
       }
     },
     {
-      "name": "ReallocOperatorSnapshot",
+      "name": "ReallocBallotBox",
       "accounts": [
         {
           "name": "ncnConfig",
->>>>>>> 9b15ddac
-          "isMut": false,
-          "isSigner": false
-        },
-        {
-<<<<<<< HEAD
-          "name": "tipDistributionAccount",
-=======
-          "name": "restakingConfig",
-          "isMut": false,
+          "isMut": false,
+          "isSigner": false
+        },
+        {
+          "name": "ballotBox",
+          "isMut": true,
           "isSigner": false
         },
         {
@@ -1334,46 +1341,11 @@
           "isSigner": false
         },
         {
-          "name": "operator",
-          "isMut": false,
-          "isSigner": false
-        },
-        {
-          "name": "ncnOperatorState",
-          "isMut": false,
-          "isSigner": false
-        },
-        {
-          "name": "epochSnapshot",
->>>>>>> 9b15ddac
-          "isMut": true,
-          "isSigner": false
-        },
-        {
-<<<<<<< HEAD
-          "name": "claimStatus",
-=======
-          "name": "operatorSnapshot",
->>>>>>> 9b15ddac
-          "isMut": true,
-          "isSigner": false
-        },
-        {
-<<<<<<< HEAD
-          "name": "claimant",
-          "isMut": true,
-=======
           "name": "payer",
           "isMut": true,
           "isSigner": true
         },
         {
-          "name": "restakingProgram",
-          "isMut": false,
->>>>>>> 9b15ddac
-          "isSigner": false
-        },
-        {
           "name": "systemProgram",
           "isMut": false,
           "isSigner": false
@@ -1381,25 +1353,6 @@
       ],
       "args": [
         {
-<<<<<<< HEAD
-          "name": "proof",
-          "type": {
-            "vec": {
-              "array": [
-                "u8",
-                32
-              ]
-            }
-          }
-        },
-        {
-          "name": "amount",
-          "type": "u64"
-        },
-        {
-          "name": "bump",
-          "type": "u8"
-=======
           "name": "epoch",
           "type": "u64"
         }
@@ -1410,7 +1363,7 @@
       }
     },
     {
-      "name": "ReallocBaseRewardRouter",
+      "name": "ReallocOperatorSnapshot",
       "accounts": [
         {
           "name": "ncnConfig",
@@ -1418,8 +1371,8 @@
           "isSigner": false
         },
         {
-          "name": "baseRewardRouter",
-          "isMut": true,
+          "name": "restakingConfig",
+          "isMut": false,
           "isSigner": false
         },
         {
@@ -1428,9 +1381,34 @@
           "isSigner": false
         },
         {
+          "name": "operator",
+          "isMut": false,
+          "isSigner": false
+        },
+        {
+          "name": "ncnOperatorState",
+          "isMut": false,
+          "isSigner": false
+        },
+        {
+          "name": "epochSnapshot",
+          "isMut": true,
+          "isSigner": false
+        },
+        {
+          "name": "operatorSnapshot",
+          "isMut": true,
+          "isSigner": false
+        },
+        {
           "name": "payer",
           "isMut": true,
           "isSigner": true
+        },
+        {
+          "name": "restakingProgram",
+          "isMut": false,
+          "isSigner": false
         },
         {
           "name": "systemProgram",
@@ -1450,6 +1428,46 @@
       }
     },
     {
+      "name": "ReallocBaseRewardRouter",
+      "accounts": [
+        {
+          "name": "ncnConfig",
+          "isMut": false,
+          "isSigner": false
+        },
+        {
+          "name": "baseRewardRouter",
+          "isMut": true,
+          "isSigner": false
+        },
+        {
+          "name": "ncn",
+          "isMut": false,
+          "isSigner": false
+        },
+        {
+          "name": "payer",
+          "isMut": true,
+          "isSigner": true
+        },
+        {
+          "name": "systemProgram",
+          "isMut": false,
+          "isSigner": false
+        }
+      ],
+      "args": [
+        {
+          "name": "epoch",
+          "type": "u64"
+        }
+      ],
+      "discriminant": {
+        "type": "u8",
+        "value": 26
+      }
+    },
+    {
       "name": "ReallocWeightTable",
       "accounts": [
         {
@@ -1487,16 +1505,11 @@
         {
           "name": "epoch",
           "type": "u64"
->>>>>>> 9b15ddac
         }
       ],
       "discriminant": {
         "type": "u8",
-<<<<<<< HEAD
-        "value": 23
-=======
-        "value": 26
->>>>>>> 9b15ddac
+        "value": 27
       }
     }
   ],
