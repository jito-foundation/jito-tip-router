use std::{
    borrow::BorrowMut,
    fmt::{Debug, Formatter},
};

use jito_restaking_core::{config::Config, ncn_vault_ticket::NcnVaultTicket};
use jito_tip_distribution_sdk::jito_tip_distribution;
use jito_tip_router_core::{
<<<<<<< HEAD
    base_fee_group::BaseFeeGroup, base_reward_router::BaseRewardReceiver, constants::JITO_SOL_MINT,
    ncn_fee_group::NcnFeeGroup, ncn_reward_router::NcnRewardReceiver,
=======
    base_fee_group::BaseFeeGroup, base_reward_router::BaseRewardRouter, constants::JTO_SOL_FEED,
    ncn_fee_group::NcnFeeGroup,
>>>>>>> a0a5471e
};
use jito_vault_core::vault_ncn_ticket::VaultNcnTicket;
use solana_program::{
    clock::Clock, native_token::sol_to_lamports, program_pack::Pack, pubkey::Pubkey,
    system_instruction::transfer,
};
use solana_program_test::{processor, BanksClientError, ProgramTest, ProgramTestContext};
use solana_sdk::{
    account::Account,
    commitment_config::CommitmentLevel,
    epoch_schedule::EpochSchedule,
    native_token::lamports_to_sol,
    rent::Rent,
    signature::{Keypair, Signer},
    transaction::Transaction,
};
use spl_stake_pool::find_withdraw_authority_program_address;

use super::{
<<<<<<< HEAD
    restaking_client::NcnRoot,
    stake_pool_client::{PoolRoot, StakePoolClient},
    tip_distribution_client::TipDistributionClient,
    tip_router_client::TipRouterClient,
=======
    generated_switchboard_accounts::get_switchboard_accounts, restaking_client::NcnRoot,
    tip_distribution_client::TipDistributionClient, tip_router_client::TipRouterClient,
>>>>>>> a0a5471e
};
use crate::fixtures::{
    restaking_client::{OperatorRoot, RestakingProgramClient},
    vault_client::{VaultProgramClient, VaultRoot},
    TestResult,
};

pub struct TestNcn {
    pub ncn_root: NcnRoot,
    pub operators: Vec<OperatorRoot>,
    pub vaults: Vec<VaultRoot>,
}

//TODO implement for more fine-grained relationship control
#[allow(dead_code)]

pub struct TestNcnNode {
    pub ncn_root: NcnRoot,
    pub operator_root: OperatorRoot,
    pub vault_root: VaultRoot,

    pub ncn_vault_connected: bool,
    pub operator_vault_connected: bool,
    pub delegation: u64,
}

pub struct TestBuilder {
    context: ProgramTestContext,
    stake_pool_keypair: Keypair,
}

impl Debug for TestBuilder {
    fn fmt(&self, f: &mut Formatter<'_>) -> std::fmt::Result {
        write!(f, "TestBuilder",)
    }
}

pub fn token_mint_account(withdraw_authority: &Pubkey) -> Account {
    let account = spl_token::state::Mint {
        mint_authority: solana_sdk::program_option::COption::Some(*withdraw_authority),
        supply: 0,
        decimals: 9,
        is_initialized: true,
        freeze_authority: solana_sdk::program_option::COption::None,
    };

    let mut data = [0; 82];

    spl_token::state::Mint::pack(account, &mut data).unwrap();

    Account {
        lamports: 1000000000,
        owner: spl_token::id(),
        executable: false,
        rent_epoch: 0,
        data: data.to_vec(),
    }
}

impl TestBuilder {
    pub async fn new() -> Self {
        let run_as_bpf = std::env::vars().any(|(key, _)| key.eq("SBF_OUT_DIR"));

        let mut program_test = if run_as_bpf {
            let mut program_test = ProgramTest::new(
                "jito_tip_router_program",
                jito_tip_router_program::id(),
                None,
            );
            program_test.add_program("jito_vault_program", jito_vault_program::id(), None);
            program_test.add_program("jito_restaking_program", jito_restaking_program::id(), None);
            program_test.add_program("spl_stake_pool", spl_stake_pool::id(), None);

            // Tests that invoke this program should be in the "bpf" module so we can run them separately with the bpf vm.
            // Anchor programs do not expose a compatible entrypoint for solana_program_test::processor!
            program_test.add_program("jito_tip_distribution", jito_tip_distribution::ID, None);

            program_test
        } else {
            let mut program_test = ProgramTest::new(
                "jito_tip_router_program",
                jito_tip_router_program::id(),
                processor!(jito_tip_router_program::process_instruction),
            );
            program_test.add_program(
                "jito_vault_program",
                jito_vault_program::id(),
                processor!(jito_vault_program::process_instruction),
            );
            program_test.add_program(
                "jito_restaking_program",
                jito_restaking_program::id(),
                processor!(jito_restaking_program::process_instruction),
            );
            program_test.add_program(
                "spl_stake_pool",
                spl_stake_pool::id(),
                processor!(spl_stake_pool::processor::Processor::process),
            );
            program_test
        };

<<<<<<< HEAD
        // Stake pool keypair is needed to create the pool, and JitoSOL mint authority is based on this keypair
        let stake_pool_keypair = Keypair::new();
        let jitosol_mint_authority = find_withdraw_authority_program_address(
            &spl_stake_pool::id(),
            &stake_pool_keypair.pubkey(),
=======
        // Add switchboard account
        {
            let switchboard_accounts = get_switchboard_accounts();

            for (address, account) in switchboard_accounts.iter() {
                program_test.add_account(*address, account.clone());
            }
        }

        // Pre-fund payer with 1M SOL
        let whale = Keypair::new();
        program_test.add_account(whale.pubkey(), system_account(1_000_000 * LAMPORTS_PER_SOL));
        let mut context = program_test.start_with_context().await;
        let transaction = Transaction::new_signed_with_payer(
            &[system_instruction::transfer(
                &whale.pubkey(),
                &context.payer.pubkey(),
                999_999 * LAMPORTS_PER_SOL,
            )],
            Some(&whale.pubkey()),
            &[&whale],
            context.last_blockhash,
>>>>>>> a0a5471e
        );
        // Needed to create JitoSOL mint since we don't have access to the original keypair in the tests
        program_test.add_account(JITO_SOL_MINT, token_mint_account(&jitosol_mint_authority.0));

        Self {
            context: program_test.start_with_context().await,
            stake_pool_keypair,
        }
    }

    pub async fn get_balance(&mut self, pubkey: &Pubkey) -> Result<u64, BanksClientError> {
        self.context.banks_client.get_balance(*pubkey).await
    }

    pub async fn get_associated_token_account(
        &mut self,
        wallet: &Pubkey,
        mint: &Pubkey,
    ) -> Result<Option<spl_token::state::Account>, BanksClientError> {
        let ata = spl_associated_token_account::get_associated_token_address(wallet, mint);
        self.get_account(&ata).await.map(|opt_acct| {
            opt_acct.map(|acct| spl_token::state::Account::unpack(&acct.data).unwrap())
        })
    }

    pub async fn get_account(
        &mut self,
        address: &Pubkey,
    ) -> Result<Option<Account>, BanksClientError> {
        self.context.banks_client.get_account(*address).await
    }

    pub async fn warp_slot_incremental(
        &mut self,
        incremental_slots: u64,
    ) -> Result<(), BanksClientError> {
        let clock: Clock = self.context.banks_client.get_sysvar().await?;
        self.context
            .warp_to_slot(clock.slot.checked_add(incremental_slots).unwrap())
            .map_err(|_| BanksClientError::ClientError("failed to warp slot"))?;
        Ok(())
    }

    pub async fn set_account(&mut self, address: Pubkey, account: Account) {
        self.context
            .borrow_mut()
            .set_account(&address, &account.into())
    }

    pub async fn clock(&mut self) -> Clock {
        self.context.banks_client.get_sysvar().await.unwrap()
    }

    pub async fn epoch_schedule(&mut self) -> EpochSchedule {
        self.context.banks_client.get_sysvar().await.unwrap()
    }

    pub async fn rent(&mut self) -> Rent {
        self.context.banks_client.get_rent().await.unwrap()
    }

    pub fn tip_router_client(&self) -> TipRouterClient {
        TipRouterClient::new(
            self.context.banks_client.clone(),
            self.context.payer.insecure_clone(),
        )
    }

    pub fn restaking_program_client(&self) -> RestakingProgramClient {
        RestakingProgramClient::new(
            self.context.banks_client.clone(),
            self.context.payer.insecure_clone(),
        )
    }

    pub fn vault_client(&self) -> VaultProgramClient {
        VaultProgramClient::new(
            self.context.banks_client.clone(),
            self.context.payer.insecure_clone(),
        )
    }

    pub fn vault_program_client(&self) -> VaultProgramClient {
        VaultProgramClient::new(
            self.context.banks_client.clone(),
            self.context.payer.insecure_clone(),
        )
    }

    pub fn tip_distribution_client(&self) -> TipDistributionClient {
        TipDistributionClient::new(
            self.context.banks_client.clone(),
            self.context.payer.insecure_clone(),
        )
    }

    pub fn stake_pool_client(&self) -> StakePoolClient {
        StakePoolClient::new(
            self.context.banks_client.clone(),
            self.context.payer.insecure_clone(),
            self.stake_pool_keypair.insecure_clone(),
        )
    }

    #[allow(dead_code)]
    pub async fn transfer(&mut self, to: &Pubkey, sol: f64) -> Result<(), BanksClientError> {
        let blockhash = self.context.banks_client.get_latest_blockhash().await?;
        let lamports = sol_to_lamports(sol);
        self.context
            .banks_client
            .process_transaction_with_preflight_and_commitment(
                Transaction::new_signed_with_payer(
                    &[transfer(&self.context.payer.pubkey(), to, lamports)],
                    Some(&self.context.payer.pubkey()),
                    &[&self.context.payer],
                    blockhash,
                ),
                CommitmentLevel::Processed,
            )
            .await
    }

    pub async fn setup_ncn(&mut self) -> TestResult<NcnRoot> {
        let mut restaking_program_client = self.restaking_program_client();
        let mut vault_program_client = self.vault_program_client();

        vault_program_client.do_initialize_config().await?;
        restaking_program_client.do_initialize_config().await?;
        let ncn_root = restaking_program_client
            .do_initialize_ncn(Some(self.context.payer.insecure_clone()))
            .await?;

        Ok(ncn_root)
    }

    // 1. Setup NCN
    pub async fn create_test_ncn(&mut self) -> TestResult<TestNcn> {
        let mut restaking_program_client = self.restaking_program_client();
        let mut vault_program_client = self.vault_program_client();
        let mut tip_router_client = self.tip_router_client();

        vault_program_client.do_initialize_config().await?;
        restaking_program_client.do_initialize_config().await?;
        let ncn_root = restaking_program_client
            .do_initialize_ncn(Some(self.context.payer.insecure_clone()))
            .await?;

        tip_router_client.setup_tip_router(&ncn_root).await?;

        tip_router_client
            .do_set_config_fees(
                Some(300),
                None,
                Some(self.context.payer.pubkey()),
                Some(270),
                None,
                Some(15),
                &ncn_root,
            )
            .await?;

        Ok(TestNcn {
            ncn_root: ncn_root.clone(),
            operators: vec![],
            vaults: vec![],
        })
    }

    // 2. Setup Operators
    pub async fn add_operators_to_test_ncn(
        &mut self,
        test_ncn: &mut TestNcn,
        operator_count: usize,
        operator_fees_bps: Option<u16>,
    ) -> TestResult<()> {
        let mut restaking_program_client = self.restaking_program_client();

        for _ in 0..operator_count {
            let operator_root = restaking_program_client
                .do_initialize_operator(operator_fees_bps)
                .await?;

            // ncn <> operator
            restaking_program_client
                .do_initialize_ncn_operator_state(
                    &test_ncn.ncn_root,
                    &operator_root.operator_pubkey,
                )
                .await?;
            self.warp_slot_incremental(1).await.unwrap();
            restaking_program_client
                .do_ncn_warmup_operator(&test_ncn.ncn_root, &operator_root.operator_pubkey)
                .await?;
            restaking_program_client
                .do_operator_warmup_ncn(&operator_root, &test_ncn.ncn_root.ncn_pubkey)
                .await?;

            test_ncn.operators.push(operator_root);
        }

        Ok(())
    }

    // 3. Setup Vaults
    pub async fn add_vaults_to_test_ncn(
        &mut self,
        test_ncn: &mut TestNcn,
        vault_count: usize,
    ) -> TestResult<()> {
        let mut vault_program_client = self.vault_program_client();
        let mut restaking_program_client = self.restaking_program_client();

        const DEPOSIT_FEE_BPS: u16 = 0;
        const WITHDRAWAL_FEE_BPS: u16 = 0;
        const REWARD_FEE_BPS: u16 = 0;
        const MINT_AMOUNT: u64 = 1_000_000;

        for _ in 0..vault_count {
            let vault_root = vault_program_client
                .do_initialize_vault(
                    DEPOSIT_FEE_BPS,
                    WITHDRAWAL_FEE_BPS,
                    REWARD_FEE_BPS,
                    9,
                    &self.context.payer.pubkey(),
                )
                .await?;

            // vault <> ncn
            restaking_program_client
                .do_initialize_ncn_vault_ticket(&test_ncn.ncn_root, &vault_root.vault_pubkey)
                .await?;
            self.warp_slot_incremental(1).await.unwrap();
            restaking_program_client
                .do_warmup_ncn_vault_ticket(&test_ncn.ncn_root, &vault_root.vault_pubkey)
                .await?;
            vault_program_client
                .do_initialize_vault_ncn_ticket(&vault_root, &test_ncn.ncn_root.ncn_pubkey)
                .await?;
            self.warp_slot_incremental(1).await.unwrap();
            vault_program_client
                .do_warmup_vault_ncn_ticket(&vault_root, &test_ncn.ncn_root.ncn_pubkey)
                .await?;

            for operator_root in test_ncn.operators.iter() {
                // vault <> operator
                restaking_program_client
                    .do_initialize_operator_vault_ticket(operator_root, &vault_root.vault_pubkey)
                    .await?;
                self.warp_slot_incremental(1).await.unwrap();
                restaking_program_client
                    .do_warmup_operator_vault_ticket(operator_root, &vault_root.vault_pubkey)
                    .await?;
                vault_program_client
                    .do_initialize_vault_operator_delegation(
                        &vault_root,
                        &operator_root.operator_pubkey,
                    )
                    .await?;
            }

            let depositor_keypair = self.context.payer.insecure_clone();
            let depositor = depositor_keypair.pubkey();
            vault_program_client
                .configure_depositor(&vault_root, &depositor, MINT_AMOUNT)
                .await?;
            vault_program_client
                .do_mint_to(&vault_root, &depositor_keypair, MINT_AMOUNT, MINT_AMOUNT)
                .await
                .unwrap();

            test_ncn.vaults.push(vault_root);
        }

        Ok(())
    }

    // 4. Setup Delegations
    pub async fn add_delegation_in_test_ncn(
        &mut self,
        test_ncn: &TestNcn,
        delegation_amount: usize,
    ) -> TestResult<()> {
        let mut vault_program_client = self.vault_program_client();

        for vault_root in test_ncn.vaults.iter() {
            for operator_root in test_ncn.operators.iter() {
                vault_program_client
                    .do_add_delegation(
                        vault_root,
                        &operator_root.operator_pubkey,
                        delegation_amount as u64,
                    )
                    .await
                    .unwrap();
            }
        }

        Ok(())
    }

    // 5. Setup Tracked Mints
    pub async fn add_vault_registry_to_test_ncn(&mut self, test_ncn: &TestNcn) -> TestResult<()> {
        let mut tip_router_client = self.tip_router_client();
        let mut restaking_client = self.restaking_program_client();
        let mut vault_client = self.vault_program_client();

        let restaking_config_address =
            Config::find_program_address(&jito_restaking_program::id()).0;
        let restaking_config = restaking_client
            .get_config(&restaking_config_address)
            .await?;

        let epoch_length = restaking_config.epoch_length();

        self.warp_slot_incremental(epoch_length * 2).await.unwrap();

        for vault in test_ncn.vaults.iter() {
            let ncn = test_ncn.ncn_root.ncn_pubkey;
            let vault = vault.vault_pubkey;

            let operators = test_ncn
                .operators
                .iter()
                .map(|operator| operator.operator_pubkey)
                .collect::<Vec<Pubkey>>();

            vault_client
                .do_full_vault_update(&vault, &operators)
                .await?;

            let st_mint = vault_client.get_vault(&vault).await?.supported_mint;

            let vault_ncn_ticket =
                VaultNcnTicket::find_program_address(&jito_vault_program::id(), &vault, &ncn).0;

            let ncn_vault_ticket =
                NcnVaultTicket::find_program_address(&jito_restaking_program::id(), &ncn, &vault).0;

            tip_router_client
                .do_admin_register_st_mint(
                    ncn,
                    st_mint,
                    NcnFeeGroup::lst(),
                    10_000,
                    Some(JTO_SOL_FEED),
                    None,
                )
                .await?;

            tip_router_client
                .do_register_vault(ncn, vault, vault_ncn_ticket, ncn_vault_ticket)
                .await?;
        }

        Ok(())
    }

    // Intermission: setup just NCN
    pub async fn create_initial_test_ncn(
        &mut self,
        operator_count: usize,
        vault_count: usize,
        operator_fees_bps: Option<u16>,
    ) -> TestResult<TestNcn> {
        let mut test_ncn = self.create_test_ncn().await?;
        self.add_operators_to_test_ncn(&mut test_ncn, operator_count, operator_fees_bps)
            .await?;
        self.add_vaults_to_test_ncn(&mut test_ncn, vault_count)
            .await?;
        self.add_delegation_in_test_ncn(&test_ncn, 100).await?;
        self.add_vault_registry_to_test_ncn(&test_ncn).await?;

        Ok(test_ncn)
    }

    // 6a. Admin Set weights
    pub async fn add_admin_weights_for_test_ncn(&mut self, test_ncn: &TestNcn) -> TestResult<()> {
        let mut tip_router_client = self.tip_router_client();
        let mut vault_client = self.vault_program_client();

        const WEIGHT: u128 = 100;

        // Not sure if this is needed
        self.warp_slot_incremental(1000).await?;

        let clock = self.clock().await;
        let epoch = clock.epoch;
        tip_router_client
            .do_full_initialize_weight_table(test_ncn.ncn_root.ncn_pubkey, epoch)
            .await?;

        for vault_root in test_ncn.vaults.iter() {
            let vault = vault_client.get_vault(&vault_root.vault_pubkey).await?;

            let st_mint = vault.supported_mint;

            tip_router_client
                .do_admin_set_weight(test_ncn.ncn_root.ncn_pubkey, epoch, st_mint, WEIGHT)
                .await?;
        }

        Ok(())
    }

    // 6b. Switchboard Set weights
    pub async fn add_switchboard_weights_for_test_ncn(
        &mut self,
        test_ncn: &TestNcn,
    ) -> TestResult<()> {
        let mut tip_router_client = self.tip_router_client();
        let mut vault_client = self.vault_program_client();

        // Not sure if this is needed
        self.warp_slot_incremental(1000).await?;

        let ncn = test_ncn.ncn_root.ncn_pubkey;

        let clock = self.clock().await;
        let epoch = clock.epoch;
        tip_router_client
            .do_full_initialize_weight_table(ncn, epoch)
            .await?;

        for vault_root in test_ncn.vaults.iter() {
            let vault = vault_client.get_vault(&vault_root.vault_pubkey).await?;

            let st_mint = vault.supported_mint;

            tip_router_client
                .do_switchboard_set_weight(ncn, epoch, st_mint)
                .await?;
        }

        Ok(())
    }

    // 7. Create Epoch Snapshot
    pub async fn add_epoch_snapshot_to_test_ncn(&mut self, test_ncn: &TestNcn) -> TestResult<()> {
        let mut tip_router_client = self.tip_router_client();

        let clock = self.clock().await;
        let epoch = clock.epoch;

        tip_router_client
            .do_initialize_epoch_snapshot(test_ncn.ncn_root.ncn_pubkey, epoch)
            .await?;

        Ok(())
    }

    // 8. Create all operator snapshots
    pub async fn add_operator_snapshots_to_test_ncn(
        &mut self,
        test_ncn: &TestNcn,
    ) -> TestResult<()> {
        let mut tip_router_client = self.tip_router_client();

        let clock = self.clock().await;
        let epoch = clock.epoch;

        let ncn = test_ncn.ncn_root.ncn_pubkey;

        for operator_root in test_ncn.operators.iter() {
            let operator = operator_root.operator_pubkey;

            tip_router_client
                .do_full_initialize_operator_snapshot(operator, ncn, epoch)
                .await?;
        }

        Ok(())
    }

    // 9. Take all VaultOperatorDelegation snapshots
    pub async fn add_vault_operator_delegation_snapshots_to_test_ncn(
        &mut self,
        test_ncn: &TestNcn,
    ) -> TestResult<()> {
        let mut tip_router_client = self.tip_router_client();

        let clock = self.clock().await;
        let epoch = clock.epoch;
        let ncn = test_ncn.ncn_root.ncn_pubkey;

        for operator_root in test_ncn.operators.iter() {
            let operator = operator_root.operator_pubkey;
            for vault_root in test_ncn.vaults.iter() {
                let vault = vault_root.vault_pubkey;

                tip_router_client
                    .do_snapshot_vault_operator_delegation(vault, operator, ncn, epoch)
                    .await?;
            }
        }

        Ok(())
    }

    // Intermission 2 - all snapshots are taken
    pub async fn snapshot_test_ncn(&mut self, test_ncn: &TestNcn) -> TestResult<()> {
        self.add_admin_weights_for_test_ncn(test_ncn).await?;
        self.add_epoch_snapshot_to_test_ncn(test_ncn).await?;
        self.add_operator_snapshots_to_test_ncn(test_ncn).await?;
        self.add_vault_operator_delegation_snapshots_to_test_ncn(test_ncn)
            .await?;

        Ok(())
    }

    // 10 - Initialize Ballot Box
    pub async fn add_ballot_box_to_test_ncn(&mut self, test_ncn: &TestNcn) -> TestResult<()> {
        let mut tip_router_client = self.tip_router_client();

        let clock = self.clock().await;
        let epoch = clock.epoch;
        let ncn = test_ncn.ncn_root.ncn_pubkey;

        tip_router_client
            .do_full_initialize_ballot_box(ncn, epoch)
            .await?;

        Ok(())
    }

    // 11 - Cast all votes
    pub async fn cast_votes_for_test_ncn(&mut self, test_ncn: &TestNcn) -> TestResult<()> {
        let mut tip_router_client = self.tip_router_client();

        let clock = self.clock().await;
        let epoch = clock.epoch;
        let ncn = test_ncn.ncn_root.ncn_pubkey;

        let meta_merkle_root = [1u8; 32];

        for operator_root in test_ncn.operators.iter() {
            let operator = operator_root.operator_pubkey;

            tip_router_client
                .do_cast_vote(
                    ncn,
                    operator,
                    &operator_root.operator_admin,
                    meta_merkle_root,
                    epoch,
                )
                .await?;
        }

        Ok(())
    }

    // Intermission 3 - come to consensus
    pub async fn vote_test_ncn(&mut self, test_ncn: &TestNcn) -> TestResult<()> {
        self.add_ballot_box_to_test_ncn(test_ncn).await?;
        self.cast_votes_for_test_ncn(test_ncn).await?;

        Ok(())
    }

    // 12 - Create Routers
    pub async fn add_routers_for_tests_ncn(&mut self, test_ncn: &TestNcn) -> TestResult<()> {
        let mut tip_router_client = self.tip_router_client();

        let ncn: Pubkey = test_ncn.ncn_root.ncn_pubkey;
        let clock = self.clock().await;
        let epoch = clock.epoch;

        tip_router_client
            .do_full_initialize_base_reward_router(ncn, epoch)
            .await?;

        for operator_root in test_ncn.operators.iter() {
            let operator = operator_root.operator_pubkey;

            for group in NcnFeeGroup::all_groups().iter() {
                tip_router_client
                    .do_initialize_ncn_reward_router(*group, ncn, operator, epoch)
                    .await?;
            }
        }

        Ok(())
    }

    // 13 - Route base rewards
    pub async fn route_in_base_rewards_for_test_ncn(
        &mut self,
        test_ncn: &TestNcn,
        rewards: u64,
        pool_root: &PoolRoot,
    ) -> TestResult<()> {
        let mut tip_router_client = self.tip_router_client();

        let ncn = test_ncn.ncn_root.ncn_pubkey;
        let epoch = self.clock().await.epoch;

        let base_reward_receiver =
            BaseRewardReceiver::find_program_address(&jito_tip_router_program::id(), &ncn, epoch).0;

        let sol_rewards = lamports_to_sol(rewards);

        // send rewards to the base reward router
        tip_router_client
            .airdrop(&base_reward_receiver, sol_rewards)
            .await?;

        // route rewards
        tip_router_client.do_route_base_rewards(ncn, epoch).await?;

        let base_reward_router = tip_router_client.get_base_reward_router(ncn, epoch).await?;

        // Base Rewards
        for group in BaseFeeGroup::all_groups().iter() {
            let rewards = base_reward_router.base_fee_group_reward(*group).unwrap();

            if rewards == 0 {
                continue;
            }

            tip_router_client
                .do_distribute_base_rewards(*group, ncn, epoch, pool_root)
                .await?;
        }

        // Ncn
        for operator_root in test_ncn.operators.iter() {
            let operator = operator_root.operator_pubkey;

            let operator_route = base_reward_router.ncn_fee_group_reward_route(&operator);

            if let Ok(operator_route) = operator_route {
                for group in NcnFeeGroup::all_groups().iter() {
                    let rewards = operator_route.rewards(*group).unwrap();

                    if rewards == 0 {
                        continue;
                    }

                    let (ncn_reward_receiver, _, _) = NcnRewardReceiver::find_program_address(
                        &jito_tip_router_program::id(),
                        *group,
                        &operator,
                        &ncn,
                        epoch,
                    );
                    let sol_rewards = lamports_to_sol(rewards);
                    tip_router_client
                        .airdrop(&ncn_reward_receiver, sol_rewards)
                        .await?;

                    tip_router_client
                        .do_distribute_base_ncn_reward_route(*group, operator, ncn, epoch)
                        .await?;
                }
            }
        }

        Ok(())
    }

    // 14 - Route ncn rewards
    pub async fn route_in_ncn_rewards_for_test_ncn(
        &mut self,
        test_ncn: &TestNcn,
        pool_root: &PoolRoot,
    ) -> TestResult<()> {
        let mut tip_router_client = self.tip_router_client();

        let ncn = test_ncn.ncn_root.ncn_pubkey;
        let epoch = self.clock().await.epoch;

        for operator_root in test_ncn.operators.iter() {
            let operator = operator_root.operator_pubkey;

            for group in NcnFeeGroup::all_groups().iter() {
                tip_router_client
                    .do_route_ncn_rewards(*group, ncn, operator, epoch)
                    .await?;

                let ncn_reward_router = tip_router_client
                    .get_ncn_reward_router(*group, operator, ncn, epoch)
                    .await?;

                let operator_rewards = ncn_reward_router.operator_rewards();

                if operator_rewards > 0 {
                    tip_router_client
                        .do_distribute_ncn_operator_rewards(*group, operator, ncn, epoch, pool_root)
                        .await?;
                }

                for vault_root in test_ncn.vaults.iter() {
                    let vault = vault_root.vault_pubkey;

                    let vault_reward_route = ncn_reward_router.vault_reward_route(&vault);

                    if let Ok(vault_reward_route) = vault_reward_route {
                        let vault_rewards = vault_reward_route.rewards();

                        if vault_rewards > 0 {
                            tip_router_client
                                .do_distribute_ncn_vault_rewards(
                                    *group, vault, operator, ncn, epoch, pool_root,
                                )
                                .await?;
                        }
                    }
                }
            }
        }

        Ok(())
    }

    // Intermission 4 - route rewards
    pub async fn reward_test_ncn(
        &mut self,
        test_ncn: &TestNcn,
        rewards: u64,
        pool_root: &PoolRoot,
    ) -> TestResult<()> {
        let mut stake_pool_client = self.stake_pool_client();

        self.add_routers_for_tests_ncn(test_ncn).await?;

        stake_pool_client
            .update_stake_pool_balance(pool_root)
            .await?;

        self.route_in_base_rewards_for_test_ncn(test_ncn, rewards, pool_root)
            .await?;
        self.route_in_ncn_rewards_for_test_ncn(test_ncn, pool_root)
            .await?;

        Ok(())
    }
}<|MERGE_RESOLUTION|>--- conflicted
+++ resolved
@@ -6,13 +6,11 @@
 use jito_restaking_core::{config::Config, ncn_vault_ticket::NcnVaultTicket};
 use jito_tip_distribution_sdk::jito_tip_distribution;
 use jito_tip_router_core::{
-<<<<<<< HEAD
-    base_fee_group::BaseFeeGroup, base_reward_router::BaseRewardReceiver, constants::JITO_SOL_MINT,
-    ncn_fee_group::NcnFeeGroup, ncn_reward_router::NcnRewardReceiver,
-=======
-    base_fee_group::BaseFeeGroup, base_reward_router::BaseRewardRouter, constants::JTO_SOL_FEED,
+    base_fee_group::BaseFeeGroup,
+    base_reward_router::BaseRewardReceiver,
+    constants::{JITO_SOL_MINT, JTO_SOL_FEED},
     ncn_fee_group::NcnFeeGroup,
->>>>>>> a0a5471e
+    ncn_reward_router::NcnRewardReceiver,
 };
 use jito_vault_core::vault_ncn_ticket::VaultNcnTicket;
 use solana_program::{
@@ -32,15 +30,11 @@
 use spl_stake_pool::find_withdraw_authority_program_address;
 
 use super::{
-<<<<<<< HEAD
+    generated_switchboard_accounts::get_switchboard_accounts,
     restaking_client::NcnRoot,
     stake_pool_client::{PoolRoot, StakePoolClient},
     tip_distribution_client::TipDistributionClient,
     tip_router_client::TipRouterClient,
-=======
-    generated_switchboard_accounts::get_switchboard_accounts, restaking_client::NcnRoot,
-    tip_distribution_client::TipDistributionClient, tip_router_client::TipRouterClient,
->>>>>>> a0a5471e
 };
 use crate::fixtures::{
     restaking_client::{OperatorRoot, RestakingProgramClient},
@@ -143,36 +137,20 @@
             program_test
         };
 
-<<<<<<< HEAD
+        // Add switchboard account
+        {
+            let switchboard_accounts = get_switchboard_accounts();
+
+            for (address, account) in switchboard_accounts.iter() {
+                program_test.add_account(*address, account.clone());
+            }
+        }
+
         // Stake pool keypair is needed to create the pool, and JitoSOL mint authority is based on this keypair
         let stake_pool_keypair = Keypair::new();
         let jitosol_mint_authority = find_withdraw_authority_program_address(
             &spl_stake_pool::id(),
             &stake_pool_keypair.pubkey(),
-=======
-        // Add switchboard account
-        {
-            let switchboard_accounts = get_switchboard_accounts();
-
-            for (address, account) in switchboard_accounts.iter() {
-                program_test.add_account(*address, account.clone());
-            }
-        }
-
-        // Pre-fund payer with 1M SOL
-        let whale = Keypair::new();
-        program_test.add_account(whale.pubkey(), system_account(1_000_000 * LAMPORTS_PER_SOL));
-        let mut context = program_test.start_with_context().await;
-        let transaction = Transaction::new_signed_with_payer(
-            &[system_instruction::transfer(
-                &whale.pubkey(),
-                &context.payer.pubkey(),
-                999_999 * LAMPORTS_PER_SOL,
-            )],
-            Some(&whale.pubkey()),
-            &[&whale],
-            context.last_blockhash,
->>>>>>> a0a5471e
         );
         // Needed to create JitoSOL mint since we don't have access to the original keypair in the tests
         program_test.add_account(JITO_SOL_MINT, token_mint_account(&jitosol_mint_authority.0));
