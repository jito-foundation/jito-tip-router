use std::fmt::{Debug, Formatter};

use jito_vault_sdk::inline_mpl_token_metadata;
use solana_program::{
    clock::Clock, native_token::sol_to_lamports, pubkey::Pubkey, system_instruction::transfer,
};
use solana_program_test::{processor, BanksClientError, ProgramTest, ProgramTestContext};
use solana_sdk::{
    commitment_config::CommitmentLevel,
    signature::{Keypair, Signer},
    transaction::Transaction,
};
use spl_associated_token_account::{
    get_associated_token_address, instruction::create_associated_token_account_idempotent,
};

<<<<<<< HEAD
use super::{restaking_client::NcnRoot, tip_router_client::TipRouterClient};
use crate::fixtures::{
    restaking_client::{OperatorRoot, RestakingProgramClient},
    vault_client::{VaultProgramClient, VaultRoot},
=======
use super::{
    restaking_client::{NcnRoot, RestakingProgramClient},
    tip_router_client::TipRouterClient,
    vault_client::VaultProgramClient,
>>>>>>> ef43e55a
    TestResult,
};

pub struct ConfiguredVault {
    pub vault_program_client: VaultProgramClient,
    #[allow(dead_code)]
    pub restaking_program_client: RestakingProgramClient,
    pub vault_config_admin: Keypair,
    pub vault_root: VaultRoot,
    #[allow(dead_code)]
    pub restaking_config_admin: Keypair,
    pub operator_roots: Vec<OperatorRoot>,
}

pub struct TestBuilder {
    context: ProgramTestContext,
}

impl Debug for TestBuilder {
    fn fmt(&self, f: &mut Formatter<'_>) -> std::fmt::Result {
        write!(f, "TestBuilder",)
    }
}

impl TestBuilder {
    pub async fn new() -> Self {
        let mut program_test = ProgramTest::new(
            "jito_tip_router_program",
            jito_tip_router_program::id(),
            processor!(jito_tip_router_program::process_instruction),
        );
        program_test.add_program(
            "jito_vault_program",
            jito_vault_program::id(),
            processor!(jito_vault_program::process_instruction),
        );
        program_test.add_program(
            "jito_restaking_program",
            jito_restaking_program::id(),
            processor!(jito_restaking_program::process_instruction),
        );
        program_test.prefer_bpf(true);

        Self {
            context: program_test.start_with_context().await,
        }
    }

    pub async fn warp_slot_incremental(
        &mut self,
        incremental_slots: u64,
    ) -> Result<(), BanksClientError> {
        let clock: Clock = self.context.banks_client.get_sysvar().await?;
        self.context
            .warp_to_slot(clock.slot.checked_add(incremental_slots).unwrap())
            .map_err(|_| BanksClientError::ClientError("failed to warp slot"))?;
        Ok(())
    }

    pub async fn clock(&mut self) -> Clock {
        self.context.banks_client.get_sysvar().await.unwrap()
    }

    pub fn tip_router_client(&self) -> TipRouterClient {
        TipRouterClient::new(
            self.context.banks_client.clone(),
            self.context.payer.insecure_clone(),
        )
    }

    pub fn restaking_program_client(&self) -> RestakingProgramClient {
        RestakingProgramClient::new(
            self.context.banks_client.clone(),
            self.context.payer.insecure_clone(),
        )
    }

<<<<<<< HEAD
    pub fn vault_program_client(&self) -> VaultProgramClient {
=======
    pub fn vault_client(&self) -> VaultProgramClient {
>>>>>>> ef43e55a
        VaultProgramClient::new(
            self.context.banks_client.clone(),
            self.context.payer.insecure_clone(),
        )
    }

<<<<<<< HEAD
    pub async fn transfer(&mut self, to: &Pubkey, sol: f64) -> Result<(), BanksClientError> {
        let blockhash = self.context.banks_client.get_latest_blockhash().await?;
        self.context
            .banks_client
            .process_transaction_with_preflight_and_commitment(
                Transaction::new_signed_with_payer(
                    &[transfer(
                        &self.context.payer.pubkey(),
                        to,
                        sol_to_lamports(sol),
                    )],
                    Some(&self.context.payer.pubkey()),
                    &[&self.context.payer],
                    blockhash,
                ),
                CommitmentLevel::Processed,
            )
            .await
    }

=======
>>>>>>> ef43e55a
    pub async fn setup_ncn(&mut self) -> TestResult<NcnRoot> {
        let mut restaking_program_client = self.restaking_program_client();

        restaking_program_client.do_initialize_config().await?;
        let ncn_root = restaking_program_client.do_initialize_ncn().await?;

        Ok(ncn_root)
    }

    pub async fn add_vault_to_ncn(&mut self, ncn_root: &NcnRoot) {
        //TODO start here
    }

    /// Configures a vault with an NCN and operators fully configured
    pub async fn setup_vault_with_ncn_and_operators(
        &mut self,
        deposit_fee_bps: u16,
        withdrawal_fee_bps: u16,
        reward_fee_bps: u16,
        num_operators: u16,
        slasher_amounts: &[u64],
    ) -> TestResult<ConfiguredVault> {
        let mut vault_program_client = self.vault_program_client();
        let mut restaking_program_client = self.restaking_program_client();

        let (vault_config_admin, vault_root) = vault_program_client
            .setup_config_and_vault(deposit_fee_bps, withdrawal_fee_bps, reward_fee_bps)
            .await?;
        let restaking_config_admin = restaking_program_client.do_initialize_config().await?;

        let ncn_root = restaking_program_client.do_initialize_ncn().await?;

        // vault <> ncn
        restaking_program_client
            .do_initialize_ncn_vault_ticket(&ncn_root, &vault_root.vault_pubkey)
            .await?;
        self.warp_slot_incremental(1).await.unwrap();
        restaking_program_client
            .do_warmup_ncn_vault_ticket(&ncn_root, &vault_root.vault_pubkey)
            .await?;
        vault_program_client
            .do_initialize_vault_ncn_ticket(&vault_root, &ncn_root.ncn_pubkey)
            .await?;
        self.warp_slot_incremental(1).await.unwrap();
        vault_program_client
            .do_warmup_vault_ncn_ticket(&vault_root, &ncn_root.ncn_pubkey)
            .await?;

        let mut operator_roots = Vec::with_capacity(num_operators as usize);
        for _ in 0..num_operators {
            let operator_root = restaking_program_client.do_initialize_operator().await?;

            // ncn <> operator
            restaking_program_client
                .do_initialize_ncn_operator_state(&ncn_root, &operator_root.operator_pubkey)
                .await?;
            self.warp_slot_incremental(1).await.unwrap();
            restaking_program_client
                .do_ncn_warmup_operator(&ncn_root, &operator_root.operator_pubkey)
                .await?;
            restaking_program_client
                .do_operator_warmup_ncn(&operator_root, &ncn_root.ncn_pubkey)
                .await?;

            // vault <> operator
            restaking_program_client
                .do_initialize_operator_vault_ticket(&operator_root, &vault_root.vault_pubkey)
                .await?;
            self.warp_slot_incremental(1).await.unwrap();
            restaking_program_client
                .do_warmup_operator_vault_ticket(&operator_root, &vault_root.vault_pubkey)
                .await?;
            vault_program_client
                .do_initialize_vault_operator_delegation(
                    &vault_root,
                    &operator_root.operator_pubkey,
                )
                .await?;

            operator_roots.push(operator_root);
        }

        let mut slashers_amounts: Vec<(Keypair, u64)> = Vec::with_capacity(slasher_amounts.len());
        for amount in slasher_amounts {
            let slasher = Keypair::new();
            self.transfer(&slasher.pubkey(), 10.0).await?;

            restaking_program_client
                .do_initialize_ncn_vault_slasher_ticket(
                    &ncn_root,
                    &vault_root.vault_pubkey,
                    &slasher.pubkey(),
                    *amount,
                )
                .await?;
            self.warp_slot_incremental(1).await.unwrap();
            restaking_program_client
                .do_warmup_ncn_vault_slasher_ticket(
                    &ncn_root,
                    &vault_root.vault_pubkey,
                    &slasher.pubkey(),
                )
                .await?;

            vault_program_client
                .do_initialize_vault_ncn_slasher_ticket(
                    &vault_root,
                    &ncn_root.ncn_pubkey,
                    &slasher.pubkey(),
                )
                .await?;
            self.warp_slot_incremental(1).await.unwrap();
            vault_program_client
                .do_warmup_vault_ncn_slasher_ticket(
                    &vault_root,
                    &ncn_root.ncn_pubkey,
                    &slasher.pubkey(),
                )
                .await?;

            slashers_amounts.push((slasher, *amount));
        }

        Ok(ConfiguredVault {
            vault_program_client,
            restaking_program_client,
            vault_root,
            vault_config_admin,
            restaking_config_admin,
            operator_roots,
        })
    }
}<|MERGE_RESOLUTION|>--- conflicted
+++ resolved
@@ -14,17 +14,10 @@
     get_associated_token_address, instruction::create_associated_token_account_idempotent,
 };
 
-<<<<<<< HEAD
 use super::{restaking_client::NcnRoot, tip_router_client::TipRouterClient};
 use crate::fixtures::{
     restaking_client::{OperatorRoot, RestakingProgramClient},
     vault_client::{VaultProgramClient, VaultRoot},
-=======
-use super::{
-    restaking_client::{NcnRoot, RestakingProgramClient},
-    tip_router_client::TipRouterClient,
-    vault_client::VaultProgramClient,
->>>>>>> ef43e55a
     TestResult,
 };
 
@@ -102,18 +95,20 @@
         )
     }
 
-<<<<<<< HEAD
+    pub fn vault_client(&self) -> VaultProgramClient {
+        VaultProgramClient::new(
+            self.context.banks_client.clone(),
+            self.context.payer.insecure_clone(),
+        )
+    }
+
     pub fn vault_program_client(&self) -> VaultProgramClient {
-=======
-    pub fn vault_client(&self) -> VaultProgramClient {
->>>>>>> ef43e55a
         VaultProgramClient::new(
             self.context.banks_client.clone(),
             self.context.payer.insecure_clone(),
         )
     }
 
-<<<<<<< HEAD
     pub async fn transfer(&mut self, to: &Pubkey, sol: f64) -> Result<(), BanksClientError> {
         let blockhash = self.context.banks_client.get_latest_blockhash().await?;
         self.context
@@ -134,8 +129,6 @@
             .await
     }
 
-=======
->>>>>>> ef43e55a
     pub async fn setup_ncn(&mut self) -> TestResult<NcnRoot> {
         let mut restaking_program_client = self.restaking_program_client();
 
