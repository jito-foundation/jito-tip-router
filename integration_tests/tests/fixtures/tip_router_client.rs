--- conflicted
+++ resolved
@@ -4,31 +4,22 @@
 };
 use jito_tip_router_client::{
     instructions::{
-<<<<<<< HEAD
         AdminUpdateWeightTableBuilder, InitializeEpochSnapshotBuilder, InitializeNCNConfigBuilder,
-        InitializeOperatorSnapshotBuilder, InitializeVaultOperatorDelegationSnapshotBuilder,
-        InitializeWeightTableBuilder, SetConfigFeesBuilder, SetNewAdminBuilder,
-=======
-        AdminUpdateWeightTableBuilder, InitializeNCNConfigBuilder, InitializeTrackedMintsBuilder,
-        InitializeWeightTableBuilder, RegisterMintBuilder, SetConfigFeesBuilder,
-        SetNewAdminBuilder,
->>>>>>> ef43e55a
+        InitializeOperatorSnapshotBuilder, InitializeTrackedMintsBuilder,
+        InitializeVaultOperatorDelegationSnapshotBuilder, InitializeWeightTableBuilder,
+        RegisterMintBuilder, SetConfigFeesBuilder, SetNewAdminBuilder,
     },
     types::ConfigAdminRole,
 };
 use jito_tip_router_core::{
-<<<<<<< HEAD
     epoch_snapshot::{EpochSnapshot, OperatorSnapshot, VaultOperatorDelegationSnapshot},
     error::TipRouterError,
     ncn_config::NcnConfig,
+    tracked_mints::TrackedMints,
     weight_table::WeightTable,
 };
 use jito_vault_core::{
     vault_ncn_ticket::VaultNcnTicket, vault_operator_delegation::VaultOperatorDelegation,
-=======
-    error::TipRouterError, ncn_config::NcnConfig, tracked_mints::TrackedMints,
-    weight_table::WeightTable,
->>>>>>> ef43e55a
 };
 use solana_program::{
     instruction::InstructionError, native_token::sol_to_lamports, pubkey::Pubkey,
@@ -349,7 +340,101 @@
         .await
     }
 
-<<<<<<< HEAD
+    pub async fn do_initialize_tracked_mints(&mut self, ncn: Pubkey) -> TestResult<()> {
+        let ncn_config = NcnConfig::find_program_address(&jito_tip_router_program::id(), &ncn).0;
+        let tracked_mints =
+            TrackedMints::find_program_address(&jito_tip_router_program::id(), &ncn).0;
+
+        self.initialize_tracked_mints(&ncn_config, &tracked_mints, &ncn)
+            .await
+    }
+
+    pub async fn initialize_tracked_mints(
+        &mut self,
+        ncn_config: &Pubkey,
+        tracked_mints: &Pubkey,
+        ncn: &Pubkey,
+    ) -> TestResult<()> {
+        let ix = InitializeTrackedMintsBuilder::new()
+            .ncn_config(*ncn_config)
+            .tracked_mints(*tracked_mints)
+            .ncn(*ncn)
+            .payer(self.payer.pubkey())
+            .system_program(system_program::id())
+            .instruction();
+
+        let blockhash = self.banks_client.get_latest_blockhash().await?;
+        self.process_transaction(&Transaction::new_signed_with_payer(
+            &[ix],
+            Some(&self.payer.pubkey()),
+            &[&self.payer],
+            blockhash,
+        ))
+        .await
+    }
+
+    pub async fn do_register_mint(
+        &mut self,
+        ncn: Pubkey,
+        vault: Pubkey,
+        vault_ncn_ticket: Pubkey,
+        ncn_vault_ticket: Pubkey,
+    ) -> TestResult<()> {
+        let restaking_config_address =
+            Config::find_program_address(&jito_restaking_program::id()).0;
+        let tracked_mints =
+            TrackedMints::find_program_address(&jito_tip_router_program::id(), &ncn).0;
+
+        let restaking_config = self.get_restaking_config().await?;
+        let current_slot = self.banks_client.get_sysvar::<Clock>().await?.slot;
+        let ncn_epoch = current_slot / restaking_config.epoch_length();
+        let weight_table =
+            WeightTable::find_program_address(&jito_tip_router_program::id(), &ncn, ncn_epoch).0;
+
+        self.register_mint(
+            restaking_config_address,
+            tracked_mints,
+            ncn,
+            weight_table,
+            vault,
+            vault_ncn_ticket,
+            ncn_vault_ticket,
+        )
+        .await
+    }
+
+    pub async fn register_mint(
+        &mut self,
+        restaking_config: Pubkey,
+        tracked_mints: Pubkey,
+        ncn: Pubkey,
+        weight_table: Pubkey,
+        vault: Pubkey,
+        vault_ncn_ticket: Pubkey,
+        ncn_vault_ticket: Pubkey,
+    ) -> TestResult<()> {
+        let ix = RegisterMintBuilder::new()
+            .restaking_config(restaking_config)
+            .tracked_mints(tracked_mints)
+            .ncn(ncn)
+            .weight_table(weight_table)
+            .vault(vault)
+            .vault_ncn_ticket(vault_ncn_ticket)
+            .ncn_vault_ticket(ncn_vault_ticket)
+            .restaking_program_id(jito_restaking_program::id())
+            .vault_program_id(jito_vault_program::id())
+            .instruction();
+
+        let blockhash = self.banks_client.get_latest_blockhash().await?;
+        self.process_transaction(&Transaction::new_signed_with_payer(
+            &[ix],
+            Some(&self.payer.pubkey()),
+            &[&self.payer],
+            blockhash,
+        ))
+        .await
+    }
+
     pub async fn do_initialize_epoch_snapshot(&mut self, ncn: Pubkey, slot: u64) -> TestResult<()> {
         self.initialize_epoch_snapshot(ncn, slot).await
     }
@@ -377,29 +462,6 @@
             .restaking_program(jito_restaking_program::id())
             .system_program(system_program::id())
             .first_slot_of_ncn_epoch(slot)
-=======
-    pub async fn do_initialize_tracked_mints(&mut self, ncn: Pubkey) -> TestResult<()> {
-        let ncn_config = NcnConfig::find_program_address(&jito_tip_router_program::id(), &ncn).0;
-        let tracked_mints =
-            TrackedMints::find_program_address(&jito_tip_router_program::id(), &ncn).0;
-
-        self.initialize_tracked_mints(&ncn_config, &tracked_mints, &ncn)
-            .await
-    }
-
-    pub async fn initialize_tracked_mints(
-        &mut self,
-        ncn_config: &Pubkey,
-        tracked_mints: &Pubkey,
-        ncn: &Pubkey,
-    ) -> TestResult<()> {
-        let ix = InitializeTrackedMintsBuilder::new()
-            .ncn_config(*ncn_config)
-            .tracked_mints(*tracked_mints)
-            .ncn(*ncn)
-            .payer(self.payer.pubkey())
-            .system_program(system_program::id())
->>>>>>> ef43e55a
             .instruction();
 
         let blockhash = self.banks_client.get_latest_blockhash().await?;
@@ -412,7 +474,6 @@
         .await
     }
 
-<<<<<<< HEAD
     pub async fn do_initalize_operator_snapshot(
         &mut self,
         operator: Pubkey,
@@ -554,58 +615,6 @@
             .restaking_program(jito_restaking_program::id())
             .system_program(system_program::id())
             .first_slot_of_ncn_epoch(slot)
-=======
-    pub async fn do_register_mint(
-        &mut self,
-        ncn: Pubkey,
-        vault: Pubkey,
-        vault_ncn_ticket: Pubkey,
-        ncn_vault_ticket: Pubkey,
-    ) -> TestResult<()> {
-        let restaking_config_address =
-            Config::find_program_address(&jito_restaking_program::id()).0;
-        let tracked_mints =
-            TrackedMints::find_program_address(&jito_tip_router_program::id(), &ncn).0;
-
-        let restaking_config = self.get_restaking_config().await?;
-        let current_slot = self.banks_client.get_sysvar::<Clock>().await?.slot;
-        let ncn_epoch = current_slot / restaking_config.epoch_length();
-        let weight_table =
-            WeightTable::find_program_address(&jito_tip_router_program::id(), &ncn, ncn_epoch).0;
-
-        self.register_mint(
-            restaking_config_address,
-            tracked_mints,
-            ncn,
-            weight_table,
-            vault,
-            vault_ncn_ticket,
-            ncn_vault_ticket,
-        )
-        .await
-    }
-
-    pub async fn register_mint(
-        &mut self,
-        restaking_config: Pubkey,
-        tracked_mints: Pubkey,
-        ncn: Pubkey,
-        weight_table: Pubkey,
-        vault: Pubkey,
-        vault_ncn_ticket: Pubkey,
-        ncn_vault_ticket: Pubkey,
-    ) -> TestResult<()> {
-        let ix = RegisterMintBuilder::new()
-            .restaking_config(restaking_config)
-            .tracked_mints(tracked_mints)
-            .ncn(ncn)
-            .weight_table(weight_table)
-            .vault(vault)
-            .vault_ncn_ticket(vault_ncn_ticket)
-            .ncn_vault_ticket(ncn_vault_ticket)
-            .restaking_program_id(jito_restaking_program::id())
-            .vault_program_id(jito_vault_program::id())
->>>>>>> ef43e55a
             .instruction();
 
         let blockhash = self.banks_client.get_latest_blockhash().await?;
