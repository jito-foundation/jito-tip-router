--- conflicted
+++ resolved
@@ -22,14 +22,9 @@
 use jito_tip_router_core::{
     ballot_box::BallotBox,
     base_fee_group::BaseFeeGroup,
-<<<<<<< HEAD
     base_reward_router::{BaseRewardReceiver, BaseRewardRouter},
+    claim_status_payer::ClaimStatusPayer,
     constants::{JITO_SOL_MINT, MAX_REALLOC_BYTES},
-=======
-    base_reward_router::BaseRewardRouter,
-    claim_status_payer::ClaimStatusPayer,
-    constants::MAX_REALLOC_BYTES,
->>>>>>> 0e3450e7
     epoch_snapshot::{EpochSnapshot, OperatorSnapshot},
     error::TipRouterError,
     ncn_config::NcnConfig,
