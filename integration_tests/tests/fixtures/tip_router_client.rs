--- conflicted
+++ resolved
@@ -5,25 +5,15 @@
 use jito_tip_distribution_sdk::{derive_tip_distribution_account_address, jito_tip_distribution};
 use jito_tip_router_client::{
     instructions::{
-<<<<<<< HEAD
         AdminUpdateWeightTableBuilder, CastVoteBuilder, ClaimWithPayerBuilder,
         DistributeBaseNcnRewardRouteBuilder, DistributeBaseRewardsBuilder,
         DistributeNcnOperatorRewardsBuilder, DistributeNcnVaultRewardsBuilder,
         InitializeBallotBoxBuilder, InitializeBaseRewardRouterBuilder,
         InitializeEpochSnapshotBuilder, InitializeNCNConfigBuilder,
         InitializeNcnRewardRouterBuilder, InitializeOperatorSnapshotBuilder,
-        InitializeTrackedMintsBuilder, InitializeWeightTableBuilder, RegisterMintBuilder,
-=======
-        AdminUpdateWeightTableBuilder, CastVoteBuilder, DistributeBaseNcnRewardRouteBuilder,
-        DistributeBaseRewardsBuilder, DistributeNcnOperatorRewardsBuilder,
-        DistributeNcnVaultRewardsBuilder, InitializeBallotBoxBuilder,
-        InitializeBaseRewardRouterBuilder, InitializeEpochSnapshotBuilder,
-        InitializeNCNConfigBuilder, InitializeNcnRewardRouterBuilder,
-        InitializeOperatorSnapshotBuilder, InitializeTrackedMintsBuilder,
-        InitializeWeightTableBuilder, ReallocBallotBoxBuilder, ReallocBaseRewardRouterBuilder,
-        ReallocOperatorSnapshotBuilder, ReallocWeightTableBuilder, RegisterMintBuilder,
->>>>>>> 9b15ddac
-        RouteBaseRewardsBuilder, RouteNcnRewardsBuilder, SetConfigFeesBuilder,
+        InitializeTrackedMintsBuilder, InitializeWeightTableBuilder, ReallocBallotBoxBuilder,
+        ReallocBaseRewardRouterBuilder, ReallocOperatorSnapshotBuilder, ReallocWeightTableBuilder,
+        RegisterMintBuilder, RouteBaseRewardsBuilder, RouteNcnRewardsBuilder, SetConfigFeesBuilder,
         SetMerkleRootBuilder, SetNewAdminBuilder, SetTieBreakerBuilder,
         SetTrackedMintNcnFeeGroupBuilder, SnapshotVaultOperatorDelegationBuilder,
     },
@@ -33,11 +23,8 @@
     ballot_box::BallotBox,
     base_fee_group::BaseFeeGroup,
     base_reward_router::BaseRewardRouter,
-<<<<<<< HEAD
     claim_status_payer::ClaimStatusPayer,
-=======
     constants::MAX_REALLOC_BYTES,
->>>>>>> 9b15ddac
     epoch_snapshot::{EpochSnapshot, OperatorSnapshot},
     error::TipRouterError,
     ncn_config::NcnConfig,
@@ -1694,43 +1681,6 @@
         ))
         .await
     }
-<<<<<<< HEAD
-
-    pub async fn do_claim_with_payer(
-        &mut self,
-        claimant: Pubkey,
-        tip_distribution_account: Pubkey,
-        proof: Vec<[u8; 32]>,
-        amount: u64,
-    ) -> TestResult<()> {
-        let (claim_status_payer, _, _) = ClaimStatusPayer::find_program_address(
-            &jito_tip_router_program::id(),
-            &jito_tip_distribution::ID,
-        );
-
-        let tip_distribution_program_id = jito_tip_distribution::ID;
-        let tip_distribution_config =
-            jito_tip_distribution_sdk::derive_config_account_address(&tip_distribution_program_id)
-                .0;
-
-        let (claim_status, claim_status_bump) =
-            jito_tip_distribution_sdk::derive_claim_status_account_address(
-                &tip_distribution_program_id,
-                &claimant,
-                &tip_distribution_account,
-            );
-
-        self.claim_with_payer(
-            claim_status_payer,
-            tip_distribution_program_id,
-            tip_distribution_config,
-            tip_distribution_account,
-            claim_status,
-            claimant,
-            proof,
-            amount,
-            claim_status_bump,
-=======
     pub async fn do_realloc_operator_snapshot(
         &mut self,
         operator: Pubkey,
@@ -1821,12 +1771,131 @@
             ncn,
             epoch,
             num_reallocations,
->>>>>>> 9b15ddac
-        )
-        .await
-    }
-
-<<<<<<< HEAD
+        )
+        .await
+    }
+
+    pub async fn realloc_base_reward_router(
+        &mut self,
+        ncn_config: Pubkey,
+        base_reward_router: Pubkey,
+        ncn: Pubkey,
+        epoch: u64,
+        num_reallocations: u64,
+    ) -> Result<(), TestError> {
+        let ix = ReallocBaseRewardRouterBuilder::new()
+            .ncn_config(ncn_config)
+            .base_reward_router(base_reward_router)
+            .ncn(ncn)
+            .epoch(epoch)
+            .payer(self.payer.pubkey())
+            .system_program(system_program::id())
+            .instruction();
+
+        let ixs = vec![ix; num_reallocations as usize];
+
+        let blockhash = self.banks_client.get_latest_blockhash().await?;
+        self.process_transaction(&Transaction::new_signed_with_payer(
+            &ixs,
+            Some(&self.payer.pubkey()),
+            &[&self.payer],
+            blockhash,
+        ))
+        .await
+    }
+
+    pub async fn do_realloc_weight_table(
+        &mut self,
+        ncn: Pubkey,
+        epoch: u64,
+        num_reallocations: u64,
+    ) -> Result<(), TestError> {
+        let ncn_config = NcnConfig::find_program_address(&jito_tip_router_program::id(), &ncn).0;
+        let weight_table =
+            WeightTable::find_program_address(&jito_tip_router_program::id(), &ncn, epoch).0;
+        let tracked_mints =
+            TrackedMints::find_program_address(&jito_tip_router_program::id(), &ncn).0;
+
+        self.realloc_weight_table(
+            ncn_config,
+            weight_table,
+            ncn,
+            tracked_mints,
+            epoch,
+            num_reallocations,
+        )
+        .await
+    }
+
+    pub async fn realloc_weight_table(
+        &mut self,
+        ncn_config: Pubkey,
+        weight_table: Pubkey,
+        ncn: Pubkey,
+        tracked_mints: Pubkey,
+        epoch: u64,
+        num_reallocations: u64,
+    ) -> Result<(), TestError> {
+        let ix = ReallocWeightTableBuilder::new()
+            .ncn_config(ncn_config)
+            .weight_table(weight_table)
+            .ncn(ncn)
+            .tracked_mints(tracked_mints)
+            .epoch(epoch)
+            .payer(self.payer.pubkey())
+            .system_program(system_program::id())
+            .instruction();
+
+        let ixs = vec![ix; num_reallocations as usize];
+
+        let blockhash = self.banks_client.get_latest_blockhash().await?;
+        self.process_transaction(&Transaction::new_signed_with_payer(
+            &ixs,
+            Some(&self.payer.pubkey()),
+            &[&self.payer],
+            blockhash,
+        ))
+        .await
+    }
+
+    pub async fn do_claim_with_payer(
+        &mut self,
+        claimant: Pubkey,
+        tip_distribution_account: Pubkey,
+        proof: Vec<[u8; 32]>,
+        amount: u64,
+    ) -> TestResult<()> {
+        let (claim_status_payer, _, _) = ClaimStatusPayer::find_program_address(
+            &jito_tip_router_program::id(),
+            &jito_tip_distribution::ID,
+        );
+
+        let tip_distribution_program_id = jito_tip_distribution::ID;
+        let tip_distribution_config =
+            jito_tip_distribution_sdk::derive_config_account_address(&tip_distribution_program_id)
+                .0;
+
+        let (claim_status, claim_status_bump) =
+            jito_tip_distribution_sdk::derive_claim_status_account_address(
+                &tip_distribution_program_id,
+                &claimant,
+                &tip_distribution_account,
+            );
+
+        self.claim_with_payer(
+            claim_status_payer,
+            tip_distribution_program_id,
+            tip_distribution_config,
+            tip_distribution_account,
+            claim_status,
+            claimant,
+            proof,
+            amount,
+            claim_status_bump,
+        )
+        .await
+    }
+
     pub async fn claim_with_payer(
         &mut self,
         claim_status_payer: Pubkey,
@@ -1855,84 +1924,6 @@
         let blockhash = self.banks_client.get_latest_blockhash().await?;
         self.process_transaction(&Transaction::new_signed_with_payer(
             &[ix],
-=======
-    pub async fn realloc_base_reward_router(
-        &mut self,
-        ncn_config: Pubkey,
-        base_reward_router: Pubkey,
-        ncn: Pubkey,
-        epoch: u64,
-        num_reallocations: u64,
-    ) -> Result<(), TestError> {
-        let ix = ReallocBaseRewardRouterBuilder::new()
-            .ncn_config(ncn_config)
-            .base_reward_router(base_reward_router)
-            .ncn(ncn)
-            .epoch(epoch)
-            .payer(self.payer.pubkey())
-            .system_program(system_program::id())
-            .instruction();
-
-        let ixs = vec![ix; num_reallocations as usize];
-
-        let blockhash = self.banks_client.get_latest_blockhash().await?;
-        self.process_transaction(&Transaction::new_signed_with_payer(
-            &ixs,
-            Some(&self.payer.pubkey()),
-            &[&self.payer],
-            blockhash,
-        ))
-        .await
-    }
-
-    pub async fn do_realloc_weight_table(
-        &mut self,
-        ncn: Pubkey,
-        epoch: u64,
-        num_reallocations: u64,
-    ) -> Result<(), TestError> {
-        let ncn_config = NcnConfig::find_program_address(&jito_tip_router_program::id(), &ncn).0;
-        let weight_table =
-            WeightTable::find_program_address(&jito_tip_router_program::id(), &ncn, epoch).0;
-        let tracked_mints =
-            TrackedMints::find_program_address(&jito_tip_router_program::id(), &ncn).0;
-
-        self.realloc_weight_table(
-            ncn_config,
-            weight_table,
-            ncn,
-            tracked_mints,
-            epoch,
-            num_reallocations,
-        )
-        .await
-    }
-
-    pub async fn realloc_weight_table(
-        &mut self,
-        ncn_config: Pubkey,
-        weight_table: Pubkey,
-        ncn: Pubkey,
-        tracked_mints: Pubkey,
-        epoch: u64,
-        num_reallocations: u64,
-    ) -> Result<(), TestError> {
-        let ix = ReallocWeightTableBuilder::new()
-            .ncn_config(ncn_config)
-            .weight_table(weight_table)
-            .ncn(ncn)
-            .tracked_mints(tracked_mints)
-            .epoch(epoch)
-            .payer(self.payer.pubkey())
-            .system_program(system_program::id())
-            .instruction();
-
-        let ixs = vec![ix; num_reallocations as usize];
-
-        let blockhash = self.banks_client.get_latest_blockhash().await?;
-        self.process_transaction(&Transaction::new_signed_with_payer(
-            &ixs,
->>>>>>> 9b15ddac
             Some(&self.payer.pubkey()),
             &[&self.payer],
             blockhash,
