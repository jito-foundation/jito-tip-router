use jito_bytemuck::AccountDeserialize;
use jito_restaking_core::{
    config::Config, ncn_operator_state::NcnOperatorState, ncn_vault_ticket::NcnVaultTicket,
};
use jito_tip_distribution_sdk::{derive_tip_distribution_account_address, jito_tip_distribution};
use jito_tip_router_client::{
    instructions::{
<<<<<<< HEAD
        AdminUpdateWeightTableBuilder, DistributeBaseNcnRewardRouteBuilder,
        DistributeBaseRewardsBuilder, DistributeNcnOperatorRewardsBuilder,
        DistributeNcnVaultRewardsBuilder, InitializeBaseRewardRouterBuilder,
        InitializeEpochSnapshotBuilder, InitializeNCNConfigBuilder,
        InitializeNcnRewardRouterBuilder, InitializeOperatorSnapshotBuilder,
        InitializeTrackedMintsBuilder, InitializeWeightTableBuilder, RegisterMintBuilder,
        RouteBaseRewardsBuilder, RouteNcnRewardsBuilder, SetConfigFeesBuilder, SetNewAdminBuilder,
        SetTrackedMintNcnFeeGroupBuilder, SnapshotVaultOperatorDelegationBuilder,
=======
        AdminUpdateWeightTableBuilder, CastVoteBuilder, InitializeBallotBoxBuilder,
        InitializeEpochSnapshotBuilder, InitializeNCNConfigBuilder,
        InitializeOperatorSnapshotBuilder, InitializeTrackedMintsBuilder,
        InitializeWeightTableBuilder, RegisterMintBuilder, SetConfigFeesBuilder,
        SetMerkleRootBuilder, SetNewAdminBuilder, SetTieBreakerBuilder,
        SnapshotVaultOperatorDelegationBuilder,
>>>>>>> 022fee74
    },
    types::ConfigAdminRole,
};
use jito_tip_router_core::{
    ballot_box::BallotBox,
<<<<<<< HEAD
    base_fee_group::BaseFeeGroup,
    base_reward_router::BaseRewardRouter,
=======
>>>>>>> 022fee74
    epoch_snapshot::{EpochSnapshot, OperatorSnapshot},
    error::TipRouterError,
    ncn_config::NcnConfig,
    ncn_fee_group::NcnFeeGroup,
    ncn_reward_router::NcnRewardRouter,
    tracked_mints::TrackedMints,
    weight_table::WeightTable,
};
use jito_vault_core::{
    vault_ncn_ticket::VaultNcnTicket, vault_operator_delegation::VaultOperatorDelegation,
};
use solana_program::{
    instruction::InstructionError, native_token::sol_to_lamports, pubkey::Pubkey,
    system_instruction::transfer,
};
use solana_program_test::{BanksClient, ProgramTestBanksClientExt};
use solana_sdk::{
    clock::Clock,
    commitment_config::CommitmentLevel,
    signature::{Keypair, Signer},
    system_program,
    transaction::{Transaction, TransactionError},
};

use super::restaking_client::NcnRoot;
use crate::fixtures::{TestError, TestResult};

pub struct TipRouterClient {
    banks_client: BanksClient,
    payer: Keypair,
}

impl TipRouterClient {
    pub const fn new(banks_client: BanksClient, payer: Keypair) -> Self {
        Self {
            banks_client,
            payer,
        }
    }

    pub async fn process_transaction(&mut self, tx: &Transaction) -> TestResult<()> {
        self.banks_client
            .process_transaction_with_preflight_and_commitment(
                tx.clone(),
                CommitmentLevel::Processed,
            )
            .await?;
        Ok(())
    }

    pub async fn airdrop(&mut self, to: &Pubkey, sol: f64) -> TestResult<()> {
        let blockhash = self.banks_client.get_latest_blockhash().await?;
        let new_blockhash = self
            .banks_client
            .get_new_latest_blockhash(&blockhash)
            .await
            .unwrap();
        self.banks_client
            .process_transaction_with_preflight_and_commitment(
                Transaction::new_signed_with_payer(
                    &[transfer(&self.payer.pubkey(), to, sol_to_lamports(sol))],
                    Some(&self.payer.pubkey()),
                    &[&self.payer],
                    new_blockhash,
                ),
                CommitmentLevel::Processed,
            )
            .await?;
        Ok(())
    }

    pub async fn setup_tip_router(&mut self, ncn_root: &NcnRoot) -> TestResult<()> {
        self.do_initialize_config(ncn_root.ncn_pubkey, &ncn_root.ncn_admin)
            .await?;
        self.do_initialize_tracked_mints(ncn_root.ncn_pubkey)
            .await?;
        Ok(())
    }

    pub async fn get_restaking_config(&mut self) -> TestResult<Config> {
        let restaking_config = Config::find_program_address(&jito_restaking_program::id()).0;
        let restaking_config_data = self
            .banks_client
            .get_account(restaking_config)
            .await?
            .unwrap();
        Ok(*Config::try_from_slice_unchecked(restaking_config_data.data.as_slice()).unwrap())
    }

    pub async fn get_ncn_config(&mut self, ncn_pubkey: Pubkey) -> TestResult<NcnConfig> {
        let config_pda =
            NcnConfig::find_program_address(&jito_tip_router_program::id(), &ncn_pubkey).0;
        let config = self.banks_client.get_account(config_pda).await?.unwrap();
        Ok(*NcnConfig::try_from_slice_unchecked(config.data.as_slice()).unwrap())
    }

    pub async fn get_tracked_mints(&mut self, ncn_pubkey: Pubkey) -> TestResult<TrackedMints> {
        let tracked_mints_pda =
            TrackedMints::find_program_address(&jito_tip_router_program::id(), &ncn_pubkey).0;
        let tracked_mints = self
            .banks_client
            .get_account(tracked_mints_pda)
            .await?
            .unwrap();
        Ok(*TrackedMints::try_from_slice_unchecked(tracked_mints.data.as_slice()).unwrap())
    }

    #[allow(dead_code)]
    pub async fn get_weight_table(
        &mut self,
        ncn: Pubkey,
        ncn_epoch: u64,
    ) -> TestResult<WeightTable> {
        let address =
            WeightTable::find_program_address(&jito_tip_router_program::id(), &ncn, ncn_epoch).0;

        let raw_account = self.banks_client.get_account(address).await?.unwrap();

        let account = WeightTable::try_from_slice_unchecked(raw_account.data.as_slice()).unwrap();

        Ok(*account)
    }

    pub async fn get_epoch_snapshot(
        &mut self,
        ncn: Pubkey,
        ncn_epoch: u64,
    ) -> TestResult<EpochSnapshot> {
        let address =
            EpochSnapshot::find_program_address(&jito_tip_router_program::id(), &ncn, ncn_epoch).0;

        let raw_account = self.banks_client.get_account(address).await?.unwrap();

        let account = EpochSnapshot::try_from_slice_unchecked(raw_account.data.as_slice()).unwrap();

        Ok(*account)
    }

    #[allow(dead_code)]
    pub async fn get_operator_snapshot(
        &mut self,
        operator: Pubkey,
        ncn: Pubkey,
        ncn_epoch: u64,
    ) -> TestResult<OperatorSnapshot> {
        let address = OperatorSnapshot::find_program_address(
            &jito_tip_router_program::id(),
            &operator,
            &ncn,
            ncn_epoch,
        )
        .0;

        let raw_account = self.banks_client.get_account(address).await?.unwrap();

        let account =
            OperatorSnapshot::try_from_slice_unchecked(raw_account.data.as_slice()).unwrap();

        Ok(*account)
    }

<<<<<<< HEAD
    pub async fn get_base_reward_router(
        &mut self,
        ncn: Pubkey,
        ncn_epoch: u64,
    ) -> TestResult<BaseRewardRouter> {
        let address =
            BaseRewardRouter::find_program_address(&jito_tip_router_program::id(), &ncn, ncn_epoch)
                .0;

        let raw_account = self.banks_client.get_account(address).await?.unwrap();

        let account =
            BaseRewardRouter::try_from_slice_unchecked(raw_account.data.as_slice()).unwrap();

        Ok(*account)
    }

    pub async fn get_ncn_reward_router(
        &mut self,
        ncn_fee_group: NcnFeeGroup,
        operator: Pubkey,
        ncn: Pubkey,
        ncn_epoch: u64,
    ) -> TestResult<NcnRewardRouter> {
        let address = NcnRewardRouter::find_program_address(
            &jito_tip_router_program::id(),
            ncn_fee_group,
            &operator,
            &ncn,
            ncn_epoch,
        )
        .0;

        let raw_account = self.banks_client.get_account(address).await?.unwrap();

        let account =
            NcnRewardRouter::try_from_slice_unchecked(raw_account.data.as_slice()).unwrap();

        Ok(*account)
=======
    pub async fn get_ballot_box(&mut self, ncn: Pubkey, epoch: u64) -> TestResult<BallotBox> {
        let address =
            BallotBox::find_program_address(&jito_tip_router_program::id(), &ncn, epoch).0;
        let raw_account = self.banks_client.get_account(address).await?.unwrap();
        Ok(*BallotBox::try_from_slice_unchecked(raw_account.data.as_slice()).unwrap())
>>>>>>> 022fee74
    }

    pub async fn do_initialize_config(
        &mut self,
        ncn: Pubkey,
        ncn_admin: &Keypair,
    ) -> TestResult<()> {
        self.airdrop(&self.payer.pubkey(), 1.0).await?;

        let ncn_admin_pubkey = ncn_admin.pubkey();
        self.initialize_config(
            ncn,
            ncn_admin,
            &ncn_admin_pubkey,
            &ncn_admin_pubkey,
            0,
            0,
            0,
        )
        .await
    }

    pub async fn initialize_config(
        &mut self,
        ncn: Pubkey,
        ncn_admin: &Keypair,
        tie_breaker_admin: &Pubkey,
        fee_wallet: &Pubkey,
        block_engine_fee_bps: u16,
        dao_fee_bps: u16,
        default_ncn_fee_bps: u16,
    ) -> TestResult<()> {
        let restaking_config = Config::find_program_address(&jito_restaking_program::id()).0;
        let ncn_config = NcnConfig::find_program_address(&jito_tip_router_program::id(), &ncn).0;

        let ix = InitializeNCNConfigBuilder::new()
            .restaking_config(restaking_config)
            .ncn_config(ncn_config)
            .ncn(ncn)
            .ncn_admin(ncn_admin.pubkey())
            .fee_wallet(*fee_wallet)
            .tie_breaker_admin(*tie_breaker_admin)
            .restaking_program(jito_restaking_program::id())
            .dao_fee_bps(dao_fee_bps)
            .default_ncn_fee_bps(default_ncn_fee_bps)
            .block_engine_fee_bps(block_engine_fee_bps)
            .instruction();

        let blockhash = self.banks_client.get_latest_blockhash().await?;
        self.process_transaction(&Transaction::new_signed_with_payer(
            &[ix],
            Some(&ncn_admin.pubkey()),
            &[&ncn_admin],
            blockhash,
        ))
        .await
    }

    pub async fn do_set_config_fees(
        &mut self,
        new_block_engine_fee_bps: Option<u16>,
        base_fee_group: BaseFeeGroup,
        new_base_fee_wallet: Option<Pubkey>,
        new_base_fee_bps: Option<u16>,
        ncn_fee_group: NcnFeeGroup,
        new_ncn_fee_bps: Option<u16>,
        ncn_root: &NcnRoot,
    ) -> TestResult<()> {
        let config_pda =
            NcnConfig::find_program_address(&jito_tip_router_program::id(), &ncn_root.ncn_pubkey).0;
        self.airdrop(&ncn_root.ncn_admin.pubkey(), 1.0).await?;
        self.set_config_fees(
            config_pda,
            new_block_engine_fee_bps,
            base_fee_group,
            new_base_fee_wallet,
            new_base_fee_bps,
            ncn_fee_group,
            new_ncn_fee_bps,
            &ncn_root,
        )
        .await
    }

    pub async fn set_config_fees(
        &mut self,
        config_pda: Pubkey,
        new_block_engine_fee_bps: Option<u16>,
        base_fee_group: BaseFeeGroup,
        new_base_fee_wallet: Option<Pubkey>,
        new_base_fee_bps: Option<u16>,
        ncn_fee_group: NcnFeeGroup,
        new_ncn_fee_bps: Option<u16>,
        ncn_root: &NcnRoot,
    ) -> TestResult<()> {
        let restaking_config = Config::find_program_address(&jito_restaking_program::id()).0;

        let ix = {
            let mut builder = SetConfigFeesBuilder::new();
            builder
                .restaking_config(restaking_config)
                .config(config_pda)
                .ncn(ncn_root.ncn_pubkey)
                .ncn_admin(ncn_root.ncn_admin.pubkey())
                .restaking_program(jito_restaking_program::id())
                .base_fee_group(base_fee_group.group)
                .ncn_fee_group(ncn_fee_group.group);

            if let Some(new_block_engine_fee_bps) = new_block_engine_fee_bps {
                builder.new_block_engine_fee_bps(new_block_engine_fee_bps);
            }

            if let Some(new_base_fee_wallet) = new_base_fee_wallet {
                builder.new_base_fee_wallet(new_base_fee_wallet);
            }

            if let Some(new_base_fee_bps) = new_base_fee_bps {
                builder.new_base_fee_bps(new_base_fee_bps);
            }

            if let Some(new_ncn_fee_bps) = new_ncn_fee_bps {
                builder.new_ncn_fee_bps(new_ncn_fee_bps);
            }

            builder.instruction()
        };

        let blockhash = self.banks_client.get_latest_blockhash().await?;
        self.process_transaction(&Transaction::new_signed_with_payer(
            &[ix],
            Some(&ncn_root.ncn_admin.pubkey()),
            &[&ncn_root.ncn_admin],
            blockhash,
        ))
        .await
    }

    pub async fn do_set_new_admin(
        &mut self,
        role: ConfigAdminRole,
        new_admin: Pubkey,
        ncn_root: &NcnRoot,
    ) -> TestResult<()> {
        let config_pda =
            NcnConfig::find_program_address(&jito_tip_router_program::id(), &ncn_root.ncn_pubkey).0;
        self.airdrop(&ncn_root.ncn_admin.pubkey(), 1.0).await?;
        self.set_new_admin(config_pda, role, new_admin, ncn_root)
            .await
    }

    pub async fn set_new_admin(
        &mut self,
        config_pda: Pubkey,
        role: ConfigAdminRole,
        new_admin: Pubkey,
        ncn_root: &NcnRoot,
    ) -> TestResult<()> {
        let ix = SetNewAdminBuilder::new()
            .config(config_pda)
            .ncn(ncn_root.ncn_pubkey)
            .ncn_admin(ncn_root.ncn_admin.pubkey())
            .new_admin(new_admin)
            .restaking_program(jito_restaking_program::id())
            .role(role)
            .instruction();

        let blockhash = self.banks_client.get_latest_blockhash().await?;
        self.process_transaction(&Transaction::new_signed_with_payer(
            &[ix],
            Some(&ncn_root.ncn_admin.pubkey()),
            &[&ncn_root.ncn_admin],
            blockhash,
        ))
        .await
    }

    pub async fn do_initialize_weight_table(
        &mut self,
        ncn: Pubkey,
        current_slot: u64,
    ) -> TestResult<()> {
        self.initialize_weight_table(ncn, current_slot).await
    }

    pub async fn initialize_weight_table(
        &mut self,
        ncn: Pubkey,
        current_slot: u64,
    ) -> TestResult<()> {
        let restaking_config = Config::find_program_address(&jito_restaking_program::id()).0;

        let restaking_config_account = self.get_restaking_config().await?;
        let ncn_epoch = current_slot / restaking_config_account.epoch_length();

        let tracked_mints_pda =
            TrackedMints::find_program_address(&jito_tip_router_program::id(), &ncn).0;
        let weight_table =
            WeightTable::find_program_address(&jito_tip_router_program::id(), &ncn, ncn_epoch).0;

        let ix = InitializeWeightTableBuilder::new()
            .restaking_config(restaking_config)
            .tracked_mints(tracked_mints_pda)
            .ncn(ncn)
            .weight_table(weight_table)
            .payer(self.payer.pubkey())
            .restaking_program(jito_restaking_program::id())
            .system_program(system_program::id())
            .instruction();

        let blockhash = self.banks_client.get_latest_blockhash().await?;
        self.process_transaction(&Transaction::new_signed_with_payer(
            &[ix],
            Some(&self.payer.pubkey()),
            &[&self.payer],
            blockhash,
        ))
        .await
    }

    pub async fn do_admin_update_weight_table(
        &mut self,
        ncn: Pubkey,
        current_slot: u64,
        mint: Pubkey,
        weight: u128,
    ) -> TestResult<()> {
        self.admin_update_weight_table(ncn, current_slot, mint, weight)
            .await
    }

    pub async fn admin_update_weight_table(
        &mut self,
        ncn: Pubkey,
        current_slot: u64,
        mint: Pubkey,
        weight: u128,
    ) -> TestResult<()> {
        let restaking_config_account = self.get_restaking_config().await?;
        let ncn_epoch = current_slot / restaking_config_account.epoch_length();

        let weight_table =
            WeightTable::find_program_address(&jito_tip_router_program::id(), &ncn, ncn_epoch).0;

        let ix = AdminUpdateWeightTableBuilder::new()
            .ncn(ncn)
            .weight_table(weight_table)
            .weight_table_admin(self.payer.pubkey())
            .mint(mint)
            .restaking_program(jito_restaking_program::id())
            .weight(weight)
            .ncn_epoch(ncn_epoch)
            .instruction();

        let blockhash = self.banks_client.get_latest_blockhash().await?;
        self.process_transaction(&Transaction::new_signed_with_payer(
            &[ix],
            Some(&self.payer.pubkey()),
            &[&self.payer],
            blockhash,
        ))
        .await
    }

    pub async fn do_initialize_tracked_mints(&mut self, ncn: Pubkey) -> TestResult<()> {
        let ncn_config = NcnConfig::find_program_address(&jito_tip_router_program::id(), &ncn).0;
        let tracked_mints =
            TrackedMints::find_program_address(&jito_tip_router_program::id(), &ncn).0;

        self.initialize_tracked_mints(&ncn_config, &tracked_mints, &ncn)
            .await
    }

    pub async fn initialize_tracked_mints(
        &mut self,
        ncn_config: &Pubkey,
        tracked_mints: &Pubkey,
        ncn: &Pubkey,
    ) -> TestResult<()> {
        let ix = InitializeTrackedMintsBuilder::new()
            .ncn_config(*ncn_config)
            .tracked_mints(*tracked_mints)
            .ncn(*ncn)
            .payer(self.payer.pubkey())
            .system_program(system_program::id())
            .instruction();

        let blockhash = self.banks_client.get_latest_blockhash().await?;
        self.process_transaction(&Transaction::new_signed_with_payer(
            &[ix],
            Some(&self.payer.pubkey()),
            &[&self.payer],
            blockhash,
        ))
        .await
    }

    pub async fn do_register_mint(
        &mut self,
        ncn: Pubkey,
        vault: Pubkey,
        vault_ncn_ticket: Pubkey,
        ncn_vault_ticket: Pubkey,
    ) -> TestResult<()> {
        let restaking_config_address =
            Config::find_program_address(&jito_restaking_program::id()).0;
        let tracked_mints =
            TrackedMints::find_program_address(&jito_tip_router_program::id(), &ncn).0;

        let restaking_config = self.get_restaking_config().await?;
        let current_slot = self.banks_client.get_sysvar::<Clock>().await?.slot;
        let ncn_epoch = current_slot / restaking_config.epoch_length();
        let weight_table =
            WeightTable::find_program_address(&jito_tip_router_program::id(), &ncn, ncn_epoch).0;

        self.register_mint(
            restaking_config_address,
            tracked_mints,
            ncn,
            weight_table,
            vault,
            vault_ncn_ticket,
            ncn_vault_ticket,
        )
        .await
    }

    pub async fn register_mint(
        &mut self,
        restaking_config: Pubkey,
        tracked_mints: Pubkey,
        ncn: Pubkey,
        weight_table: Pubkey,
        vault: Pubkey,
        vault_ncn_ticket: Pubkey,
        ncn_vault_ticket: Pubkey,
    ) -> TestResult<()> {
        let ix = RegisterMintBuilder::new()
            .restaking_config(restaking_config)
            .tracked_mints(tracked_mints)
            .ncn(ncn)
            .weight_table(weight_table)
            .vault(vault)
            .vault_ncn_ticket(vault_ncn_ticket)
            .ncn_vault_ticket(ncn_vault_ticket)
            .restaking_program_id(jito_restaking_program::id())
            .vault_program_id(jito_vault_program::id())
            .instruction();

        let blockhash = self.banks_client.get_latest_blockhash().await?;
        self.process_transaction(&Transaction::new_signed_with_payer(
            &[ix],
            Some(&self.payer.pubkey()),
            &[&self.payer],
            blockhash,
        ))
        .await
    }

    pub async fn do_set_tracked_mint_ncn_fee_group(
        &mut self,
        ncn: Pubkey,
        vault_index: u64,
        ncn_fee_group: NcnFeeGroup,
        slot: u64,
    ) -> TestResult<()> {
        self.set_tracked_mint_ncn_fee_group(ncn, vault_index, ncn_fee_group, slot)
            .await
    }

    pub async fn set_tracked_mint_ncn_fee_group(
        &mut self,
        ncn: Pubkey,
        vault_index: u64,
        ncn_fee_group: NcnFeeGroup,
        slot: u64,
    ) -> TestResult<()> {
        let restaking_config = Config::find_program_address(&jito_restaking_program::id()).0;

        let restaking_config_account = self.get_restaking_config().await?;
        let ncn_epoch = slot / restaking_config_account.epoch_length();

        let tracked_mints =
            TrackedMints::find_program_address(&jito_tip_router_program::id(), &ncn).0;

        let weight_table =
            WeightTable::find_program_address(&jito_tip_router_program::id(), &ncn, ncn_epoch).0;

        let (ncn_config, _, _) =
            NcnConfig::find_program_address(&jito_tip_router_program::id(), &ncn);

        let (base_reward_router, _, _) =
            BaseRewardRouter::find_program_address(&jito_tip_router_program::id(), &ncn, ncn_epoch);

        //TODO: Check admin is correct
        let admin = self.payer.pubkey();

        let ix = SetTrackedMintNcnFeeGroupBuilder::new()
            .restaking_config(restaking_config)
            .ncn_config(ncn_config)
            .ncn(ncn)
            .weight_table(weight_table)
            .tracked_mints(tracked_mints)
            .admin(admin)
            .restaking_program(jito_restaking_program::id())
            .vault_index(vault_index)
            .ncn_fee_group(ncn_fee_group.group)
            .instruction();

        let blockhash = self.banks_client.get_latest_blockhash().await?;
        self.process_transaction(&Transaction::new_signed_with_payer(
            &[ix],
            Some(&self.payer.pubkey()),
            &[&self.payer],
            blockhash,
        ))
        .await
    }

    pub async fn do_initialize_epoch_snapshot(&mut self, ncn: Pubkey, slot: u64) -> TestResult<()> {
        self.initialize_epoch_snapshot(ncn, slot).await
    }

    pub async fn initialize_epoch_snapshot(&mut self, ncn: Pubkey, slot: u64) -> TestResult<()> {
        let restaking_config = Config::find_program_address(&jito_restaking_program::id()).0;

        let restaking_config_account = self.get_restaking_config().await?;
        let ncn_epoch = slot / restaking_config_account.epoch_length();

        let config_pda = NcnConfig::find_program_address(&jito_tip_router_program::id(), &ncn).0;
        let tracked_mints =
            TrackedMints::find_program_address(&jito_tip_router_program::id(), &ncn).0;
        let weight_table =
            WeightTable::find_program_address(&jito_tip_router_program::id(), &ncn, ncn_epoch).0;

        let epoch_snapshot =
            EpochSnapshot::find_program_address(&jito_tip_router_program::id(), &ncn, ncn_epoch).0;

        let ix = InitializeEpochSnapshotBuilder::new()
            .ncn_config(config_pda)
            .restaking_config(restaking_config)
            .ncn(ncn)
            .tracked_mints(tracked_mints)
            .weight_table(weight_table)
            .epoch_snapshot(epoch_snapshot)
            .payer(self.payer.pubkey())
            .restaking_program(jito_restaking_program::id())
            .system_program(system_program::id())
            .first_slot_of_ncn_epoch(slot)
            .instruction();

        let blockhash = self.banks_client.get_latest_blockhash().await?;
        self.process_transaction(&Transaction::new_signed_with_payer(
            &[ix],
            Some(&self.payer.pubkey()),
            &[&self.payer],
            blockhash,
        ))
        .await
    }

    pub async fn do_initialize_operator_snapshot(
        &mut self,
        operator: Pubkey,
        ncn: Pubkey,
        slot: u64,
    ) -> TestResult<()> {
        self.initialize_operator_snapshot(operator, ncn, slot).await
    }

    pub async fn initialize_operator_snapshot(
        &mut self,
        operator: Pubkey,
        ncn: Pubkey,
        slot: u64,
    ) -> TestResult<()> {
        let restaking_config = Config::find_program_address(&jito_restaking_program::id()).0;

        let restaking_config_account = self.get_restaking_config().await?;
        let ncn_epoch = slot / restaking_config_account.epoch_length();

        let config_pda = NcnConfig::find_program_address(&jito_tip_router_program::id(), &ncn).0;

        let ncn_operator_state =
            NcnOperatorState::find_program_address(&jito_restaking_program::id(), &ncn, &operator)
                .0;

        let epoch_snapshot =
            EpochSnapshot::find_program_address(&jito_tip_router_program::id(), &ncn, ncn_epoch).0;

        let operator_snapshot = OperatorSnapshot::find_program_address(
            &jito_tip_router_program::id(),
            &operator,
            &ncn,
            ncn_epoch,
        )
        .0;

        let ix = InitializeOperatorSnapshotBuilder::new()
            .ncn_config(config_pda)
            .restaking_config(restaking_config)
            .ncn(ncn)
            .operator(operator)
            .ncn_operator_state(ncn_operator_state)
            .epoch_snapshot(epoch_snapshot)
            .operator_snapshot(operator_snapshot)
            .payer(self.payer.pubkey())
            .restaking_program(jito_restaking_program::id())
            .system_program(system_program::id())
            .first_slot_of_ncn_epoch(slot)
            .instruction();

        let blockhash = self.banks_client.get_latest_blockhash().await?;
        self.process_transaction(&Transaction::new_signed_with_payer(
            &[ix],
            Some(&self.payer.pubkey()),
            &[&self.payer],
            blockhash,
        ))
        .await
    }

    pub async fn do_snapshot_vault_operator_delegation(
        &mut self,
        vault: Pubkey,
        operator: Pubkey,
        ncn: Pubkey,
        slot: u64,
    ) -> TestResult<()> {
        self.snapshot_vault_operator_delegation(vault, operator, ncn, slot)
            .await
    }

    pub async fn snapshot_vault_operator_delegation(
        &mut self,
        vault: Pubkey,
        operator: Pubkey,
        ncn: Pubkey,
        slot: u64,
    ) -> TestResult<()> {
        let restaking_config = Config::find_program_address(&jito_restaking_program::id()).0;

        let restaking_config_account = self.get_restaking_config().await?;
        let ncn_epoch = slot / restaking_config_account.epoch_length();

        let config_pda = NcnConfig::find_program_address(&jito_tip_router_program::id(), &ncn).0;

        let epoch_snapshot =
            EpochSnapshot::find_program_address(&jito_tip_router_program::id(), &ncn, ncn_epoch).0;

        let operator_snapshot = OperatorSnapshot::find_program_address(
            &jito_tip_router_program::id(),
            &operator,
            &ncn,
            ncn_epoch,
        )
        .0;

        let vault_ncn_ticket =
            VaultNcnTicket::find_program_address(&jito_vault_program::id(), &vault, &ncn).0;

        let ncn_vault_ticket =
            NcnVaultTicket::find_program_address(&jito_restaking_program::id(), &ncn, &vault).0;

        let vault_operator_delegation = VaultOperatorDelegation::find_program_address(
            &jito_vault_program::id(),
            &vault,
            &operator,
        )
        .0;

        let weight_table =
            WeightTable::find_program_address(&jito_tip_router_program::id(), &ncn, ncn_epoch).0;

        let tracked_mints =
            TrackedMints::find_program_address(&jito_tip_router_program::id(), &ncn).0;

        let ix = SnapshotVaultOperatorDelegationBuilder::new()
            .ncn_config(config_pda)
            .restaking_config(restaking_config)
            .ncn(ncn)
            .operator(operator)
            .vault(vault)
            .vault_ncn_ticket(vault_ncn_ticket)
            .ncn_vault_ticket(ncn_vault_ticket)
            .vault_operator_delegation(vault_operator_delegation)
            .weight_table(weight_table)
            .tracked_mints(tracked_mints)
            .epoch_snapshot(epoch_snapshot)
            .operator_snapshot(operator_snapshot)
            .vault_program(jito_vault_program::id())
            .restaking_program(jito_restaking_program::id())
            .first_slot_of_ncn_epoch(slot)
            .instruction();

        let blockhash = self.banks_client.get_latest_blockhash().await?;
        self.process_transaction(&Transaction::new_signed_with_payer(
            &[ix],
            Some(&self.payer.pubkey()),
            &[&self.payer],
            blockhash,
        ))
        .await
    }

<<<<<<< HEAD
    pub async fn do_initialize_base_reward_router(
        &mut self,
        ncn: Pubkey,
        slot: u64,
    ) -> TestResult<()> {
        self.initialize_base_reward_router(ncn, slot).await
    }

    pub async fn initialize_base_reward_router(
        &mut self,
        ncn: Pubkey,
        slot: u64,
    ) -> TestResult<()> {
        let restaking_config = Config::find_program_address(&jito_restaking_program::id()).0;

        let restaking_config_account = self.get_restaking_config().await?;
        let ncn_epoch = slot / restaking_config_account.epoch_length();

        let (ballot_box, _, _) =
            BallotBox::find_program_address(&jito_tip_router_program::id(), &ncn, ncn_epoch);

        let (base_reward_router, _, _) =
            BaseRewardRouter::find_program_address(&jito_tip_router_program::id(), &ncn, ncn_epoch);

        let payer = self.payer.pubkey();

        let ix = InitializeBaseRewardRouterBuilder::new()
            .restaking_config(restaking_config)
            .ncn(ncn)
            .ballot_box(ballot_box)
            .base_reward_router(base_reward_router)
            .payer(payer)
            .restaking_program(jito_restaking_program::id())
            .system_program(system_program::id())
            .instruction();

        let blockhash = self.banks_client.get_latest_blockhash().await?;
        self.process_transaction(&Transaction::new_signed_with_payer(
            &[ix],
            Some(&self.payer.pubkey()),
            &[&self.payer],
            blockhash,
        ))
        .await
    }

    pub async fn do_initialize_ncn_reward_router(
        &mut self,
        ncn_fee_group: NcnFeeGroup,
        ncn: Pubkey,
        operator: Pubkey,
        slot: u64,
    ) -> TestResult<()> {
        self.initialize_ncn_reward_router(ncn_fee_group, ncn, operator, slot)
            .await
    }

    pub async fn initialize_ncn_reward_router(
        &mut self,
        ncn_fee_group: NcnFeeGroup,
        ncn: Pubkey,
        operator: Pubkey,
        slot: u64,
    ) -> TestResult<()> {
        let restaking_config = Config::find_program_address(&jito_restaking_program::id()).0;

        let restaking_config_account = self.get_restaking_config().await?;
        let ncn_epoch = slot / restaking_config_account.epoch_length();

        let (ballot_box, _, _) =
            BallotBox::find_program_address(&jito_tip_router_program::id(), &ncn, ncn_epoch);

        let (ncn_reward_router, _, _) = NcnRewardRouter::find_program_address(
            &jito_tip_router_program::id(),
            ncn_fee_group,
            &operator,
            &ncn,
            ncn_epoch,
        );

        let payer = self.payer.pubkey();

        let ix = InitializeNcnRewardRouterBuilder::new()
            .restaking_config(restaking_config)
            .ncn(ncn)
            .operator(operator)
            .ballot_box(ballot_box)
            .ncn_reward_router(ncn_reward_router)
            .payer(payer)
            .restaking_program(jito_restaking_program::id())
            .system_program(system_program::id())
            .ncn_fee_group(ncn_fee_group.group)
            .instruction();

        let blockhash = self.banks_client.get_latest_blockhash().await?;
        self.process_transaction(&Transaction::new_signed_with_payer(
            &[ix],
            Some(&self.payer.pubkey()),
            &[&self.payer],
            blockhash,
        ))
        .await
    }

    pub async fn do_route_base_rewards(&mut self, ncn: Pubkey, slot: u64) -> TestResult<()> {
        self.route_base_rewards(ncn, slot).await
    }

    pub async fn route_base_rewards(&mut self, ncn: Pubkey, slot: u64) -> TestResult<()> {
        let restaking_config = Config::find_program_address(&jito_restaking_program::id()).0;

        let restaking_config_account = self.get_restaking_config().await?;
        let ncn_epoch = slot / restaking_config_account.epoch_length();

        let (epoch_snapshot, _, _) =
            EpochSnapshot::find_program_address(&jito_tip_router_program::id(), &ncn, ncn_epoch);

        let (ballot_box, _, _) =
            BallotBox::find_program_address(&jito_tip_router_program::id(), &ncn, ncn_epoch);

        let (base_reward_router, _, _) =
            BaseRewardRouter::find_program_address(&jito_tip_router_program::id(), &ncn, ncn_epoch);

        let ix = RouteBaseRewardsBuilder::new()
            .restaking_config(restaking_config)
            .ncn(ncn)
            .epoch_snapshot(epoch_snapshot)
            .ballot_box(ballot_box)
            .base_reward_router(base_reward_router)
            .restaking_program(jito_restaking_program::id())
=======
    pub async fn do_initialize_ballot_box(
        &mut self,
        ncn: Pubkey,
        ncn_epoch: u64,
    ) -> Result<(), TestError> {
        let ncn_config = jito_tip_router_core::ncn_config::NcnConfig::find_program_address(
            &jito_tip_router_program::id(),
            &ncn,
        )
        .0;

        let ballot_box = jito_tip_router_core::ballot_box::BallotBox::find_program_address(
            &jito_tip_router_program::id(),
            &ncn,
            ncn_epoch,
        )
        .0;

        self.initialize_ballot_box(ncn_config, ballot_box, ncn, ncn_epoch)
            .await
    }

    pub async fn initialize_ballot_box(
        &mut self,
        ncn_config: Pubkey,
        ballot_box: Pubkey,
        ncn: Pubkey,
        epoch: u64,
    ) -> Result<(), TestError> {
        let ix = InitializeBallotBoxBuilder::new()
            .ncn_config(ncn_config)
            .ballot_box(ballot_box)
            .ncn(ncn)
            .epoch(epoch)
            .payer(self.payer.pubkey())
>>>>>>> 022fee74
            .instruction();

        let blockhash = self.banks_client.get_latest_blockhash().await?;
        self.process_transaction(&Transaction::new_signed_with_payer(
            &[ix],
            Some(&self.payer.pubkey()),
            &[&self.payer],
            blockhash,
        ))
        .await
    }

<<<<<<< HEAD
    pub async fn do_route_ncn_rewards(
        &mut self,
        ncn_fee_group: NcnFeeGroup,
        ncn: Pubkey,
        operator: Pubkey,
        slot: u64,
    ) -> TestResult<()> {
        self.route_ncn_rewards(ncn_fee_group, ncn, operator, slot)
            .await
    }

    pub async fn route_ncn_rewards(
        &mut self,
        ncn_fee_group: NcnFeeGroup,
        ncn: Pubkey,
        operator: Pubkey,
        slot: u64,
    ) -> TestResult<()> {
        let restaking_config = Config::find_program_address(&jito_restaking_program::id()).0;

        let restaking_config_account = self.get_restaking_config().await?;
        let ncn_epoch = slot / restaking_config_account.epoch_length();

        let (operator_snapshot, _, _) = OperatorSnapshot::find_program_address(
            &jito_tip_router_program::id(),
            &operator,
            &ncn,
            ncn_epoch,
        );

        let (ncn_reward_router, _, _) = NcnRewardRouter::find_program_address(
            &jito_tip_router_program::id(),
            ncn_fee_group,
            &operator,
            &ncn,
            ncn_epoch,
        );

        let ix = RouteNcnRewardsBuilder::new()
            .restaking_config(restaking_config)
            .ncn(ncn)
            .operator(operator)
            .operator_snapshot(operator_snapshot)
            .ncn_reward_router(ncn_reward_router)
            .restaking_program(jito_restaking_program::id())
            .ncn_fee_group(ncn_fee_group.group)
            .instruction();

        let blockhash = self.banks_client.get_latest_blockhash().await?;
        self.process_transaction(&Transaction::new_signed_with_payer(
            &[ix],
            Some(&self.payer.pubkey()),
            &[&self.payer],
            blockhash,
        ))
        .await
    }

    pub async fn do_distribute_base_rewards(
        &mut self,
        base_fee_group: BaseFeeGroup,
        ncn: Pubkey,
        slot: u64,
    ) -> TestResult<()> {
        self.distribute_base_rewards(base_fee_group, ncn, slot)
            .await
    }

    pub async fn distribute_base_rewards(
        &mut self,
        base_fee_group: BaseFeeGroup,
        ncn: Pubkey,
        slot: u64,
    ) -> TestResult<()> {
        let restaking_config = Config::find_program_address(&jito_restaking_program::id()).0;

        let restaking_config_account = self.get_restaking_config().await?;
        let ncn_epoch = slot / restaking_config_account.epoch_length();

        let (ncn_config, _, _) =
            NcnConfig::find_program_address(&jito_tip_router_program::id(), &ncn);

        let (base_reward_router, _, _) =
            BaseRewardRouter::find_program_address(&jito_tip_router_program::id(), &ncn, ncn_epoch);

        let ncn_config_account = self.get_ncn_config(ncn).await?;
        let base_fee_wallet = ncn_config_account
            .fee_config
            .base_fee_wallet(base_fee_group)
            .unwrap();

        let ix = DistributeBaseRewardsBuilder::new()
            .restaking_config(restaking_config)
            .ncn_config(ncn_config)
            .ncn(ncn)
            .base_reward_router(base_reward_router)
            .base_fee_wallet(base_fee_wallet)
            .restaking_program(jito_restaking_program::id())
            .base_fee_group(base_fee_group.group)
=======
    pub async fn do_cast_vote(
        &mut self,
        ncn: Pubkey,
        operator: Pubkey,
        operator_admin: &Keypair,
        meta_merkle_root: [u8; 32],
        ncn_epoch: u64,
    ) -> Result<(), TestError> {
        let ncn_config = jito_tip_router_core::ncn_config::NcnConfig::find_program_address(
            &jito_tip_router_program::id(),
            &ncn,
        )
        .0;

        let ballot_box = jito_tip_router_core::ballot_box::BallotBox::find_program_address(
            &jito_tip_router_program::id(),
            &ncn,
            ncn_epoch,
        )
        .0;

        let epoch_snapshot =
            jito_tip_router_core::epoch_snapshot::EpochSnapshot::find_program_address(
                &jito_tip_router_program::id(),
                &ncn,
                ncn_epoch,
            )
            .0;

        let operator_snapshot =
            jito_tip_router_core::epoch_snapshot::OperatorSnapshot::find_program_address(
                &jito_tip_router_program::id(),
                &operator,
                &ncn,
                ncn_epoch,
            )
            .0;

        self.cast_vote(
            ncn_config,
            ballot_box,
            ncn,
            epoch_snapshot,
            operator_snapshot,
            operator,
            operator_admin,
            meta_merkle_root,
            ncn_epoch,
        )
        .await
    }

    pub async fn cast_vote(
        &mut self,
        ncn_config: Pubkey,
        ballot_box: Pubkey,
        ncn: Pubkey,
        epoch_snapshot: Pubkey,
        operator_snapshot: Pubkey,
        operator: Pubkey,
        operator_admin: &Keypair,
        meta_merkle_root: [u8; 32],
        epoch: u64,
    ) -> Result<(), TestError> {
        let ix = CastVoteBuilder::new()
            .ncn_config(ncn_config)
            .ballot_box(ballot_box)
            .ncn(ncn)
            .epoch_snapshot(epoch_snapshot)
            .operator_snapshot(operator_snapshot)
            .operator(operator)
            .operator_admin(operator_admin.pubkey())
            .restaking_program(jito_restaking_program::id())
            .meta_merkle_root(meta_merkle_root)
            .epoch(epoch)
>>>>>>> 022fee74
            .instruction();

        let blockhash = self.banks_client.get_latest_blockhash().await?;
        self.process_transaction(&Transaction::new_signed_with_payer(
            &[ix],
            Some(&self.payer.pubkey()),
<<<<<<< HEAD
            &[&self.payer],
=======
            &[&self.payer, operator_admin],
>>>>>>> 022fee74
            blockhash,
        ))
        .await
    }

<<<<<<< HEAD
    pub async fn do_distribute_base_ncn_reward_route(
        &mut self,
        ncn_fee_group: NcnFeeGroup,
        operator: Pubkey,
        ncn: Pubkey,
        slot: u64,
    ) -> TestResult<()> {
        self.distribute_base_ncn_reward_route(ncn_fee_group, operator, ncn, slot)
            .await
    }

    pub async fn distribute_base_ncn_reward_route(
        &mut self,
        ncn_fee_group: NcnFeeGroup,
        operator: Pubkey,
        ncn: Pubkey,
        slot: u64,
    ) -> TestResult<()> {
        let restaking_config = Config::find_program_address(&jito_restaking_program::id()).0;

        let restaking_config_account = self.get_restaking_config().await?;
        let ncn_epoch = slot / restaking_config_account.epoch_length();

        let (ncn_config, _, _) =
            NcnConfig::find_program_address(&jito_tip_router_program::id(), &ncn);

        let (base_reward_router, _, _) =
            BaseRewardRouter::find_program_address(&jito_tip_router_program::id(), &ncn, ncn_epoch);

        let (ncn_reward_router, _, _) = NcnRewardRouter::find_program_address(
            &jito_tip_router_program::id(),
            ncn_fee_group,
            &operator,
            &ncn,
            ncn_epoch,
        );

        let ix = DistributeBaseNcnRewardRouteBuilder::new()
            .restaking_config(restaking_config)
            .ncn_config(ncn_config)
            .ncn(ncn)
            .operator(operator)
            .base_reward_router(base_reward_router)
            .ncn_reward_router(ncn_reward_router)
            .restaking_program(jito_restaking_program::id())
            .ncn_fee_group(ncn_fee_group.group)
            .instruction();

        let blockhash = self.banks_client.get_latest_blockhash().await?;
        self.process_transaction(&Transaction::new_signed_with_payer(
            &[ix],
            Some(&self.payer.pubkey()),
            &[&self.payer],
            blockhash,
        ))
        .await
    }

    pub async fn do_distribute_ncn_operator_rewards(
        &mut self,
        ncn_fee_group: NcnFeeGroup,
        operator: Pubkey,
        ncn: Pubkey,
        slot: u64,
    ) -> TestResult<()> {
        self.distribute_ncn_operator_rewards(ncn_fee_group, operator, ncn, slot)
            .await
    }

    pub async fn distribute_ncn_operator_rewards(
        &mut self,
        ncn_fee_group: NcnFeeGroup,
        operator: Pubkey,
        ncn: Pubkey,
        slot: u64,
    ) -> TestResult<()> {
        let restaking_config = Config::find_program_address(&jito_restaking_program::id()).0;

        let restaking_config_account = self.get_restaking_config().await?;
        let ncn_epoch = slot / restaking_config_account.epoch_length();

        let (ncn_config, _, _) =
            NcnConfig::find_program_address(&jito_tip_router_program::id(), &ncn);

        let (ncn_reward_router, _, _) = NcnRewardRouter::find_program_address(
            &jito_tip_router_program::id(),
            ncn_fee_group,
            &operator,
            &ncn,
            ncn_epoch,
        );

        let ix = DistributeNcnOperatorRewardsBuilder::new()
            .restaking_config(restaking_config)
            .ncn_config(ncn_config)
            .ncn(ncn)
            .operator(operator)
            .ncn_reward_router(ncn_reward_router)
            .restaking_program(jito_restaking_program::id())
            .ncn_fee_group(ncn_fee_group.group)
=======
    pub async fn do_set_merkle_root(
        &mut self,
        ncn: Pubkey,
        vote_account: Pubkey,
        proof: Vec<[u8; 32]>,
        merkle_root: [u8; 32],
        max_total_claim: u64,
        max_num_nodes: u64,
        epoch: u64,
    ) -> Result<(), TestError> {
        let ncn_config = jito_tip_router_core::ncn_config::NcnConfig::find_program_address(
            &jito_tip_router_program::id(),
            &ncn,
        )
        .0;
        let ballot_box =
            BallotBox::find_program_address(&jito_tip_router_program::id(), &ncn, epoch).0;

        let tip_distribution_program_id = jito_tip_distribution::ID;
        let tip_distribution_account = derive_tip_distribution_account_address(
            &tip_distribution_program_id,
            &vote_account,
            epoch,
        )
        .0;

        let tip_distribution_config =
            jito_tip_distribution_sdk::derive_config_account_address(&tip_distribution_program_id)
                .0;
        let restaking_program_id = jito_restaking_program::id();

        self.set_merkle_root(
            ncn_config,
            ncn,
            ballot_box,
            vote_account,
            tip_distribution_account,
            tip_distribution_config,
            tip_distribution_program_id,
            restaking_program_id,
            proof,
            merkle_root,
            max_total_claim,
            max_num_nodes,
            epoch,
        )
        .await
    }

    pub async fn set_merkle_root(
        &mut self,
        ncn_config: Pubkey,
        ncn: Pubkey,
        ballot_box: Pubkey,
        vote_account: Pubkey,
        tip_distribution_account: Pubkey,
        tip_distribution_config: Pubkey,
        tip_distribution_program_id: Pubkey,
        restaking_program_id: Pubkey,
        proof: Vec<[u8; 32]>,
        merkle_root: [u8; 32],
        max_total_claim: u64,
        max_num_nodes: u64,
        epoch: u64,
    ) -> Result<(), TestError> {
        let ix = SetMerkleRootBuilder::new()
            .ncn_config(ncn_config)
            .ncn(ncn)
            .ballot_box(ballot_box)
            .vote_account(vote_account)
            .tip_distribution_account(tip_distribution_account)
            .tip_distribution_config(tip_distribution_config)
            .tip_distribution_program(tip_distribution_program_id)
            .restaking_program(restaking_program_id)
            .proof(proof)
            .merkle_root(merkle_root)
            .max_total_claim(max_total_claim)
            .max_num_nodes(max_num_nodes)
            .epoch(epoch)
>>>>>>> 022fee74
            .instruction();

        let blockhash = self.banks_client.get_latest_blockhash().await?;
        self.process_transaction(&Transaction::new_signed_with_payer(
            &[ix],
            Some(&self.payer.pubkey()),
            &[&self.payer],
            blockhash,
        ))
        .await
    }

<<<<<<< HEAD
    pub async fn do_distribute_ncn_vault_rewards(
        &mut self,
        ncn_fee_group: NcnFeeGroup,
        vault: Pubkey,
        operator: Pubkey,
        ncn: Pubkey,
        slot: u64,
    ) -> TestResult<()> {
        self.distribute_ncn_vault_rewards(ncn_fee_group, vault, operator, ncn, slot)
            .await
    }

    pub async fn distribute_ncn_vault_rewards(
        &mut self,
        ncn_fee_group: NcnFeeGroup,
        vault: Pubkey,
        operator: Pubkey,
        ncn: Pubkey,
        slot: u64,
    ) -> TestResult<()> {
        let restaking_config = Config::find_program_address(&jito_restaking_program::id()).0;

        let restaking_config_account = self.get_restaking_config().await?;
        let ncn_epoch = slot / restaking_config_account.epoch_length();

        let (ncn_config, _, _) =
            NcnConfig::find_program_address(&jito_tip_router_program::id(), &ncn);

        let (ncn_reward_router, _, _) = NcnRewardRouter::find_program_address(
            &jito_tip_router_program::id(),
            ncn_fee_group,
            &operator,
            &ncn,
            ncn_epoch,
        );

        let ix = DistributeNcnVaultRewardsBuilder::new()
            .restaking_config(restaking_config)
            .ncn_config(ncn_config)
            .ncn(ncn)
            .operator(operator)
            .vault(vault)
            .ncn_reward_router(ncn_reward_router)
            .restaking_program(jito_restaking_program::id())
            .vault_program(jito_vault_program::id())
            .ncn_fee_group(ncn_fee_group.group)
=======
    pub async fn do_set_tie_breaker(
        &mut self,
        ncn: Pubkey,
        meta_merkle_root: [u8; 32],
        epoch: u64,
    ) -> Result<(), TestError> {
        let ncn_config = jito_tip_router_core::ncn_config::NcnConfig::find_program_address(
            &jito_tip_router_program::id(),
            &ncn,
        )
        .0;
        let ballot_box =
            BallotBox::find_program_address(&jito_tip_router_program::id(), &ncn, epoch).0;

        let tie_breaker_admin = self.payer.pubkey();
        let restaking_program_id = jito_restaking_program::id();

        self.set_tie_breaker(
            ncn_config,
            ballot_box,
            ncn,
            tie_breaker_admin,
            meta_merkle_root,
            epoch,
            restaking_program_id,
        )
        .await
    }

    pub async fn set_tie_breaker(
        &mut self,
        ncn_config: Pubkey,
        ballot_box: Pubkey,
        ncn: Pubkey,
        tie_breaker_admin: Pubkey,
        meta_merkle_root: [u8; 32],
        epoch: u64,
        restaking_program_id: Pubkey,
    ) -> Result<(), TestError> {
        let ix = SetTieBreakerBuilder::new()
            .ncn_config(ncn_config)
            .ballot_box(ballot_box)
            .ncn(ncn)
            .tie_breaker_admin(tie_breaker_admin)
            .meta_merkle_root(meta_merkle_root)
            .epoch(epoch)
            .restaking_program(restaking_program_id)
>>>>>>> 022fee74
            .instruction();

        let blockhash = self.banks_client.get_latest_blockhash().await?;
        self.process_transaction(&Transaction::new_signed_with_payer(
            &[ix],
            Some(&self.payer.pubkey()),
            &[&self.payer],
            blockhash,
        ))
        .await
    }
}

#[inline(always)]
#[track_caller]
pub fn assert_tip_router_error<T>(
    test_error: Result<T, TestError>,
    tip_router_error: TipRouterError,
) {
    assert!(test_error.is_err());
    assert_eq!(
        test_error.err().unwrap().to_transaction_error().unwrap(),
        TransactionError::InstructionError(0, InstructionError::Custom(tip_router_error as u32))
    );
}<|MERGE_RESOLUTION|>--- conflicted
+++ resolved
@@ -5,33 +5,23 @@
 use jito_tip_distribution_sdk::{derive_tip_distribution_account_address, jito_tip_distribution};
 use jito_tip_router_client::{
     instructions::{
-<<<<<<< HEAD
-        AdminUpdateWeightTableBuilder, DistributeBaseNcnRewardRouteBuilder,
+        AdminUpdateWeightTableBuilder, CastVoteBuilder, DistributeBaseNcnRewardRouteBuilder,
         DistributeBaseRewardsBuilder, DistributeNcnOperatorRewardsBuilder,
-        DistributeNcnVaultRewardsBuilder, InitializeBaseRewardRouterBuilder,
-        InitializeEpochSnapshotBuilder, InitializeNCNConfigBuilder,
-        InitializeNcnRewardRouterBuilder, InitializeOperatorSnapshotBuilder,
-        InitializeTrackedMintsBuilder, InitializeWeightTableBuilder, RegisterMintBuilder,
-        RouteBaseRewardsBuilder, RouteNcnRewardsBuilder, SetConfigFeesBuilder, SetNewAdminBuilder,
-        SetTrackedMintNcnFeeGroupBuilder, SnapshotVaultOperatorDelegationBuilder,
-=======
-        AdminUpdateWeightTableBuilder, CastVoteBuilder, InitializeBallotBoxBuilder,
-        InitializeEpochSnapshotBuilder, InitializeNCNConfigBuilder,
+        DistributeNcnVaultRewardsBuilder, InitializeBallotBoxBuilder,
+        InitializeBaseRewardRouterBuilder, InitializeEpochSnapshotBuilder,
+        InitializeNCNConfigBuilder, InitializeNcnRewardRouterBuilder,
         InitializeOperatorSnapshotBuilder, InitializeTrackedMintsBuilder,
-        InitializeWeightTableBuilder, RegisterMintBuilder, SetConfigFeesBuilder,
-        SetMerkleRootBuilder, SetNewAdminBuilder, SetTieBreakerBuilder,
+        InitializeWeightTableBuilder, RegisterMintBuilder, RouteBaseRewardsBuilder,
+        RouteNcnRewardsBuilder, SetConfigFeesBuilder, SetMerkleRootBuilder, SetNewAdminBuilder,
+        SetTieBreakerBuilder, SetTrackedMintNcnFeeGroupBuilder,
         SnapshotVaultOperatorDelegationBuilder,
->>>>>>> 022fee74
     },
     types::ConfigAdminRole,
 };
 use jito_tip_router_core::{
     ballot_box::BallotBox,
-<<<<<<< HEAD
     base_fee_group::BaseFeeGroup,
     base_reward_router::BaseRewardRouter,
-=======
->>>>>>> 022fee74
     epoch_snapshot::{EpochSnapshot, OperatorSnapshot},
     error::TipRouterError,
     ncn_config::NcnConfig,
@@ -193,7 +183,13 @@
         Ok(*account)
     }
 
-<<<<<<< HEAD
+    pub async fn get_ballot_box(&mut self, ncn: Pubkey, epoch: u64) -> TestResult<BallotBox> {
+        let address =
+            BallotBox::find_program_address(&jito_tip_router_program::id(), &ncn, epoch).0;
+        let raw_account = self.banks_client.get_account(address).await?.unwrap();
+        Ok(*BallotBox::try_from_slice_unchecked(raw_account.data.as_slice()).unwrap())
+    }
+
     pub async fn get_base_reward_router(
         &mut self,
         ncn: Pubkey,
@@ -233,13 +229,6 @@
             NcnRewardRouter::try_from_slice_unchecked(raw_account.data.as_slice()).unwrap();
 
         Ok(*account)
-=======
-    pub async fn get_ballot_box(&mut self, ncn: Pubkey, epoch: u64) -> TestResult<BallotBox> {
-        let address =
-            BallotBox::find_program_address(&jito_tip_router_program::id(), &ncn, epoch).0;
-        let raw_account = self.banks_client.get_account(address).await?.unwrap();
-        Ok(*BallotBox::try_from_slice_unchecked(raw_account.data.as_slice()).unwrap())
->>>>>>> 022fee74
     }
 
     pub async fn do_initialize_config(
@@ -844,138 +833,6 @@
         .await
     }
 
-<<<<<<< HEAD
-    pub async fn do_initialize_base_reward_router(
-        &mut self,
-        ncn: Pubkey,
-        slot: u64,
-    ) -> TestResult<()> {
-        self.initialize_base_reward_router(ncn, slot).await
-    }
-
-    pub async fn initialize_base_reward_router(
-        &mut self,
-        ncn: Pubkey,
-        slot: u64,
-    ) -> TestResult<()> {
-        let restaking_config = Config::find_program_address(&jito_restaking_program::id()).0;
-
-        let restaking_config_account = self.get_restaking_config().await?;
-        let ncn_epoch = slot / restaking_config_account.epoch_length();
-
-        let (ballot_box, _, _) =
-            BallotBox::find_program_address(&jito_tip_router_program::id(), &ncn, ncn_epoch);
-
-        let (base_reward_router, _, _) =
-            BaseRewardRouter::find_program_address(&jito_tip_router_program::id(), &ncn, ncn_epoch);
-
-        let payer = self.payer.pubkey();
-
-        let ix = InitializeBaseRewardRouterBuilder::new()
-            .restaking_config(restaking_config)
-            .ncn(ncn)
-            .ballot_box(ballot_box)
-            .base_reward_router(base_reward_router)
-            .payer(payer)
-            .restaking_program(jito_restaking_program::id())
-            .system_program(system_program::id())
-            .instruction();
-
-        let blockhash = self.banks_client.get_latest_blockhash().await?;
-        self.process_transaction(&Transaction::new_signed_with_payer(
-            &[ix],
-            Some(&self.payer.pubkey()),
-            &[&self.payer],
-            blockhash,
-        ))
-        .await
-    }
-
-    pub async fn do_initialize_ncn_reward_router(
-        &mut self,
-        ncn_fee_group: NcnFeeGroup,
-        ncn: Pubkey,
-        operator: Pubkey,
-        slot: u64,
-    ) -> TestResult<()> {
-        self.initialize_ncn_reward_router(ncn_fee_group, ncn, operator, slot)
-            .await
-    }
-
-    pub async fn initialize_ncn_reward_router(
-        &mut self,
-        ncn_fee_group: NcnFeeGroup,
-        ncn: Pubkey,
-        operator: Pubkey,
-        slot: u64,
-    ) -> TestResult<()> {
-        let restaking_config = Config::find_program_address(&jito_restaking_program::id()).0;
-
-        let restaking_config_account = self.get_restaking_config().await?;
-        let ncn_epoch = slot / restaking_config_account.epoch_length();
-
-        let (ballot_box, _, _) =
-            BallotBox::find_program_address(&jito_tip_router_program::id(), &ncn, ncn_epoch);
-
-        let (ncn_reward_router, _, _) = NcnRewardRouter::find_program_address(
-            &jito_tip_router_program::id(),
-            ncn_fee_group,
-            &operator,
-            &ncn,
-            ncn_epoch,
-        );
-
-        let payer = self.payer.pubkey();
-
-        let ix = InitializeNcnRewardRouterBuilder::new()
-            .restaking_config(restaking_config)
-            .ncn(ncn)
-            .operator(operator)
-            .ballot_box(ballot_box)
-            .ncn_reward_router(ncn_reward_router)
-            .payer(payer)
-            .restaking_program(jito_restaking_program::id())
-            .system_program(system_program::id())
-            .ncn_fee_group(ncn_fee_group.group)
-            .instruction();
-
-        let blockhash = self.banks_client.get_latest_blockhash().await?;
-        self.process_transaction(&Transaction::new_signed_with_payer(
-            &[ix],
-            Some(&self.payer.pubkey()),
-            &[&self.payer],
-            blockhash,
-        ))
-        .await
-    }
-
-    pub async fn do_route_base_rewards(&mut self, ncn: Pubkey, slot: u64) -> TestResult<()> {
-        self.route_base_rewards(ncn, slot).await
-    }
-
-    pub async fn route_base_rewards(&mut self, ncn: Pubkey, slot: u64) -> TestResult<()> {
-        let restaking_config = Config::find_program_address(&jito_restaking_program::id()).0;
-
-        let restaking_config_account = self.get_restaking_config().await?;
-        let ncn_epoch = slot / restaking_config_account.epoch_length();
-
-        let (epoch_snapshot, _, _) =
-            EpochSnapshot::find_program_address(&jito_tip_router_program::id(), &ncn, ncn_epoch);
-
-        let (ballot_box, _, _) =
-            BallotBox::find_program_address(&jito_tip_router_program::id(), &ncn, ncn_epoch);
-
-        let (base_reward_router, _, _) =
-            BaseRewardRouter::find_program_address(&jito_tip_router_program::id(), &ncn, ncn_epoch);
-
-        let ix = RouteBaseRewardsBuilder::new()
-            .restaking_config(restaking_config)
-            .ncn(ncn)
-            .epoch_snapshot(epoch_snapshot)
-            .ballot_box(ballot_box)
-            .base_reward_router(base_reward_router)
-            .restaking_program(jito_restaking_program::id())
-=======
     pub async fn do_initialize_ballot_box(
         &mut self,
         ncn: Pubkey,
@@ -1011,120 +868,18 @@
             .ncn(ncn)
             .epoch(epoch)
             .payer(self.payer.pubkey())
->>>>>>> 022fee74
-            .instruction();
-
-        let blockhash = self.banks_client.get_latest_blockhash().await?;
-        self.process_transaction(&Transaction::new_signed_with_payer(
-            &[ix],
-            Some(&self.payer.pubkey()),
-            &[&self.payer],
-            blockhash,
-        ))
-        .await
-    }
-
-<<<<<<< HEAD
-    pub async fn do_route_ncn_rewards(
-        &mut self,
-        ncn_fee_group: NcnFeeGroup,
-        ncn: Pubkey,
-        operator: Pubkey,
-        slot: u64,
-    ) -> TestResult<()> {
-        self.route_ncn_rewards(ncn_fee_group, ncn, operator, slot)
-            .await
-    }
-
-    pub async fn route_ncn_rewards(
-        &mut self,
-        ncn_fee_group: NcnFeeGroup,
-        ncn: Pubkey,
-        operator: Pubkey,
-        slot: u64,
-    ) -> TestResult<()> {
-        let restaking_config = Config::find_program_address(&jito_restaking_program::id()).0;
-
-        let restaking_config_account = self.get_restaking_config().await?;
-        let ncn_epoch = slot / restaking_config_account.epoch_length();
-
-        let (operator_snapshot, _, _) = OperatorSnapshot::find_program_address(
-            &jito_tip_router_program::id(),
-            &operator,
-            &ncn,
-            ncn_epoch,
-        );
-
-        let (ncn_reward_router, _, _) = NcnRewardRouter::find_program_address(
-            &jito_tip_router_program::id(),
-            ncn_fee_group,
-            &operator,
-            &ncn,
-            ncn_epoch,
-        );
-
-        let ix = RouteNcnRewardsBuilder::new()
-            .restaking_config(restaking_config)
-            .ncn(ncn)
-            .operator(operator)
-            .operator_snapshot(operator_snapshot)
-            .ncn_reward_router(ncn_reward_router)
-            .restaking_program(jito_restaking_program::id())
-            .ncn_fee_group(ncn_fee_group.group)
-            .instruction();
-
-        let blockhash = self.banks_client.get_latest_blockhash().await?;
-        self.process_transaction(&Transaction::new_signed_with_payer(
-            &[ix],
-            Some(&self.payer.pubkey()),
-            &[&self.payer],
-            blockhash,
-        ))
-        .await
-    }
-
-    pub async fn do_distribute_base_rewards(
-        &mut self,
-        base_fee_group: BaseFeeGroup,
-        ncn: Pubkey,
-        slot: u64,
-    ) -> TestResult<()> {
-        self.distribute_base_rewards(base_fee_group, ncn, slot)
-            .await
-    }
-
-    pub async fn distribute_base_rewards(
-        &mut self,
-        base_fee_group: BaseFeeGroup,
-        ncn: Pubkey,
-        slot: u64,
-    ) -> TestResult<()> {
-        let restaking_config = Config::find_program_address(&jito_restaking_program::id()).0;
-
-        let restaking_config_account = self.get_restaking_config().await?;
-        let ncn_epoch = slot / restaking_config_account.epoch_length();
-
-        let (ncn_config, _, _) =
-            NcnConfig::find_program_address(&jito_tip_router_program::id(), &ncn);
-
-        let (base_reward_router, _, _) =
-            BaseRewardRouter::find_program_address(&jito_tip_router_program::id(), &ncn, ncn_epoch);
-
-        let ncn_config_account = self.get_ncn_config(ncn).await?;
-        let base_fee_wallet = ncn_config_account
-            .fee_config
-            .base_fee_wallet(base_fee_group)
-            .unwrap();
-
-        let ix = DistributeBaseRewardsBuilder::new()
-            .restaking_config(restaking_config)
-            .ncn_config(ncn_config)
-            .ncn(ncn)
-            .base_reward_router(base_reward_router)
-            .base_fee_wallet(base_fee_wallet)
-            .restaking_program(jito_restaking_program::id())
-            .base_fee_group(base_fee_group.group)
-=======
+            .instruction();
+
+        let blockhash = self.banks_client.get_latest_blockhash().await?;
+        self.process_transaction(&Transaction::new_signed_with_payer(
+            &[ix],
+            Some(&self.payer.pubkey()),
+            &[&self.payer],
+            blockhash,
+        ))
+        .await
+    }
+
     pub async fn do_cast_vote(
         &mut self,
         ncn: Pubkey,
@@ -1200,125 +955,18 @@
             .restaking_program(jito_restaking_program::id())
             .meta_merkle_root(meta_merkle_root)
             .epoch(epoch)
->>>>>>> 022fee74
-            .instruction();
-
-        let blockhash = self.banks_client.get_latest_blockhash().await?;
-        self.process_transaction(&Transaction::new_signed_with_payer(
-            &[ix],
-            Some(&self.payer.pubkey()),
-<<<<<<< HEAD
-            &[&self.payer],
-=======
+            .instruction();
+
+        let blockhash = self.banks_client.get_latest_blockhash().await?;
+        self.process_transaction(&Transaction::new_signed_with_payer(
+            &[ix],
+            Some(&self.payer.pubkey()),
             &[&self.payer, operator_admin],
->>>>>>> 022fee74
-            blockhash,
-        ))
-        .await
-    }
-
-<<<<<<< HEAD
-    pub async fn do_distribute_base_ncn_reward_route(
-        &mut self,
-        ncn_fee_group: NcnFeeGroup,
-        operator: Pubkey,
-        ncn: Pubkey,
-        slot: u64,
-    ) -> TestResult<()> {
-        self.distribute_base_ncn_reward_route(ncn_fee_group, operator, ncn, slot)
-            .await
-    }
-
-    pub async fn distribute_base_ncn_reward_route(
-        &mut self,
-        ncn_fee_group: NcnFeeGroup,
-        operator: Pubkey,
-        ncn: Pubkey,
-        slot: u64,
-    ) -> TestResult<()> {
-        let restaking_config = Config::find_program_address(&jito_restaking_program::id()).0;
-
-        let restaking_config_account = self.get_restaking_config().await?;
-        let ncn_epoch = slot / restaking_config_account.epoch_length();
-
-        let (ncn_config, _, _) =
-            NcnConfig::find_program_address(&jito_tip_router_program::id(), &ncn);
-
-        let (base_reward_router, _, _) =
-            BaseRewardRouter::find_program_address(&jito_tip_router_program::id(), &ncn, ncn_epoch);
-
-        let (ncn_reward_router, _, _) = NcnRewardRouter::find_program_address(
-            &jito_tip_router_program::id(),
-            ncn_fee_group,
-            &operator,
-            &ncn,
-            ncn_epoch,
-        );
-
-        let ix = DistributeBaseNcnRewardRouteBuilder::new()
-            .restaking_config(restaking_config)
-            .ncn_config(ncn_config)
-            .ncn(ncn)
-            .operator(operator)
-            .base_reward_router(base_reward_router)
-            .ncn_reward_router(ncn_reward_router)
-            .restaking_program(jito_restaking_program::id())
-            .ncn_fee_group(ncn_fee_group.group)
-            .instruction();
-
-        let blockhash = self.banks_client.get_latest_blockhash().await?;
-        self.process_transaction(&Transaction::new_signed_with_payer(
-            &[ix],
-            Some(&self.payer.pubkey()),
-            &[&self.payer],
-            blockhash,
-        ))
-        .await
-    }
-
-    pub async fn do_distribute_ncn_operator_rewards(
-        &mut self,
-        ncn_fee_group: NcnFeeGroup,
-        operator: Pubkey,
-        ncn: Pubkey,
-        slot: u64,
-    ) -> TestResult<()> {
-        self.distribute_ncn_operator_rewards(ncn_fee_group, operator, ncn, slot)
-            .await
-    }
-
-    pub async fn distribute_ncn_operator_rewards(
-        &mut self,
-        ncn_fee_group: NcnFeeGroup,
-        operator: Pubkey,
-        ncn: Pubkey,
-        slot: u64,
-    ) -> TestResult<()> {
-        let restaking_config = Config::find_program_address(&jito_restaking_program::id()).0;
-
-        let restaking_config_account = self.get_restaking_config().await?;
-        let ncn_epoch = slot / restaking_config_account.epoch_length();
-
-        let (ncn_config, _, _) =
-            NcnConfig::find_program_address(&jito_tip_router_program::id(), &ncn);
-
-        let (ncn_reward_router, _, _) = NcnRewardRouter::find_program_address(
-            &jito_tip_router_program::id(),
-            ncn_fee_group,
-            &operator,
-            &ncn,
-            ncn_epoch,
-        );
-
-        let ix = DistributeNcnOperatorRewardsBuilder::new()
-            .restaking_config(restaking_config)
-            .ncn_config(ncn_config)
-            .ncn(ncn)
-            .operator(operator)
-            .ncn_reward_router(ncn_reward_router)
-            .restaking_program(jito_restaking_program::id())
-            .ncn_fee_group(ncn_fee_group.group)
-=======
+            blockhash,
+        ))
+        .await
+    }
+
     pub async fn do_set_merkle_root(
         &mut self,
         ncn: Pubkey,
@@ -1398,67 +1046,18 @@
             .max_total_claim(max_total_claim)
             .max_num_nodes(max_num_nodes)
             .epoch(epoch)
->>>>>>> 022fee74
-            .instruction();
-
-        let blockhash = self.banks_client.get_latest_blockhash().await?;
-        self.process_transaction(&Transaction::new_signed_with_payer(
-            &[ix],
-            Some(&self.payer.pubkey()),
-            &[&self.payer],
-            blockhash,
-        ))
-        .await
-    }
-
-<<<<<<< HEAD
-    pub async fn do_distribute_ncn_vault_rewards(
-        &mut self,
-        ncn_fee_group: NcnFeeGroup,
-        vault: Pubkey,
-        operator: Pubkey,
-        ncn: Pubkey,
-        slot: u64,
-    ) -> TestResult<()> {
-        self.distribute_ncn_vault_rewards(ncn_fee_group, vault, operator, ncn, slot)
-            .await
-    }
-
-    pub async fn distribute_ncn_vault_rewards(
-        &mut self,
-        ncn_fee_group: NcnFeeGroup,
-        vault: Pubkey,
-        operator: Pubkey,
-        ncn: Pubkey,
-        slot: u64,
-    ) -> TestResult<()> {
-        let restaking_config = Config::find_program_address(&jito_restaking_program::id()).0;
-
-        let restaking_config_account = self.get_restaking_config().await?;
-        let ncn_epoch = slot / restaking_config_account.epoch_length();
-
-        let (ncn_config, _, _) =
-            NcnConfig::find_program_address(&jito_tip_router_program::id(), &ncn);
-
-        let (ncn_reward_router, _, _) = NcnRewardRouter::find_program_address(
-            &jito_tip_router_program::id(),
-            ncn_fee_group,
-            &operator,
-            &ncn,
-            ncn_epoch,
-        );
-
-        let ix = DistributeNcnVaultRewardsBuilder::new()
-            .restaking_config(restaking_config)
-            .ncn_config(ncn_config)
-            .ncn(ncn)
-            .operator(operator)
-            .vault(vault)
-            .ncn_reward_router(ncn_reward_router)
-            .restaking_program(jito_restaking_program::id())
-            .vault_program(jito_vault_program::id())
-            .ncn_fee_group(ncn_fee_group.group)
-=======
+            .instruction();
+
+        let blockhash = self.banks_client.get_latest_blockhash().await?;
+        self.process_transaction(&Transaction::new_signed_with_payer(
+            &[ix],
+            Some(&self.payer.pubkey()),
+            &[&self.payer],
+            blockhash,
+        ))
+        .await
+    }
+
     pub async fn do_set_tie_breaker(
         &mut self,
         ncn: Pubkey,
@@ -1506,7 +1105,429 @@
             .meta_merkle_root(meta_merkle_root)
             .epoch(epoch)
             .restaking_program(restaking_program_id)
->>>>>>> 022fee74
+            .instruction();
+
+        let blockhash = self.banks_client.get_latest_blockhash().await?;
+        self.process_transaction(&Transaction::new_signed_with_payer(
+            &[ix],
+            Some(&self.payer.pubkey()),
+            &[&self.payer],
+            blockhash,
+        ))
+        .await
+    }
+
+    pub async fn do_initialize_base_reward_router(
+        &mut self,
+        ncn: Pubkey,
+        slot: u64,
+    ) -> TestResult<()> {
+        self.initialize_base_reward_router(ncn, slot).await
+    }
+
+    pub async fn initialize_base_reward_router(
+        &mut self,
+        ncn: Pubkey,
+        slot: u64,
+    ) -> TestResult<()> {
+        let restaking_config = Config::find_program_address(&jito_restaking_program::id()).0;
+
+        let restaking_config_account = self.get_restaking_config().await?;
+        let ncn_epoch = slot / restaking_config_account.epoch_length();
+
+        let (ballot_box, _, _) =
+            BallotBox::find_program_address(&jito_tip_router_program::id(), &ncn, ncn_epoch);
+
+        let (base_reward_router, _, _) =
+            BaseRewardRouter::find_program_address(&jito_tip_router_program::id(), &ncn, ncn_epoch);
+
+        let payer = self.payer.pubkey();
+
+        let ix = InitializeBaseRewardRouterBuilder::new()
+            .restaking_config(restaking_config)
+            .ncn(ncn)
+            .ballot_box(ballot_box)
+            .base_reward_router(base_reward_router)
+            .payer(payer)
+            .restaking_program(jito_restaking_program::id())
+            .system_program(system_program::id())
+            .instruction();
+
+        let blockhash = self.banks_client.get_latest_blockhash().await?;
+        self.process_transaction(&Transaction::new_signed_with_payer(
+            &[ix],
+            Some(&self.payer.pubkey()),
+            &[&self.payer],
+            blockhash,
+        ))
+        .await
+    }
+
+    pub async fn do_initialize_ncn_reward_router(
+        &mut self,
+        ncn_fee_group: NcnFeeGroup,
+        ncn: Pubkey,
+        operator: Pubkey,
+        slot: u64,
+    ) -> TestResult<()> {
+        self.initialize_ncn_reward_router(ncn_fee_group, ncn, operator, slot)
+            .await
+    }
+
+    pub async fn initialize_ncn_reward_router(
+        &mut self,
+        ncn_fee_group: NcnFeeGroup,
+        ncn: Pubkey,
+        operator: Pubkey,
+        slot: u64,
+    ) -> TestResult<()> {
+        let restaking_config = Config::find_program_address(&jito_restaking_program::id()).0;
+
+        let restaking_config_account = self.get_restaking_config().await?;
+        let ncn_epoch = slot / restaking_config_account.epoch_length();
+
+        let (ballot_box, _, _) =
+            BallotBox::find_program_address(&jito_tip_router_program::id(), &ncn, ncn_epoch);
+
+        let (ncn_reward_router, _, _) = NcnRewardRouter::find_program_address(
+            &jito_tip_router_program::id(),
+            ncn_fee_group,
+            &operator,
+            &ncn,
+            ncn_epoch,
+        );
+
+        let payer = self.payer.pubkey();
+
+        let ix = InitializeNcnRewardRouterBuilder::new()
+            .restaking_config(restaking_config)
+            .ncn(ncn)
+            .operator(operator)
+            .ballot_box(ballot_box)
+            .ncn_reward_router(ncn_reward_router)
+            .payer(payer)
+            .restaking_program(jito_restaking_program::id())
+            .system_program(system_program::id())
+            .ncn_fee_group(ncn_fee_group.group)
+            .instruction();
+
+        let blockhash = self.banks_client.get_latest_blockhash().await?;
+        self.process_transaction(&Transaction::new_signed_with_payer(
+            &[ix],
+            Some(&self.payer.pubkey()),
+            &[&self.payer],
+            blockhash,
+        ))
+        .await
+    }
+
+    pub async fn do_route_base_rewards(&mut self, ncn: Pubkey, slot: u64) -> TestResult<()> {
+        self.route_base_rewards(ncn, slot).await
+    }
+
+    pub async fn route_base_rewards(&mut self, ncn: Pubkey, slot: u64) -> TestResult<()> {
+        let restaking_config = Config::find_program_address(&jito_restaking_program::id()).0;
+
+        let restaking_config_account = self.get_restaking_config().await?;
+        let ncn_epoch = slot / restaking_config_account.epoch_length();
+
+        let (epoch_snapshot, _, _) =
+            EpochSnapshot::find_program_address(&jito_tip_router_program::id(), &ncn, ncn_epoch);
+
+        let (ballot_box, _, _) =
+            BallotBox::find_program_address(&jito_tip_router_program::id(), &ncn, ncn_epoch);
+
+        let (base_reward_router, _, _) =
+            BaseRewardRouter::find_program_address(&jito_tip_router_program::id(), &ncn, ncn_epoch);
+
+        let ix = RouteBaseRewardsBuilder::new()
+            .restaking_config(restaking_config)
+            .ncn(ncn)
+            .epoch_snapshot(epoch_snapshot)
+            .ballot_box(ballot_box)
+            .base_reward_router(base_reward_router)
+            .restaking_program(jito_restaking_program::id())
+            .instruction();
+
+        let blockhash = self.banks_client.get_latest_blockhash().await?;
+        self.process_transaction(&Transaction::new_signed_with_payer(
+            &[ix],
+            Some(&self.payer.pubkey()),
+            &[&self.payer],
+            blockhash,
+        ))
+        .await
+    }
+
+    pub async fn do_route_ncn_rewards(
+        &mut self,
+        ncn_fee_group: NcnFeeGroup,
+        ncn: Pubkey,
+        operator: Pubkey,
+        slot: u64,
+    ) -> TestResult<()> {
+        self.route_ncn_rewards(ncn_fee_group, ncn, operator, slot)
+            .await
+    }
+
+    pub async fn route_ncn_rewards(
+        &mut self,
+        ncn_fee_group: NcnFeeGroup,
+        ncn: Pubkey,
+        operator: Pubkey,
+        slot: u64,
+    ) -> TestResult<()> {
+        let restaking_config = Config::find_program_address(&jito_restaking_program::id()).0;
+
+        let restaking_config_account = self.get_restaking_config().await?;
+        let ncn_epoch = slot / restaking_config_account.epoch_length();
+
+        let (operator_snapshot, _, _) = OperatorSnapshot::find_program_address(
+            &jito_tip_router_program::id(),
+            &operator,
+            &ncn,
+            ncn_epoch,
+        );
+
+        let (ncn_reward_router, _, _) = NcnRewardRouter::find_program_address(
+            &jito_tip_router_program::id(),
+            ncn_fee_group,
+            &operator,
+            &ncn,
+            ncn_epoch,
+        );
+
+        let ix = RouteNcnRewardsBuilder::new()
+            .restaking_config(restaking_config)
+            .ncn(ncn)
+            .operator(operator)
+            .operator_snapshot(operator_snapshot)
+            .ncn_reward_router(ncn_reward_router)
+            .restaking_program(jito_restaking_program::id())
+            .ncn_fee_group(ncn_fee_group.group)
+            .instruction();
+
+        let blockhash = self.banks_client.get_latest_blockhash().await?;
+        self.process_transaction(&Transaction::new_signed_with_payer(
+            &[ix],
+            Some(&self.payer.pubkey()),
+            &[&self.payer],
+            blockhash,
+        ))
+        .await
+    }
+
+    pub async fn do_distribute_base_rewards(
+        &mut self,
+        base_fee_group: BaseFeeGroup,
+        ncn: Pubkey,
+        slot: u64,
+    ) -> TestResult<()> {
+        self.distribute_base_rewards(base_fee_group, ncn, slot)
+            .await
+    }
+
+    pub async fn distribute_base_rewards(
+        &mut self,
+        base_fee_group: BaseFeeGroup,
+        ncn: Pubkey,
+        slot: u64,
+    ) -> TestResult<()> {
+        let restaking_config = Config::find_program_address(&jito_restaking_program::id()).0;
+
+        let restaking_config_account = self.get_restaking_config().await?;
+        let ncn_epoch = slot / restaking_config_account.epoch_length();
+
+        let (ncn_config, _, _) =
+            NcnConfig::find_program_address(&jito_tip_router_program::id(), &ncn);
+
+        let (base_reward_router, _, _) =
+            BaseRewardRouter::find_program_address(&jito_tip_router_program::id(), &ncn, ncn_epoch);
+
+        let ncn_config_account = self.get_ncn_config(ncn).await?;
+        let base_fee_wallet = ncn_config_account
+            .fee_config
+            .base_fee_wallet(base_fee_group)
+            .unwrap();
+
+        let ix = DistributeBaseRewardsBuilder::new()
+            .restaking_config(restaking_config)
+            .ncn_config(ncn_config)
+            .ncn(ncn)
+            .base_reward_router(base_reward_router)
+            .base_fee_wallet(base_fee_wallet)
+            .restaking_program(jito_restaking_program::id())
+            .base_fee_group(base_fee_group.group)
+            .instruction();
+
+        let blockhash = self.banks_client.get_latest_blockhash().await?;
+        self.process_transaction(&Transaction::new_signed_with_payer(
+            &[ix],
+            Some(&self.payer.pubkey()),
+            &[&self.payer],
+            blockhash,
+        ))
+        .await
+    }
+
+    pub async fn do_distribute_base_ncn_reward_route(
+        &mut self,
+        ncn_fee_group: NcnFeeGroup,
+        operator: Pubkey,
+        ncn: Pubkey,
+        slot: u64,
+    ) -> TestResult<()> {
+        self.distribute_base_ncn_reward_route(ncn_fee_group, operator, ncn, slot)
+            .await
+    }
+
+    pub async fn distribute_base_ncn_reward_route(
+        &mut self,
+        ncn_fee_group: NcnFeeGroup,
+        operator: Pubkey,
+        ncn: Pubkey,
+        slot: u64,
+    ) -> TestResult<()> {
+        let restaking_config = Config::find_program_address(&jito_restaking_program::id()).0;
+
+        let restaking_config_account = self.get_restaking_config().await?;
+        let ncn_epoch = slot / restaking_config_account.epoch_length();
+
+        let (ncn_config, _, _) =
+            NcnConfig::find_program_address(&jito_tip_router_program::id(), &ncn);
+
+        let (base_reward_router, _, _) =
+            BaseRewardRouter::find_program_address(&jito_tip_router_program::id(), &ncn, ncn_epoch);
+
+        let (ncn_reward_router, _, _) = NcnRewardRouter::find_program_address(
+            &jito_tip_router_program::id(),
+            ncn_fee_group,
+            &operator,
+            &ncn,
+            ncn_epoch,
+        );
+
+        let ix = DistributeBaseNcnRewardRouteBuilder::new()
+            .restaking_config(restaking_config)
+            .ncn_config(ncn_config)
+            .ncn(ncn)
+            .operator(operator)
+            .base_reward_router(base_reward_router)
+            .ncn_reward_router(ncn_reward_router)
+            .restaking_program(jito_restaking_program::id())
+            .ncn_fee_group(ncn_fee_group.group)
+            .instruction();
+
+        let blockhash = self.banks_client.get_latest_blockhash().await?;
+        self.process_transaction(&Transaction::new_signed_with_payer(
+            &[ix],
+            Some(&self.payer.pubkey()),
+            &[&self.payer],
+            blockhash,
+        ))
+        .await
+    }
+
+    pub async fn do_distribute_ncn_operator_rewards(
+        &mut self,
+        ncn_fee_group: NcnFeeGroup,
+        operator: Pubkey,
+        ncn: Pubkey,
+        slot: u64,
+    ) -> TestResult<()> {
+        self.distribute_ncn_operator_rewards(ncn_fee_group, operator, ncn, slot)
+            .await
+    }
+
+    pub async fn distribute_ncn_operator_rewards(
+        &mut self,
+        ncn_fee_group: NcnFeeGroup,
+        operator: Pubkey,
+        ncn: Pubkey,
+        slot: u64,
+    ) -> TestResult<()> {
+        let restaking_config = Config::find_program_address(&jito_restaking_program::id()).0;
+
+        let restaking_config_account = self.get_restaking_config().await?;
+        let ncn_epoch = slot / restaking_config_account.epoch_length();
+
+        let (ncn_config, _, _) =
+            NcnConfig::find_program_address(&jito_tip_router_program::id(), &ncn);
+
+        let (ncn_reward_router, _, _) = NcnRewardRouter::find_program_address(
+            &jito_tip_router_program::id(),
+            ncn_fee_group,
+            &operator,
+            &ncn,
+            ncn_epoch,
+        );
+
+        let ix = DistributeNcnOperatorRewardsBuilder::new()
+            .restaking_config(restaking_config)
+            .ncn_config(ncn_config)
+            .ncn(ncn)
+            .operator(operator)
+            .ncn_reward_router(ncn_reward_router)
+            .restaking_program(jito_restaking_program::id())
+            .ncn_fee_group(ncn_fee_group.group)
+            .instruction();
+
+        let blockhash = self.banks_client.get_latest_blockhash().await?;
+        self.process_transaction(&Transaction::new_signed_with_payer(
+            &[ix],
+            Some(&self.payer.pubkey()),
+            &[&self.payer],
+            blockhash,
+        ))
+        .await
+    }
+
+    pub async fn do_distribute_ncn_vault_rewards(
+        &mut self,
+        ncn_fee_group: NcnFeeGroup,
+        vault: Pubkey,
+        operator: Pubkey,
+        ncn: Pubkey,
+        slot: u64,
+    ) -> TestResult<()> {
+        self.distribute_ncn_vault_rewards(ncn_fee_group, vault, operator, ncn, slot)
+            .await
+    }
+
+    pub async fn distribute_ncn_vault_rewards(
+        &mut self,
+        ncn_fee_group: NcnFeeGroup,
+        vault: Pubkey,
+        operator: Pubkey,
+        ncn: Pubkey,
+        slot: u64,
+    ) -> TestResult<()> {
+        let restaking_config = Config::find_program_address(&jito_restaking_program::id()).0;
+
+        let restaking_config_account = self.get_restaking_config().await?;
+        let ncn_epoch = slot / restaking_config_account.epoch_length();
+
+        let (ncn_config, _, _) =
+            NcnConfig::find_program_address(&jito_tip_router_program::id(), &ncn);
+
+        let (ncn_reward_router, _, _) = NcnRewardRouter::find_program_address(
+            &jito_tip_router_program::id(),
+            ncn_fee_group,
+            &operator,
+            &ncn,
+            ncn_epoch,
+        );
+
+        let ix = DistributeNcnVaultRewardsBuilder::new()
+            .restaking_config(restaking_config)
+            .ncn_config(ncn_config)
+            .ncn(ncn)
+            .operator(operator)
+            .vault(vault)
+            .ncn_reward_router(ncn_reward_router)
+            .restaking_program(jito_restaking_program::id())
+            .vault_program(jito_vault_program::id())
+            .ncn_fee_group(ncn_fee_group.group)
             .instruction();
 
         let blockhash = self.banks_client.get_latest_blockhash().await?;
