use jito_priority_fee_distribution_sdk::jito_priority_fee_distribution::ID as PRIORITY_FEE_DISTRIBUTION_ID;
use jito_tip_distribution_sdk::{
    jito_tip_distribution::ID as TIP_DISTRIBUTION_ID, CLAIM_STATUS_SEED,
};
use jito_vault_core::MAX_BPS;
use serde::{de::DeserializeOwned, Deserialize, Serialize};
use solana_program::{
    clock::{Epoch, Slot},
    hash::{Hash, Hasher},
    pubkey::Pubkey,
};
use std::{
    fs::File,
    io::{BufReader, Write},
    path::PathBuf,
};
use thiserror::Error;

use crate::{merkle_tree::MerkleTree, utils::get_proof};

#[derive(Error, Debug)]
pub enum MerkleRootGeneratorError {
    #[error("Account not found")]
    AccountNotFound,
    #[error("Deserialization error")]
    DeserializationError,
    #[error(transparent)]
    IoError(#[from] std::io::Error),
    #[error(transparent)]
    SerdeJsonError(#[from] serde_json::Error),
    #[error("MerkleRootGenerator error")]
    MerkleRootGeneratorError,
    #[error("MerkleTreeTestError")]
    MerkleTreeTestError,
    #[error("Checked math error")]
    CheckedMathError,
    #[error("Distribution program not known")]
    UnknownDistributionProgram,
}

#[derive(Clone, Deserialize, Serialize, Debug)]
pub struct GeneratedMerkleTreeCollection {
    pub generated_merkle_trees: Vec<GeneratedMerkleTree>,
    pub bank_hash: String,
    pub epoch: Epoch,
    pub slot: Slot,
}

#[derive(Clone, Eq, Debug, Hash, PartialEq, Deserialize, Serialize)]
pub struct GeneratedMerkleTree {
    /// The distribution program this node came from (E.g. Tip Distributor OR Priority Fee
    /// Distributor)
    #[serde(with = "pubkey_string_conversion")]
    pub distribution_program: Pubkey,
    #[serde(with = "pubkey_string_conversion")]
    pub distribution_account: Pubkey,
    #[serde(with = "pubkey_string_conversion")]
    pub merkle_root_upload_authority: Pubkey,
    pub merkle_root: Hash,
    pub tree_nodes: Vec<TreeNode>,
    pub max_total_claim: u64,
    pub max_num_nodes: u64,
}

impl GeneratedMerkleTree {
    fn new_from_stake_meta_for_distirbution_program(
        stake_meta: &StakeMeta,
        tip_router_program_id: &Pubkey,
        distribution_program: &Pubkey,
        ncn_address: &Pubkey,
        protocol_fee_bps: u64,
        epoch: u64,
    ) -> Result<Self, MerkleRootGeneratorError> {
        let (mut tree_nodes, tip_distribution_pubkey, merkle_root_upload_authority, total_tips) =
            if distribution_program.eq(&TIP_DISTRIBUTION_ID) {
                let tip_distribution_meta =
                    stake_meta.maybe_tip_distribution_meta.as_ref().unwrap();

                let tree_nodes = match TreeNode::vec_from_stake_meta_for_distribution_meta(
                    stake_meta,
                    tip_router_program_id,
                    distribution_program,
                    &tip_distribution_meta.tip_distribution_pubkey,
                    ncn_address,
                    tip_distribution_meta.total_tips,
                    protocol_fee_bps,
                    tip_distribution_meta.validator_fee_bps,
                    epoch,
                ) {
                    Err(e) => return Err(e),
                    Ok(maybe_tree_nodes) => maybe_tree_nodes.unwrap_or_default(),
                };

                (
                    tree_nodes,
                    tip_distribution_meta.tip_distribution_pubkey,
                    tip_distribution_meta.merkle_root_upload_authority,
                    tip_distribution_meta.total_tips,
                )
            } else if distribution_program.eq(&PRIORITY_FEE_DISTRIBUTION_ID) {
                let priority_fee_distribution_meta = stake_meta
                    .maybe_priority_fee_distribution_meta
                    .as_ref()
                    .unwrap();

                let tree_nodes = match TreeNode::vec_from_stake_meta_for_distribution_meta(
                    stake_meta,
                    tip_router_program_id,
                    distribution_program,
                    &priority_fee_distribution_meta.priority_fee_distribution_pubkey,
                    ncn_address,
                    priority_fee_distribution_meta.total_tips,
                    protocol_fee_bps,
                    // Priority fee distributions always have 0 protocol commissions because they
                    // retain their portion and transfer the rest of the priority fees after each epoch.
                    0,
                    epoch,
                ) {
                    Err(e) => return Err(e),
                    Ok(maybe_tree_nodes) => maybe_tree_nodes.unwrap_or_default(),
                };

                (
                    tree_nodes,
                    priority_fee_distribution_meta.priority_fee_distribution_pubkey,
                    priority_fee_distribution_meta.merkle_root_upload_authority,
                    priority_fee_distribution_meta.total_tips,
                )
            } else {
                return Err(MerkleRootGeneratorError::UnknownDistributionProgram);
            };

        // Create merkle tree and add proofs
        let hashed_nodes: Vec<[u8; 32]> = tree_nodes.iter().map(|n| n.hash().to_bytes()).collect();

        let merkle_tree = MerkleTree::new(&hashed_nodes[..], true);
        let max_num_nodes = tree_nodes.len() as u64;

        for (i, tree_node) in tree_nodes.iter_mut().enumerate() {
            tree_node.proof = Some(get_proof(&merkle_tree, i));
        }

        Ok(Self {
            distribution_program: distribution_program.to_owned(),
            max_num_nodes,
            distribution_account: tip_distribution_pubkey,
            merkle_root_upload_authority,
            merkle_root: *merkle_tree.get_root().unwrap(),
            tree_nodes,
            max_total_claim: total_tips,
        })
    }
}

impl GeneratedMerkleTreeCollection {
    /// Create a collection of Generated Merkle Trees that includes both the MEV Tip Distributions
    /// and the Priority Fee Distributions.
    pub fn new_from_stake_meta_collection(
        stake_meta_collection: StakeMetaCollection,
        ncn_address: &Pubkey,
        epoch: u64,
        protocol_fee_bps: u64,
        pf_distribution_protocol_fee_bps: u64,
        tip_router_program_id: &Pubkey,
    ) -> Result<Self, MerkleRootGeneratorError> {
        let generated_merkle_trees = stake_meta_collection
            .stake_metas
            .into_iter()
            .filter(|stake_meta| {
                stake_meta.maybe_tip_distribution_meta.is_some()
                    || stake_meta.maybe_priority_fee_distribution_meta.is_some()
            })
            .flat_map(|stake_meta| {
                let mut res = Vec::new();
                if stake_meta.maybe_tip_distribution_meta.is_some() {
                    let tip_distribution_tree =
                        GeneratedMerkleTree::new_from_stake_meta_for_distirbution_program(
                            &stake_meta,
                            tip_router_program_id,
                            // REVIEW: Safe to have constant TIP_DISTRIBUTION_ID? Or keep consistent with drilling down arguments?
                            &TIP_DISTRIBUTION_ID,
                            ncn_address,
                            protocol_fee_bps,
                            epoch,
                        );
                    res.push(tip_distribution_tree);
                }

                if stake_meta.maybe_priority_fee_distribution_meta.is_some() {
                    let priority_fee_distribution_tree =
                        GeneratedMerkleTree::new_from_stake_meta_for_distirbution_program(
                            &stake_meta,
                            tip_router_program_id,
                            &PRIORITY_FEE_DISTRIBUTION_ID,
                            ncn_address,
                            pf_distribution_protocol_fee_bps,
                            epoch,
                        );
                    res.push(priority_fee_distribution_tree);
                }
                res
            })
            .collect::<Result<Vec<_>, MerkleRootGeneratorError>>()?;

        Ok(Self {
            generated_merkle_trees,
            bank_hash: stake_meta_collection.bank_hash,
            epoch: stake_meta_collection.epoch,
            slot: stake_meta_collection.slot,
        })
    }

    /// Load a serialized GeneratedMerkleTreeCollection from file path
    pub fn new_from_file(path: &PathBuf) -> Result<Self, MerkleRootGeneratorError> {
        let file = File::open(path)?;
        let reader = BufReader::new(file);
        let tree: Self = serde_json::from_reader(reader)?;

        Ok(tree)
    }

    /// Write a GeneratedMerkleTreeCollection to a filepath
    pub fn write_to_file(&self, path: &PathBuf) -> Result<(), MerkleRootGeneratorError> {
        let serialized = serde_json::to_string_pretty(&self)?;
        let mut file = File::create(path)?;
        file.write_all(serialized.as_bytes())?;
        Ok(())
    }
}

#[derive(Clone, Eq, Debug, Hash, PartialEq, Deserialize, Serialize)]
pub struct TreeNode {
    /// The stake account entitled to redeem.
    #[serde(with = "pubkey_string_conversion")]
    pub claimant: Pubkey,

    /// Pubkey of the ClaimStatus PDA account, this account should be closed to reclaim rent.
    #[serde(with = "pubkey_string_conversion")]
    pub claim_status_pubkey: Pubkey,

    /// Bump of the ClaimStatus PDA account
    pub claim_status_bump: u8,

    #[serde(with = "pubkey_string_conversion")]
    pub staker_pubkey: Pubkey,

    #[serde(with = "pubkey_string_conversion")]
    pub withdrawer_pubkey: Pubkey,

    /// The amount this account is entitled to.
    pub amount: u64,

    /// The proof associated with this TreeNode
    pub proof: Option<Vec<[u8; 32]>>,
}

impl TreeNode {
    /// Given a StakeMeta for a validator, extract the tree nodes for a given
    /// _distribution_program_. _distribution_program_ should match
    /// _tip_distribution_program_id_ or _priority_fee_distribution_program_id_.
    #[allow(clippy::too_many_arguments)]
    fn vec_from_stake_meta_for_distribution_meta(
        stake_meta: &StakeMeta,
        tip_router_program_id: &Pubkey,
        distribution_program_id: &Pubkey,
        distribution_account_pubkey: &Pubkey,
        ncn_address: &Pubkey,
        total_tips: u64,
        protocol_fee_bps: u64,
        validator_fee_bps: u16,
        epoch: u64,
    ) -> Result<Option<Vec<Self>>, MerkleRootGeneratorError> {
        // TODO: Update for PriorityFee distributions. This could be as easy as passing in appropritate protocol_fee_bps.
        let protocol_fee_amount = u128::checked_div(
            (total_tips as u128)
                .checked_mul(protocol_fee_bps as u128)
                .ok_or(MerkleRootGeneratorError::CheckedMathError)?,
            MAX_BPS as u128,
        )
        .ok_or(MerkleRootGeneratorError::CheckedMathError)?;

        let protocol_fee_amount = u64::try_from(protocol_fee_amount)
            .map_err(|_| MerkleRootGeneratorError::CheckedMathError)?;

        // TODO: For Priority Fee Distributions, there is no validator amount. Pass in 0 for validator_fee_bps
        let validator_amount = u64::try_from(
            (total_tips as u128)
                .checked_mul(validator_fee_bps as u128)
                .ok_or(MerkleRootGeneratorError::CheckedMathError)?
                .checked_div(MAX_BPS as u128)
                .ok_or(MerkleRootGeneratorError::CheckedMathError)?,
        )
        .map_err(|_| MerkleRootGeneratorError::CheckedMathError)?;

        let (validator_amount, remaining_total_rewards) = validator_amount
            .checked_add(protocol_fee_amount)
            .map_or((validator_amount, None), |total_fees| {
                if total_fees > total_tips {
                    // If fees exceed total tips, preference protocol fee amount and reduce validator amount
                    total_tips
                        .checked_sub(protocol_fee_amount)
                        .map(|adjusted_validator_amount| (adjusted_validator_amount, Some(0)))
                        .unwrap_or((0, None))
                } else {
                    // Otherwise use original protocol fee and subtract both fees from total
                    (
                        validator_amount,
                        total_tips
                            .checked_sub(protocol_fee_amount)
                            .and_then(|v| v.checked_sub(validator_amount)),
                    )
                }
            });

        let remaining_total_rewards =
            remaining_total_rewards.ok_or(MerkleRootGeneratorError::CheckedMathError)?;

        let tip_router_target_epoch = epoch
            .checked_add(1)
            .ok_or(MerkleRootGeneratorError::CheckedMathError)?;

<<<<<<< HEAD
        // Must match the seeds from `core::BaseRewardReceiver`. Cannot
        // use `BaseRewardReceiver::find_program_address` as it would cause
        // circular dependecies.
        let base_reward_receiver = Pubkey::find_program_address(
            &[
                b"base_reward_receiver",
                &ncn_address.to_bytes(),
                &tip_router_target_epoch.to_le_bytes(),
            ],
            tip_router_program_id,
        )
        .0;

        let (protocol_claim_status_pubkey, protocol_claim_status_bump) =
            Pubkey::find_program_address(
                &[
                    CLAIM_STATUS_SEED,
                    &base_reward_receiver.to_bytes(),
                    &distribution_account_pubkey.to_bytes(),
                ],
                distribution_program_id,
            );
=======
            let (validator_claimant, (validator_claim_status_pubkey, validator_claim_status_bump)) =
                if epoch > 760 {
                    (
                        stake_meta.validator_vote_account,
                        Pubkey::find_program_address(
                            &[
                                CLAIM_STATUS_SEED,
                                &stake_meta.validator_vote_account.to_bytes(),
                                &tip_distribution_meta.tip_distribution_pubkey.to_bytes(),
                            ],
                            tip_distribution_program_id,
                        ),
                    )
                } else {
                    (
                        stake_meta.validator_node_pubkey,
                        Pubkey::find_program_address(
                            &[
                                CLAIM_STATUS_SEED,
                                &stake_meta.validator_node_pubkey.to_bytes(),
                                &tip_distribution_meta.tip_distribution_pubkey.to_bytes(),
                            ],
                            tip_distribution_program_id,
                        ),
                    )
                };

            tree_nodes.push(Self {
                claimant: validator_claimant,
                claim_status_pubkey: validator_claim_status_pubkey,
                claim_status_bump: validator_claim_status_bump,
                staker_pubkey: Pubkey::default(),
                withdrawer_pubkey: Pubkey::default(),
                amount: validator_amount,
                proof: None,
            });
>>>>>>> 6394332a

        let mut tree_nodes = vec![Self {
            claimant: base_reward_receiver,
            claim_status_pubkey: protocol_claim_status_pubkey,
            claim_status_bump: protocol_claim_status_bump,
            staker_pubkey: Pubkey::default(),
            withdrawer_pubkey: Pubkey::default(),
            amount: protocol_fee_amount,
            proof: None,
        }];

        // REVIEW: Any concerns removing this since the epoch will have passed?
        let (validator_claim_status_pubkey, validator_claim_status_bump) = if epoch > 756 {
            Pubkey::find_program_address(
                &[
                    CLAIM_STATUS_SEED,
                    &stake_meta.validator_vote_account.to_bytes(),
                    &distribution_account_pubkey.to_bytes(),
                ],
                distribution_program_id,
            )
        } else {
            Pubkey::find_program_address(
                &[
                    CLAIM_STATUS_SEED,
                    &stake_meta.validator_node_pubkey.to_bytes(),
                    &distribution_account_pubkey.to_bytes(),
                ],
                distribution_program_id,
            )
        };

        // REVIEW: Should we remove this node if validator_amount is 0 or leave it?
        tree_nodes.push(Self {
            claimant: stake_meta.validator_node_pubkey,
            claim_status_pubkey: validator_claim_status_pubkey,
            claim_status_bump: validator_claim_status_bump,
            staker_pubkey: Pubkey::default(),
            withdrawer_pubkey: Pubkey::default(),
            amount: validator_amount,
            proof: None,
        });

        let total_delegated = stake_meta.total_delegated as u128;
        tree_nodes.extend(
            stake_meta
                .delegations
                .iter()
                .map(|delegation| {
                    let amount_delegated = delegation.lamports_delegated as u128;
                    let reward_amount = u64::try_from(
                        (amount_delegated.checked_mul(remaining_total_rewards as u128))
                            .ok_or(MerkleRootGeneratorError::CheckedMathError)?
                            .checked_div(total_delegated)
                            .ok_or(MerkleRootGeneratorError::CheckedMathError)?,
                    )
                    .map_err(|_| MerkleRootGeneratorError::CheckedMathError)?;

                    let (claim_status_pubkey, claim_status_bump) = Pubkey::find_program_address(
                        &[
                            CLAIM_STATUS_SEED,
                            &delegation.stake_account_pubkey.to_bytes(),
                            &distribution_account_pubkey.to_bytes(),
                        ],
                        &TIP_DISTRIBUTION_ID,
                    );

                    Ok(Self {
                        claimant: delegation.stake_account_pubkey,
                        claim_status_pubkey,
                        claim_status_bump,
                        staker_pubkey: delegation.staker_pubkey,
                        withdrawer_pubkey: delegation.withdrawer_pubkey,
                        amount: reward_amount,
                        proof: None,
                    })
                })
                .collect::<Result<Vec<Self>, MerkleRootGeneratorError>>()?,
        );

        Ok(Some(tree_nodes))
    }

    fn hash(&self) -> Hash {
        let mut hasher = Hasher::default();
        hasher.hash(self.claimant.as_ref());
        hasher.hash(self.amount.to_le_bytes().as_ref());
        hasher.result()
    }
}

#[derive(Clone, Debug, Deserialize, Serialize)]
pub struct StakeMetaCollection {
    /// List of [StakeMeta].
    pub stake_metas: Vec<StakeMeta>,

    /// base58 encoded tip-distribution program id.
    #[serde(with = "pubkey_string_conversion")]
    pub tip_distribution_program_id: Pubkey,

    /// base58 encoded priority-fee-distribution program id.
    #[serde(with = "pubkey_string_conversion")]
    pub priority_fee_distribution_program_id: Pubkey,

    /// Base58 encoded bank hash this object was generated at.
    pub bank_hash: String,

    /// Epoch for which this object was generated for.
    pub epoch: Epoch,

    /// Slot at which this object was generated.
    pub slot: Slot,
}

impl StakeMetaCollection {
    /// Load a serialized merkle tree from file path
    pub fn new_from_file(path: &PathBuf) -> Result<Self, MerkleRootGeneratorError> {
        let file = File::open(path)?;
        let reader = BufReader::new(file);
        let tree: Self = serde_json::from_reader(reader)?;

        Ok(tree)
    }

    /// Write a merkle tree to a filepath
    pub fn write_to_file(&self, path: &PathBuf) {
        let serialized = serde_json::to_string_pretty(&self).unwrap();
        let mut file = File::create(path).unwrap();
        file.write_all(serialized.as_bytes()).unwrap();
    }
}

#[derive(Clone, Deserialize, Serialize, Debug, PartialEq, Eq)]
pub struct StakeMeta {
    #[serde(with = "pubkey_string_conversion")]
    pub validator_vote_account: Pubkey,

    #[serde(with = "pubkey_string_conversion")]
    pub validator_node_pubkey: Pubkey,

    /// The validator's tip-distribution meta if it exists.
    pub maybe_tip_distribution_meta: Option<TipDistributionMeta>,

    /// The validator's priority-fee-distribution meta if it exists.
    pub maybe_priority_fee_distribution_meta: Option<PriorityFeeDistributionMeta>,

    /// Delegations to this validator.
    pub delegations: Vec<Delegation>,

    /// The total amount of delegations to the validator.
    pub total_delegated: u64,

    /// The validator's delegation commission rate as a percentage between 0-100.
    pub commission: u8,
}

impl Ord for StakeMeta {
    fn cmp(&self, other: &Self) -> std::cmp::Ordering {
        self.validator_vote_account
            .cmp(&other.validator_vote_account)
    }
}

impl PartialOrd<Self> for StakeMeta {
    fn partial_cmp(&self, other: &Self) -> Option<std::cmp::Ordering> {
        Some(self.cmp(other))
    }
}

#[derive(Clone, Deserialize, Serialize, Debug, PartialEq, Eq)]
pub struct TipDistributionMeta {
    #[serde(with = "pubkey_string_conversion")]
    pub merkle_root_upload_authority: Pubkey,

    #[serde(with = "pubkey_string_conversion")]
    pub tip_distribution_pubkey: Pubkey,

    /// The validator's total tips in the [TipDistributionAccount].
    pub total_tips: u64,

    /// The validator's cut of tips from [TipDistributionAccount], calculated from the on-chain
    /// commission fee bps.
    pub validator_fee_bps: u16,
}

#[derive(Clone, Deserialize, Serialize, Debug, PartialEq, Eq)]
pub struct PriorityFeeDistributionMeta {
    #[serde(with = "pubkey_string_conversion")]
    pub merkle_root_upload_authority: Pubkey,

    #[serde(with = "pubkey_string_conversion")]
    pub priority_fee_distribution_pubkey: Pubkey,

    /// The validator's total tips in the [TipDistributionAccount].
    pub total_tips: u64,

    /// The validator's cut of tips from [TipDistributionAccount], calculated from the on-chain
    /// commission fee bps.
    pub validator_fee_bps: u16,
}

#[derive(Clone, Deserialize, Serialize, Debug, PartialEq, Eq)]
pub struct Delegation {
    #[serde(with = "pubkey_string_conversion")]
    pub stake_account_pubkey: Pubkey,

    #[serde(with = "pubkey_string_conversion")]
    pub staker_pubkey: Pubkey,

    #[serde(with = "pubkey_string_conversion")]
    pub withdrawer_pubkey: Pubkey,

    /// Lamports delegated by the stake account
    pub lamports_delegated: u64,
}

impl Ord for Delegation {
    fn cmp(&self, other: &Self) -> std::cmp::Ordering {
        (
            self.stake_account_pubkey,
            self.withdrawer_pubkey,
            self.staker_pubkey,
            self.lamports_delegated,
        )
            .cmp(&(
                other.stake_account_pubkey,
                other.withdrawer_pubkey,
                other.staker_pubkey,
                other.lamports_delegated,
            ))
    }
}

impl PartialOrd<Self> for Delegation {
    fn partial_cmp(&self, other: &Self) -> Option<std::cmp::Ordering> {
        Some(self.cmp(other))
    }
}

mod pubkey_string_conversion {
    use std::str::FromStr;

    use serde::{self, Deserialize, Deserializer, Serializer};
    use solana_program::pubkey::Pubkey;

    pub fn serialize<S>(pubkey: &Pubkey, serializer: S) -> Result<S::Ok, S::Error>
    where
        S: Serializer,
    {
        serializer.serialize_str(&pubkey.to_string())
    }

    pub fn deserialize<'de, D>(deserializer: D) -> Result<Pubkey, D::Error>
    where
        D: Deserializer<'de>,
    {
        let s = String::deserialize(deserializer)?;
        Pubkey::from_str(&s).map_err(serde::de::Error::custom)
    }
}

pub fn read_json_from_file<T>(path: &PathBuf) -> serde_json::Result<T>
where
    T: DeserializeOwned,
{
    let file = File::open(path).unwrap();
    let reader = BufReader::new(file);
    serde_json::from_reader(reader)
}

#[cfg(test)]
mod tests {
    use super::*;
    use crate::verify;
    use jito_priority_fee_distribution_sdk::jito_priority_fee_distribution::ID as PRIORITY_FEE_DISTRIBUTION_ID;

    #[test]
    fn test_merkle_tree_verify() {
        // Create the merkle tree and proofs
        let tda = Pubkey::new_unique();
        let (acct_0, acct_1) = (Pubkey::new_unique(), Pubkey::new_unique());
        let claim_statuses = &[(acct_0, tda), (acct_1, tda)]
            .iter()
            .map(|(claimant, tda)| {
                Pubkey::find_program_address(
                    &[CLAIM_STATUS_SEED, &claimant.to_bytes(), &tda.to_bytes()],
                    &TIP_DISTRIBUTION_ID,
                )
            })
            .collect::<Vec<(Pubkey, u8)>>();
        let tree_nodes = vec![
            TreeNode {
                claimant: acct_0,
                claim_status_pubkey: claim_statuses[0].0,
                claim_status_bump: claim_statuses[0].1,
                staker_pubkey: Pubkey::default(),
                withdrawer_pubkey: Pubkey::default(),
                amount: 151_507,
                proof: None,
            },
            TreeNode {
                claimant: acct_1,
                claim_status_pubkey: claim_statuses[1].0,
                claim_status_bump: claim_statuses[1].1,
                staker_pubkey: Pubkey::default(),
                withdrawer_pubkey: Pubkey::default(),
                amount: 176_624,
                proof: None,
            },
        ];

        // First the nodes are hashed and merkle tree constructed
        let hashed_nodes: Vec<[u8; 32]> = tree_nodes.iter().map(|n| n.hash().to_bytes()).collect();
        let mk = MerkleTree::new(&hashed_nodes[..], true);
        let root = mk.get_root().expect("to have valid root").to_bytes();

        // verify first node
        let node = solana_program::hash::hashv(&[&[0u8], &hashed_nodes[0]]);
        let proof = get_proof(&mk, 0);
        assert!(verify::verify(proof, root, node.to_bytes()));

        // verify second node
        let node = solana_program::hash::hashv(&[&[0u8], &hashed_nodes[1]]);
        let proof = get_proof(&mk, 1);
        assert!(verify::verify(proof, root, node.to_bytes()));
    }

    #[test]
    fn test_new_from_stake_meta_collection_happy_path() {
        let merkle_root_upload_authority = Pubkey::new_unique();
        let tip_distribution_program_id = TIP_DISTRIBUTION_ID;
        let priority_fee_distribution_program_id = PRIORITY_FEE_DISTRIBUTION_ID;
        let tip_router_program_id = Pubkey::new_unique();
        let (tda_0, tda_1) = (Pubkey::new_unique(), Pubkey::new_unique());
        let (pf_tda_0, pf_tda_1) = (Pubkey::new_unique(), Pubkey::new_unique());
        let stake_account_0 = Pubkey::new_unique();
        let stake_account_1 = Pubkey::new_unique();
        let stake_account_2 = Pubkey::new_unique();
        let stake_account_3 = Pubkey::new_unique();
        let staker_account_0 = Pubkey::new_unique();
        let staker_account_1 = Pubkey::new_unique();
        let staker_account_2 = Pubkey::new_unique();
        let staker_account_3 = Pubkey::new_unique();
        let validator_vote_account_0 = Pubkey::new_unique();
        let validator_vote_account_1 = Pubkey::new_unique();
        let validator_id_0 = Pubkey::new_unique();
        let validator_id_1 = Pubkey::new_unique();
        let ncn_address = Pubkey::new_unique();
        let epoch = 737;

        let stake_meta_collection = StakeMetaCollection {
            stake_metas: vec![
                StakeMeta {
                    validator_vote_account: validator_vote_account_0,
                    validator_node_pubkey: validator_id_0,
                    maybe_tip_distribution_meta: Some(TipDistributionMeta {
                        merkle_root_upload_authority,
                        tip_distribution_pubkey: tda_0,
                        total_tips: 1_900_122_111_000,
                        validator_fee_bps: 100,
                    }),
                    delegations: vec![
                        Delegation {
                            stake_account_pubkey: stake_account_0,
                            staker_pubkey: staker_account_0,
                            withdrawer_pubkey: staker_account_0,
                            lamports_delegated: 123_999_123_555,
                        },
                        Delegation {
                            stake_account_pubkey: stake_account_1,
                            staker_pubkey: staker_account_1,
                            withdrawer_pubkey: staker_account_1,
                            lamports_delegated: 144_555_444_556,
                        },
                    ],
                    total_delegated: 1_555_123_000_333_454_000,
                    commission: 100,
                    maybe_priority_fee_distribution_meta: Some(PriorityFeeDistributionMeta {
                        merkle_root_upload_authority,
                        priority_fee_distribution_pubkey: pf_tda_0,
                        total_tips: 2_546_000_000,
                        validator_fee_bps: 5_000,
                    }),
                },
                StakeMeta {
                    validator_vote_account: validator_vote_account_1,
                    validator_node_pubkey: validator_id_1,
                    maybe_tip_distribution_meta: Some(TipDistributionMeta {
                        merkle_root_upload_authority,
                        tip_distribution_pubkey: tda_1,
                        total_tips: 1_900_122_111_333,
                        validator_fee_bps: 200,
                    }),
                    delegations: vec![
                        Delegation {
                            stake_account_pubkey: stake_account_2,
                            staker_pubkey: staker_account_2,
                            withdrawer_pubkey: staker_account_2,
                            lamports_delegated: 224_555_444,
                        },
                        Delegation {
                            stake_account_pubkey: stake_account_3,
                            staker_pubkey: staker_account_3,
                            withdrawer_pubkey: staker_account_3,
                            lamports_delegated: 700_888_944_555,
                        },
                    ],
                    total_delegated: 2_565_318_909_444_123,
                    commission: 10,
                    maybe_priority_fee_distribution_meta: Some(PriorityFeeDistributionMeta {
                        merkle_root_upload_authority,
                        priority_fee_distribution_pubkey: pf_tda_1,
                        total_tips: 3_210_000_000,
                        validator_fee_bps: 1_000,
                    }),
                },
            ],
            tip_distribution_program_id,
            priority_fee_distribution_program_id,
            bank_hash: Hash::new_unique().to_string(),
            epoch: 100,
            slot: 2_000_000,
        };

        let merkle_tree_collection = GeneratedMerkleTreeCollection::new_from_stake_meta_collection(
            stake_meta_collection.clone(),
            &ncn_address,
            epoch,
            300,
            150,
            &tip_router_program_id,
        )
        .unwrap();

        assert_eq!(stake_meta_collection.epoch, merkle_tree_collection.epoch);
        assert_eq!(
            stake_meta_collection.bank_hash,
            merkle_tree_collection.bank_hash
        );
        assert_eq!(stake_meta_collection.slot, merkle_tree_collection.slot);
        assert_eq!(
            stake_meta_collection.stake_metas.len() * 2,
            merkle_tree_collection.generated_merkle_trees.len()
        );

        let protocol_fee_recipient = Pubkey::find_program_address(
            &[
                b"base_reward_receiver",
                &ncn_address.to_bytes(),
                &(epoch + 1).to_le_bytes(),
            ],
            &tip_router_program_id,
        )
        .0;

        let claim_statuses = &[
            (protocol_fee_recipient, tda_0),
            (validator_vote_account_0, tda_0),
            (stake_account_0, tda_0),
            (stake_account_1, tda_0),
            (protocol_fee_recipient, tda_1),
            (validator_vote_account_1, tda_1),
            (stake_account_2, tda_1),
            (stake_account_3, tda_1),
        ]
        .iter()
        .map(|(claimant, tda)| {
            Pubkey::find_program_address(
                &[CLAIM_STATUS_SEED, &claimant.to_bytes(), &tda.to_bytes()],
                &TIP_DISTRIBUTION_ID,
            )
        })
        .collect::<Vec<(Pubkey, u8)>>();

        let pf_claim_statuses = &[
            (protocol_fee_recipient, pf_tda_0),
            (validator_vote_account_0, pf_tda_0),
            (stake_account_0, pf_tda_0),
            (stake_account_1, pf_tda_0),
            (protocol_fee_recipient, pf_tda_1),
            (validator_vote_account_1, pf_tda_1),
            (stake_account_2, pf_tda_1),
            (stake_account_3, pf_tda_1),
        ]
        .iter()
        .map(|(claimant, tda)| {
            Pubkey::find_program_address(
                &[CLAIM_STATUS_SEED, &claimant.to_bytes(), &tda.to_bytes()],
                &PRIORITY_FEE_DISTRIBUTION_ID,
            )
        })
        .collect::<Vec<(Pubkey, u8)>>();

        let tree_nodes = vec![
            TreeNode {
                claimant: protocol_fee_recipient,
                claim_status_pubkey: claim_statuses[0].0,
                claim_status_bump: claim_statuses[0].1,
                staker_pubkey: Pubkey::default(),
                withdrawer_pubkey: Pubkey::default(),
                amount: 57_003_663_330, // 3% of 1_900_122_111_000
                proof: None,
            },
            TreeNode {
                claimant: validator_id_0,
                claim_status_pubkey: claim_statuses[1].0,
                claim_status_bump: claim_statuses[1].1,
                staker_pubkey: Pubkey::default(),
                withdrawer_pubkey: Pubkey::default(),
                amount: 19_001_221_110,
                proof: None,
            },
            TreeNode {
                claimant: stake_account_0,
                claim_status_pubkey: claim_statuses[2].0,
                claim_status_bump: claim_statuses[2].1,
                staker_pubkey: staker_account_0,
                withdrawer_pubkey: staker_account_0,
                amount: 145_447, // Update to match actual amount
                proof: None,
            },
            TreeNode {
                claimant: stake_account_1,
                claim_status_pubkey: claim_statuses[3].0,
                claim_status_bump: claim_statuses[3].1,
                staker_pubkey: staker_account_1,
                withdrawer_pubkey: staker_account_1,
                amount: 169_559, // Update to match actual amount
                proof: None,
            },
        ];

        let hashed_nodes: Vec<[u8; 32]> = tree_nodes.iter().map(|n| n.hash().to_bytes()).collect();
        let merkle_tree = MerkleTree::new(&hashed_nodes[..], true);
        let gmt_0 = GeneratedMerkleTree {
            distribution_program: TIP_DISTRIBUTION_ID,
            distribution_account: tda_0,
            merkle_root_upload_authority,
            merkle_root: *merkle_tree.get_root().unwrap(),
            tree_nodes,
            max_total_claim: stake_meta_collection.stake_metas[0]
                .clone()
                .maybe_tip_distribution_meta
                .unwrap()
                .total_tips,
            max_num_nodes: 4,
        };

        // Priority Fee Distribution nodes for Validator 0
        let tree_nodes = vec![
            TreeNode {
                claimant: protocol_fee_recipient,
                claim_status_pubkey: pf_claim_statuses[0].0,
                claim_status_bump: pf_claim_statuses[0].1,
                staker_pubkey: Pubkey::default(),
                withdrawer_pubkey: Pubkey::default(),
                amount: 38_190_000, // 1.5% of 2_546_000_000
                proof: None,
            },
            TreeNode {
                claimant: validator_id_0,
                claim_status_pubkey: pf_claim_statuses[1].0,
                claim_status_bump: pf_claim_statuses[1].1,
                staker_pubkey: Pubkey::default(),
                withdrawer_pubkey: Pubkey::default(),
                amount: 0, // Validators won't need to claim from Priority Fee distributions
                proof: None,
            },
            TreeNode {
                claimant: stake_account_0,
                claim_status_pubkey: pf_claim_statuses[2].0,
                claim_status_bump: pf_claim_statuses[2].1,
                staker_pubkey: staker_account_0,
                withdrawer_pubkey: staker_account_0,
                amount: 199,
                proof: None,
            },
            TreeNode {
                claimant: stake_account_1,
                claim_status_pubkey: pf_claim_statuses[3].0,
                claim_status_bump: pf_claim_statuses[3].1,
                staker_pubkey: staker_account_1,
                withdrawer_pubkey: staker_account_1,
                amount: 233,
                proof: None,
            },
        ];

        // Handle creating expected PF GMT
        let hashed_nodes: Vec<[u8; 32]> = tree_nodes.iter().map(|n| n.hash().to_bytes()).collect();
        let merkle_tree = MerkleTree::new(&hashed_nodes[..], true);
        let gmt_1 = GeneratedMerkleTree {
            distribution_program: PRIORITY_FEE_DISTRIBUTION_ID,
            distribution_account: pf_tda_0,
            merkle_root_upload_authority,
            merkle_root: *merkle_tree.get_root().unwrap(),
            tree_nodes,
            max_total_claim: stake_meta_collection.stake_metas[0]
                .clone()
                .maybe_priority_fee_distribution_meta
                .unwrap()
                .total_tips,
            max_num_nodes: 4,
        };

        let tree_nodes = vec![
            TreeNode {
                claimant: protocol_fee_recipient,
                claim_status_pubkey: claim_statuses[4].0,
                claim_status_bump: claim_statuses[4].1,
                staker_pubkey: Pubkey::default(),
                withdrawer_pubkey: Pubkey::default(),
                amount: 57_003_663_339, // Updated from 57_003_663_340 after div_ceil -> checked_div change. Dust stays in TDA and goes to DAO
                proof: None,
            },
            TreeNode {
                claimant: validator_id_1,
                claim_status_pubkey: claim_statuses[5].0,
                claim_status_bump: claim_statuses[5].1,
                staker_pubkey: Pubkey::default(),
                withdrawer_pubkey: Pubkey::default(),
                amount: 38_002_442_226,
                proof: None,
            },
            TreeNode {
                claimant: stake_account_2,
                claim_status_pubkey: claim_statuses[6].0,
                claim_status_bump: claim_statuses[6].1,
                staker_pubkey: staker_account_2,
                withdrawer_pubkey: staker_account_2,
                amount: 158_011, // Updated from 163_000
                proof: None,
            },
            TreeNode {
                claimant: stake_account_3,
                claim_status_pubkey: claim_statuses[7].0,
                claim_status_bump: claim_statuses[7].1,
                staker_pubkey: staker_account_3,
                withdrawer_pubkey: staker_account_3,
                amount: 493_188_526, // Updated from 508_762_900
                proof: None,
            },
        ];
        let hashed_nodes: Vec<[u8; 32]> = tree_nodes.iter().map(|n| n.hash().to_bytes()).collect();
        let merkle_tree = MerkleTree::new(&hashed_nodes[..], true);
        let gmt_2 = GeneratedMerkleTree {
            distribution_program: TIP_DISTRIBUTION_ID,
            distribution_account: tda_1,
            merkle_root_upload_authority,
            merkle_root: *merkle_tree.get_root().unwrap(),
            tree_nodes,
            max_total_claim: stake_meta_collection.stake_metas[1]
                .clone()
                .maybe_tip_distribution_meta
                .unwrap()
                .total_tips,
            max_num_nodes: 4,
        };

        // Priority Fee Distribution nodes for Validator 1
        let tree_nodes = vec![
            TreeNode {
                claimant: protocol_fee_recipient,
                claim_status_pubkey: pf_claim_statuses[4].0,
                claim_status_bump: pf_claim_statuses[4].1,
                staker_pubkey: Pubkey::default(),
                withdrawer_pubkey: Pubkey::default(),
                amount: 48_150_000, // 1.5% of 3_210_000_000
                proof: None,
            },
            TreeNode {
                claimant: validator_id_1,
                claim_status_pubkey: pf_claim_statuses[5].0,
                claim_status_bump: pf_claim_statuses[5].1,
                staker_pubkey: Pubkey::default(),
                withdrawer_pubkey: Pubkey::default(),
                amount: 0, // Validators won't need to claim from Priority Fee distributions
                proof: None,
            },
            TreeNode {
                claimant: stake_account_2,
                claim_status_pubkey: pf_claim_statuses[6].0,
                claim_status_bump: pf_claim_statuses[6].1,
                staker_pubkey: staker_account_2,
                withdrawer_pubkey: staker_account_2,
                amount: 276,
                proof: None,
            },
            TreeNode {
                claimant: stake_account_3,
                claim_status_pubkey: pf_claim_statuses[7].0,
                claim_status_bump: pf_claim_statuses[7].1,
                staker_pubkey: staker_account_3,
                withdrawer_pubkey: staker_account_3,
                amount: 863_871,
                proof: None,
            },
        ];
        // TODO: Handle creating expected PF GMT
        let hashed_nodes: Vec<[u8; 32]> = tree_nodes.iter().map(|n| n.hash().to_bytes()).collect();
        let merkle_tree = MerkleTree::new(&hashed_nodes[..], true);
        let gmt_3 = GeneratedMerkleTree {
            distribution_program: PRIORITY_FEE_DISTRIBUTION_ID,
            distribution_account: pf_tda_1,
            merkle_root_upload_authority,
            merkle_root: *merkle_tree.get_root().unwrap(),
            tree_nodes,
            max_total_claim: stake_meta_collection.stake_metas[1]
                .clone()
                .maybe_priority_fee_distribution_meta
                .unwrap()
                .total_tips,
            max_num_nodes: 4,
        };

        let expected_generated_merkle_trees = vec![gmt_0, gmt_1, gmt_2, gmt_3];
        let actual_generated_merkle_trees = merkle_tree_collection.generated_merkle_trees;
        expected_generated_merkle_trees
            .iter()
            .for_each(|expected_gmt| {
                let actual_gmt = actual_generated_merkle_trees
                    .iter()
                    .find(|gmt| {
                        gmt.distribution_account == expected_gmt.distribution_account
                            && gmt.distribution_program == expected_gmt.distribution_program
                    })
                    .unwrap();

                assert_eq!(expected_gmt.max_num_nodes, actual_gmt.max_num_nodes);
                assert_eq!(expected_gmt.max_total_claim, actual_gmt.max_total_claim);
                assert_eq!(
                    expected_gmt.distribution_account,
                    actual_gmt.distribution_account
                );
                assert_eq!(expected_gmt.tree_nodes.len(), actual_gmt.tree_nodes.len());
                expected_gmt
                    .tree_nodes
                    .iter()
                    .for_each(|expected_tree_node| {
                        let actual_tree_node = actual_gmt
                            .tree_nodes
                            .iter()
                            .find(|tree_node| tree_node.claimant == expected_tree_node.claimant)
                            .unwrap();
                        assert!(
                            (expected_tree_node.amount as i128 - actual_tree_node.amount as i128)
                                == 0,
                            "Expected amount: {}, Actual amount: {}",
                            expected_tree_node.amount,
                            actual_tree_node.amount
                        );
                    });
                assert_eq!(expected_gmt.merkle_root, actual_gmt.merkle_root);
            });

        let epoch = 761;
        let merkle_tree_collection = GeneratedMerkleTreeCollection::new_from_stake_meta_collection(
            stake_meta_collection.clone(),
            &ncn_address,
            epoch,
            300,
            &tip_router_program_id,
        )
        .unwrap();
        // Ensure that validator vote account exists as a claimant in the new merkle tree collection and identity account does not
        merkle_tree_collection
            .generated_merkle_trees
            .iter()
            .for_each(|gmt| {
                assert!(gmt
                    .tree_nodes
                    .iter()
                    .any(|node| node.claimant == validator_vote_account_0
                        || node.claimant == validator_vote_account_1));
                assert!(
                    !(gmt
                        .tree_nodes
                        .iter()
                        .any(|node| node.claimant == validator_id_0
                            || node.claimant == validator_id_1))
                );
            });
    }
}<|MERGE_RESOLUTION|>--- conflicted
+++ resolved
@@ -319,7 +319,6 @@
             .checked_add(1)
             .ok_or(MerkleRootGeneratorError::CheckedMathError)?;
 
-<<<<<<< HEAD
         // Must match the seeds from `core::BaseRewardReceiver`. Cannot
         // use `BaseRewardReceiver::find_program_address` as it would cause
         // circular dependecies.
@@ -342,44 +341,6 @@
                 ],
                 distribution_program_id,
             );
-=======
-            let (validator_claimant, (validator_claim_status_pubkey, validator_claim_status_bump)) =
-                if epoch > 760 {
-                    (
-                        stake_meta.validator_vote_account,
-                        Pubkey::find_program_address(
-                            &[
-                                CLAIM_STATUS_SEED,
-                                &stake_meta.validator_vote_account.to_bytes(),
-                                &tip_distribution_meta.tip_distribution_pubkey.to_bytes(),
-                            ],
-                            tip_distribution_program_id,
-                        ),
-                    )
-                } else {
-                    (
-                        stake_meta.validator_node_pubkey,
-                        Pubkey::find_program_address(
-                            &[
-                                CLAIM_STATUS_SEED,
-                                &stake_meta.validator_node_pubkey.to_bytes(),
-                                &tip_distribution_meta.tip_distribution_pubkey.to_bytes(),
-                            ],
-                            tip_distribution_program_id,
-                        ),
-                    )
-                };
-
-            tree_nodes.push(Self {
-                claimant: validator_claimant,
-                claim_status_pubkey: validator_claim_status_pubkey,
-                claim_status_bump: validator_claim_status_bump,
-                staker_pubkey: Pubkey::default(),
-                withdrawer_pubkey: Pubkey::default(),
-                amount: validator_amount,
-                proof: None,
-            });
->>>>>>> 6394332a
 
         let mut tree_nodes = vec![Self {
             claimant: base_reward_receiver,
@@ -391,30 +352,35 @@
             proof: None,
         }];
 
-        // REVIEW: Any concerns removing this since the epoch will have passed?
-        let (validator_claim_status_pubkey, validator_claim_status_bump) = if epoch > 756 {
-            Pubkey::find_program_address(
-                &[
-                    CLAIM_STATUS_SEED,
-                    &stake_meta.validator_vote_account.to_bytes(),
-                    &distribution_account_pubkey.to_bytes(),
-                ],
-                distribution_program_id,
-            )
-        } else {
-            Pubkey::find_program_address(
-                &[
-                    CLAIM_STATUS_SEED,
-                    &stake_meta.validator_node_pubkey.to_bytes(),
-                    &distribution_account_pubkey.to_bytes(),
-                ],
-                distribution_program_id,
-            )
-        };
-
-        // REVIEW: Should we remove this node if validator_amount is 0 or leave it?
+        let (validator_claimant, (validator_claim_status_pubkey, validator_claim_status_bump)) =
+            if epoch > 760 {
+                (
+                    stake_meta.validator_vote_account,
+                    Pubkey::find_program_address(
+                        &[
+                            CLAIM_STATUS_SEED,
+                            &stake_meta.validator_vote_account.to_bytes(),
+                            &distribution_account_pubkey.to_bytes(),
+                        ],
+                        distribution_program_id,
+                    ),
+                )
+            } else {
+                (
+                    stake_meta.validator_node_pubkey,
+                    Pubkey::find_program_address(
+                        &[
+                            CLAIM_STATUS_SEED,
+                            &stake_meta.validator_node_pubkey.to_bytes(),
+                            &distribution_account_pubkey.to_bytes(),
+                        ],
+                        distribution_program_id,
+                    ),
+                )
+            };
+
         tree_nodes.push(Self {
-            claimant: stake_meta.validator_node_pubkey,
+            claimant: validator_claimant,
             claim_status_pubkey: validator_claim_status_pubkey,
             claim_status_bump: validator_claim_status_bump,
             staker_pubkey: Pubkey::default(),
@@ -1141,6 +1107,7 @@
             &ncn_address,
             epoch,
             300,
+            150,
             &tip_router_program_id,
         )
         .unwrap();
