--- conflicted
+++ resolved
@@ -42,16 +42,12 @@
 use solana_security_txt::security_txt;
 
 use crate::{
-<<<<<<< HEAD
-    admin_update_weight_table::process_admin_update_weight_table, cast_vote::process_cast_vote,
-    claim_with_payer::process_claim_with_payer,
-=======
     admin_register_st_mint::process_admin_register_st_mint,
     admin_set_config_fees::process_admin_set_config_fees,
     admin_set_st_mint::process_admin_set_st_mint,
     admin_set_tie_breaker::process_admin_set_tie_breaker,
     admin_set_weight::process_admin_set_weight, cast_vote::process_cast_vote,
->>>>>>> a0a5471e
+    claim_with_payer::process_claim_with_payer,
     distribute_base_ncn_reward_route::process_distribute_base_ncn_reward_route,
     distribute_base_rewards::process_distribute_base_rewards,
     distribute_ncn_operator_rewards::process_distribute_ncn_operator_rewards,
@@ -316,6 +312,7 @@
             msg!("Instruction: ClaimWithPayer");
             process_claim_with_payer(program_id, accounts, proof, amount, bump)
         }
+
         TipRouterInstruction::ReallocBallotBox { epoch } => {
             msg!("Instruction: ReallocBallotBox");
             process_realloc_ballot_box(program_id, accounts, epoch)
