--- conflicted
+++ resolved
@@ -1,12 +1,9 @@
 mod admin_update_weight_table;
 mod initialize_epoch_snapshot;
 mod initialize_ncn_config;
-<<<<<<< HEAD
 mod initialize_operator_snapshot;
+mod initialize_tracked_mints;
 mod initialize_vault_operator_delegation_snapshot;
-=======
-mod initialize_tracked_mints;
->>>>>>> ef43e55a
 mod initialize_weight_table;
 mod register_mint;
 mod set_config_fees;
@@ -27,14 +24,10 @@
     admin_update_weight_table::process_admin_update_weight_table,
     initialize_epoch_snapshot::process_initialize_epoch_snapshot,
     initialize_ncn_config::process_initialize_ncn_config,
-<<<<<<< HEAD
     initialize_operator_snapshot::process_initialize_operator_snapshot,
+    initialize_tracked_mints::process_initialize_tracked_mints,
     initialize_vault_operator_delegation_snapshot::process_initialize_vault_operator_delegation_snapshot,
-    initialize_weight_table::process_initialize_weight_table,
-=======
-    initialize_tracked_mints::process_initialize_tracked_mints,
     initialize_weight_table::process_initialize_weight_table, register_mint::process_register_mint,
->>>>>>> ef43e55a
     set_config_fees::process_set_config_fees,
 };
 
@@ -139,11 +132,11 @@
             msg!("Instruction: SetNewAdmin");
             process_set_new_admin(program_id, accounts, role)
         }
-        WeightTableInstruction::RegisterMint => {
+        TipRouterInstruction::RegisterMint => {
             msg!("Instruction: RegisterMint");
             process_register_mint(program_id, accounts)
         }
-        WeightTableInstruction::InitializeTrackedMints => {
+        TipRouterInstruction::InitializeTrackedMints => {
             msg!("Instruction: InitializeTrackedMints");
             process_initialize_tracked_mints(program_id, accounts)
         }
