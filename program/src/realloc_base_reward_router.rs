--- conflicted
+++ resolved
@@ -23,13 +23,9 @@
     };
 
     load_system_program(system_program)?;
-<<<<<<< HEAD
-    load_signer(payer, true)?;
-=======
     load_signer(payer, false)?;
     Ncn::load(&jito_restaking_program::id(), ncn, false)?;
     EpochState::load(program_id, ncn.key, epoch, epoch_state, true)?;
->>>>>>> f0eac5dd
     NcnConfig::load(program_id, ncn.key, ncn_config, false)?;
 
     let (base_reward_router_pda, base_reward_router_bump, _) =
