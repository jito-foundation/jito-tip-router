--- conflicted
+++ resolved
@@ -25,13 +25,9 @@
     };
 
     load_system_program(system_program)?;
-<<<<<<< HEAD
-    load_signer(payer, true)?;
-=======
     load_signer(payer, false)?;
     Ncn::load(&jito_restaking_program::id(), ncn, false)?;
     EpochState::load(program_id, ncn.key, epoch, epoch_state, true)?;
->>>>>>> f0eac5dd
     NcnConfig::load(program_id, ncn.key, ncn_config, false)?;
     VaultRegistry::load(program_id, ncn.key, vault_registry, false)?;
 
