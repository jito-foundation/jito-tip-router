use jito_bytemuck::AccountDeserialize;
use jito_restaking_core::{
    config::Config, ncn::Ncn, ncn_vault_ticket::NcnVaultTicket, operator::Operator,
};
use jito_tip_router_core::{
    config::Config as NcnConfig,
    epoch_snapshot::{EpochSnapshot, OperatorSnapshot},
<<<<<<< HEAD
    error::TipRouterError,
=======
    epoch_state::EpochState,
>>>>>>> c49754d9
    loaders::load_ncn_epoch,
    stake_weight::StakeWeights,
    weight_table::WeightTable,
};
use jito_vault_core::{
    vault::Vault, vault_ncn_ticket::VaultNcnTicket,
    vault_operator_delegation::VaultOperatorDelegation,
};
use solana_program::{
    account_info::AccountInfo, clock::Clock, entrypoint::ProgramResult, msg,
    program_error::ProgramError, pubkey::Pubkey, sysvar::Sysvar,
};

pub fn process_snapshot_vault_operator_delegation(
    program_id: &Pubkey,
    accounts: &[AccountInfo],
    epoch: u64,
) -> ProgramResult {
    let [epoch_state, ncn_config, restaking_config, ncn, operator, vault, vault_ncn_ticket, ncn_vault_ticket, vault_operator_delegation, weight_table, epoch_snapshot, operator_snapshot, vault_program, restaking_program] =
        accounts
    else {
        return Err(ProgramError::NotEnoughAccountKeys);
    };

    if vault_program.key.ne(&jito_vault_program::id()) {
        msg!("Incorrect vault program ID");
        return Err(ProgramError::InvalidAccountData);
    }

    if restaking_program.key.ne(&jito_restaking_program::id()) {
        msg!("Incorrect restaking program ID");
        return Err(ProgramError::InvalidAccountData);
    }

    EpochState::load(program_id, ncn.key, epoch, epoch_state, true)?;
    NcnConfig::load(program_id, ncn.key, ncn_config, false)?;
    Config::load(restaking_program.key, restaking_config, false)?;
    Ncn::load(restaking_program.key, ncn, false)?;
    Operator::load(restaking_program.key, operator, false)?;
    Vault::load(vault_program.key, vault, false)?;

    VaultNcnTicket::load(vault_program.key, vault_ncn_ticket, vault, ncn, false)?;
    NcnVaultTicket::load(restaking_program.key, ncn_vault_ticket, ncn, vault, false)?;

    if !vault_operator_delegation.data_is_empty() {
        VaultOperatorDelegation::load(
            vault_program.key,
            vault_operator_delegation,
            vault,
            operator,
            false,
        )?;
    }

    let current_slot = Clock::get()?.slot;
    let (_, ncn_epoch_length) = load_ncn_epoch(restaking_config, current_slot, None)?;

    WeightTable::load(program_id, weight_table, ncn.key, epoch, false)?;
    EpochSnapshot::load(program_id, ncn.key, epoch, epoch_snapshot, true)?;
    OperatorSnapshot::load(
        program_id,
        operator.key,
        ncn.key,
        epoch,
        operator_snapshot,
        true,
    )?;

    // check vault is up to date
    let vault_needs_update = {
        let vault_data = vault.data.borrow();
        let vault_account = Vault::try_from_slice_unchecked(&vault_data)?;

        vault_account.is_update_needed(current_slot, ncn_epoch_length)?
    };
    if vault_needs_update {
        msg!("Vault is not up to date");
        return Err(TipRouterError::VaultNeedsUpdate.into());
    }

    let (vault_index, st_mint) = {
        let vault_data = vault.data.borrow();
        let vault_account = Vault::try_from_slice_unchecked(&vault_data)?;
        (vault_account.vault_index(), vault_account.supported_mint)
    };

    //TODO move to helper function
    let is_active: bool = {
        let vault_ncn_ticket_data = vault_ncn_ticket.data.borrow();
        let vault_ncn_ticket_account =
            VaultNcnTicket::try_from_slice_unchecked(&vault_ncn_ticket_data)?;

        let ncn_vault_ticket_data = ncn_vault_ticket.data.borrow();
        let ncn_vault_ticket_account =
            NcnVaultTicket::try_from_slice_unchecked(&ncn_vault_ticket_data)?;

        let vault_ncn_okay = vault_ncn_ticket_account
            .state
            .is_active(current_slot, ncn_epoch_length);

        let ncn_vault_okay = ncn_vault_ticket_account
            .state
            .is_active(current_slot, ncn_epoch_length);

        let delegation_dne = vault_operator_delegation.data_is_empty();

        vault_ncn_okay && ncn_vault_okay && !delegation_dne
    };

    let (ncn_fee_group, reward_multiplier_bps, total_stake_weight) = {
        let weight_table_data = weight_table.data.borrow();
        let weight_table_account = WeightTable::try_from_slice_unchecked(&weight_table_data)?;
        let weight_entry = weight_table_account.get_weight_entry(&st_mint)?;

        weight_table_account.check_registry_for_vault(vault_index)?;

        let total_stake_weight: u128 = if is_active {
            let vault_operator_delegation_data = vault_operator_delegation.data.borrow();
            let vault_operator_delegation_account =
                VaultOperatorDelegation::try_from_slice_unchecked(&vault_operator_delegation_data)?;

            OperatorSnapshot::calculate_total_stake_weight(
                vault_operator_delegation_account,
                weight_table_account,
                &st_mint,
            )?
        } else {
            0u128
        };

        (
            weight_entry.st_mint_entry().ncn_fee_group(),
            weight_entry.st_mint_entry().reward_multiplier_bps(),
            total_stake_weight,
        )
    };

    // Increment vault operator delegation
    let mut operator_snapshot_data = operator_snapshot.try_borrow_mut_data()?;
    let operator_snapshot_account =
        OperatorSnapshot::try_from_slice_unchecked_mut(&mut operator_snapshot_data)?;

    let stake_weights =
        StakeWeights::snapshot(ncn_fee_group, total_stake_weight, reward_multiplier_bps)?;

    operator_snapshot_account.increment_vault_operator_delegation_registration(
        current_slot,
        vault.key,
        vault_index,
        ncn_fee_group,
        &stake_weights,
    )?;

    // If operator is finalized, increment operator registration
    if operator_snapshot_account.finalized() {
        let mut epoch_snapshot_data = epoch_snapshot.try_borrow_mut_data()?;
        let epoch_snapshot_account =
            EpochSnapshot::try_from_slice_unchecked_mut(&mut epoch_snapshot_data)?;

        epoch_snapshot_account.increment_operator_registration(
            current_slot,
            operator_snapshot_account.valid_operator_vault_delegations(),
            operator_snapshot_account.stake_weights(),
        )?;
    }

    // Update Epoch State
    {
        let mut epoch_state_data = epoch_state.try_borrow_mut_data()?;
        let epoch_state_account = EpochState::try_from_slice_unchecked_mut(&mut epoch_state_data)?;
        epoch_state_account.update_snapshot_vault_operator_delegation(
            operator_snapshot_account.ncn_operator_index() as usize,
            operator_snapshot_account.finalized(),
        )?;
    }

    Ok(())
}<|MERGE_RESOLUTION|>--- conflicted
+++ resolved
@@ -5,11 +5,8 @@
 use jito_tip_router_core::{
     config::Config as NcnConfig,
     epoch_snapshot::{EpochSnapshot, OperatorSnapshot},
-<<<<<<< HEAD
+    epoch_state::EpochState,
     error::TipRouterError,
-=======
-    epoch_state::EpochState,
->>>>>>> c49754d9
     loaders::load_ncn_epoch,
     stake_weight::StakeWeights,
     weight_table::WeightTable,
