--- conflicted
+++ resolved
@@ -11,11 +11,7 @@
 clap = { workspace = true }
 clap_old = { workspace = true }
 crossbeam-channel = "0.5"
-<<<<<<< HEAD
-ellipsis-client = "0.1"
-=======
 ellipsis-client = "1.1"
->>>>>>> 2ebf89da
 env_logger = { workspace = true }
 hex = "0.4"
 im = "15.1"
@@ -38,12 +34,6 @@
 solana-core = { workspace = true }
 solana-geyser-plugin-manager = { workspace = true }
 solana-gossip = { workspace = true }
-<<<<<<< HEAD
-solana-measure = { workspace = true }
-solana-rpc = { workspace = true }
-solana-streamer = { workspace = true }
-=======
->>>>>>> 2ebf89da
 solana-ledger = { workspace = true }
 solana-measure = { workspace = true }
 solana-metrics = { workspace = true }
@@ -54,14 +44,9 @@
 solana-runtime = { workspace = true }
 solana-sdk = { workspace = true }
 solana-stake-program = { workspace = true }
-<<<<<<< HEAD
-solana-unified-scheduler-pool = { workspace = true }
-solana-transaction-status = { workspace = true }
-=======
 solana-streamer = { workspace = true }
 solana-transaction-status = { workspace = true }
 solana-unified-scheduler-pool = { workspace = true }
->>>>>>> 2ebf89da
 solana-vote = { workspace = true }
 spl-memo = { workspace = true }
 thiserror = { workspace = true }
