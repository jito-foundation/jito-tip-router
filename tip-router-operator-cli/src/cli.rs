--- conflicted
+++ resolved
@@ -4,11 +4,8 @@
 use log::info;
 use solana_sdk::pubkey::Pubkey;
 
-<<<<<<< HEAD
 use crate::OperatorState;
 
-=======
->>>>>>> 2ebf89da
 #[derive(Clone, Parser)]
 #[command(author, version, about)]
 pub struct Cli {
@@ -36,23 +33,20 @@
     #[arg(short, long, env)]
     pub meta_merkle_tree_dir: PathBuf,
 
-<<<<<<< HEAD
-    #[arg(long, env)]
-    pub save_path: PathBuf,
-=======
     #[arg(long, env, default_value = "false")]
     pub submit_as_memo: bool,
 
     /// The price to pay for priority fee
     #[arg(long, env, default_value_t = 1)]
     pub micro_lamports: u64,
->>>>>>> 2ebf89da
+
+    #[arg(long, env)]
+    pub save_path: PathBuf,
 
     #[command(subcommand)]
     pub command: Commands,
 }
 
-<<<<<<< HEAD
 impl Cli {
     pub fn create_save_path(&self) {
         if !self.save_path.exists() {
@@ -65,12 +59,10 @@
     }
 }
 
-=======
->>>>>>> 2ebf89da
 #[derive(clap::Subcommand, Clone)]
 pub enum Commands {
     Run {
-        #[arg(short, long, env)]
+        #[arg(short, long, env, env)]
         ncn_address: Pubkey,
 
         #[arg(long, env)]
@@ -88,18 +80,6 @@
         #[arg(long, env, default_value = "3")]
         num_monitored_epochs: u64,
 
-<<<<<<< HEAD
-        #[arg(long, env)]
-        override_target_slot: Option<u64>,
-
-        #[arg(long, env, default_value = "wait-for-next-epoch")]
-        starting_stage: OperatorState,
-
-        #[arg(long, env, default_value = "true")]
-        save_stages: bool,
-    },
-    SnapshotSlot {
-=======
         #[arg(long, env, default_value = "false")]
         start_next_epoch: bool,
 
@@ -111,24 +91,14 @@
 
         #[arg(long, env, default_value = "false")]
         claim_tips: bool,
+
+        #[arg(long, env, default_value = "wait-for-next-epoch")]
+        starting_stage: OperatorState,
+
+        #[arg(long, env, default_value = "true")]
+        save_stages: bool,
     },
     SnapshotSlot {
-        #[arg(short, long, env)]
-        ncn_address: Pubkey,
-
-        #[arg(long, env)]
-        tip_distribution_program_id: Pubkey,
-
-        #[arg(long, env)]
-        tip_payment_program_id: Pubkey,
-
-        #[arg(long, env)]
-        tip_router_program_id: Pubkey,
-
-        #[arg(long, env, default_value = "false")]
-        enable_snapshots: bool,
-
->>>>>>> 2ebf89da
         #[arg(long, env)]
         slot: u64,
     },
@@ -144,16 +114,20 @@
 
         #[arg(long, env)]
         epoch: u64,
+
+        #[arg(long, env, default_value = "false")]
+        set_merkle_roots: bool,
     },
     ClaimTips {
+        #[arg(long, env)]
+        tip_router_program_id: Pubkey,
+
         /// Tip distribution program ID
         #[arg(long, env)]
         tip_distribution_program_id: Pubkey,
 
-<<<<<<< HEAD
-        /// The price to pay for priority fee
-        #[arg(long, env, default_value_t = 1)]
-        micro_lamports: u64,
+        #[arg(short, long, env)]
+        ncn_address: Pubkey,
 
         /// The epoch to Claim tips for
         #[arg(long, env)]
@@ -176,6 +150,9 @@
         save: bool,
     },
     CreateMerkleTreeCollection {
+        #[arg(long, env)]
+        tip_router_program_id: Pubkey,
+
         #[arg(short, long, env)]
         ncn_address: Pubkey,
 
@@ -191,18 +168,5 @@
 
         #[arg(long, env, default_value = "true")]
         save: bool,
-=======
-        /// Tip router program ID
-        #[arg(long, env)]
-        tip_router_program_id: Pubkey,
-
-        /// NCN address
-        #[arg(long, env)]
-        ncn_address: Pubkey,
-
-        /// The epoch to Claim tips for
-        #[arg(long, env)]
-        epoch: u64,
->>>>>>> 2ebf89da
     },
 }