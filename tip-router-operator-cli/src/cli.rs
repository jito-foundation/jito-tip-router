--- conflicted
+++ resolved
@@ -268,102 +268,4 @@
         #[arg(long, env, default_value = "true")]
         save: bool,
     },
-<<<<<<< HEAD
-}
-
-impl Commands {
-    pub const fn as_legacy(self) -> legacy_tip_router_operator_cli::Commands {
-        match self {
-            Self::Run {
-                ncn_address,
-                tip_distribution_program_id,
-                priority_fee_distribution_program_id: _,
-                tip_payment_program_id,
-                tip_router_program_id,
-                restaking_program_id: _,
-                num_monitored_epochs,
-                override_target_slot,
-                set_merkle_roots,
-                claim_tips,
-                claim_tips_metrics,
-                claim_tips_epoch_lookback,
-                starting_stage,
-                save_stages,
-                save_snapshot,
-            } => legacy_tip_router_operator_cli::Commands::Run {
-                ncn_address,
-                tip_distribution_program_id,
-                tip_payment_program_id,
-                tip_router_program_id,
-                num_monitored_epochs,
-                override_target_slot,
-                set_merkle_roots,
-                claim_tips,
-                claim_tips_metrics,
-                claim_tips_epoch_lookback,
-                starting_stage: starting_stage.as_legacy(),
-                save_stages,
-                save_snapshot,
-            },
-            Self::SnapshotSlot { slot } => {
-                legacy_tip_router_operator_cli::Commands::SnapshotSlot { slot }
-            }
-            Self::SubmitEpoch {
-                ncn_address,
-                tip_distribution_program_id,
-                priority_fee_distribution_program_id: _,
-                tip_router_program_id,
-                epoch,
-                set_merkle_roots,
-            } => legacy_tip_router_operator_cli::Commands::SubmitEpoch {
-                ncn_address,
-                tip_distribution_program_id,
-                tip_router_program_id,
-                epoch,
-                set_merkle_roots,
-            },
-            Self::ClaimTips {
-                tip_router_program_id,
-                tip_distribution_program_id,
-                priority_fee_distribution_program_id: _,
-                ncn_address,
-                epoch,
-            } => legacy_tip_router_operator_cli::Commands::ClaimTips {
-                tip_router_program_id,
-                tip_distribution_program_id,
-                ncn_address,
-                epoch,
-            },
-            Self::CreateStakeMeta {
-                epoch,
-                slot,
-                tip_distribution_program_id,
-                priority_fee_distribution_program_id: _,
-                tip_payment_program_id,
-                save,
-            } => legacy_tip_router_operator_cli::Commands::CreateStakeMeta {
-                epoch,
-                slot,
-                tip_distribution_program_id,
-                tip_payment_program_id,
-                save,
-            },
-            Self::CreateMerkleTreeCollection {
-                tip_router_program_id,
-                ncn_address,
-                epoch,
-                save,
-            } => legacy_tip_router_operator_cli::Commands::CreateMerkleTreeCollection {
-                tip_router_program_id,
-                ncn_address,
-                epoch,
-                save,
-            },
-            Self::CreateMetaMerkleTree { epoch, save } => {
-                legacy_tip_router_operator_cli::Commands::CreateMetaMerkleTree { epoch, save }
-            }
-        }
-    }
-=======
->>>>>>> ccdddf49
 }