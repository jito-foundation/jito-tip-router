use std::{
<<<<<<< HEAD
    path::{Path, PathBuf}, str::FromStr, sync::{
        atomic::{AtomicBool, Ordering},
        Arc,
    }, time::Instant
=======
    path::{Path, PathBuf},
    sync::{
        atomic::{AtomicBool, Ordering},
        Arc,
    },
    time::Instant,
>>>>>>> 2ebf89da
};

use clap_old::ArgMatches;
use log::{info, warn};
use solana_accounts_db::hardened_unpack::{open_genesis_config, MAX_GENESIS_ARCHIVE_UNPACKED_SIZE};
use solana_ledger::{
    blockstore::{Blockstore, BlockstoreError},
    blockstore_options::{AccessType, BlockstoreOptions},
    blockstore_processor::ProcessOptions,
};
use solana_metrics::{datapoint_error, datapoint_info};
use solana_runtime::{
<<<<<<< HEAD
    accounts_background_service::AbsRequestSender,
    bank::Bank,
    snapshot_archive_info::SnapshotArchiveInfoGetter,
    snapshot_bank_utils,
    snapshot_config::SnapshotConfig,
    snapshot_utils::{self, SnapshotVersion},
=======
    bank::Bank, snapshot_archive_info::SnapshotArchiveInfoGetter, snapshot_bank_utils,
    snapshot_config::SnapshotConfig, snapshot_utils::SnapshotVersion,
>>>>>>> 2ebf89da
};
use solana_sdk::{clock::Slot, pubkey::Pubkey};

use crate::{arg_matches, load_and_process_ledger};

// TODO: Use Result and propagate errors more gracefully
/// Create the Bank for a desired slot for given file paths.
pub fn get_bank_from_ledger(
<<<<<<< HEAD
    operator_address: String,
=======
    operator_address: &Pubkey,
>>>>>>> 2ebf89da
    ledger_path: &Path,
    account_paths: Vec<PathBuf>,
    full_snapshots_path: PathBuf,
    incremental_snapshots_path: PathBuf,
    desired_slot: &Slot,
    take_snapshot: bool,
) -> Arc<Bank> {
    let start_time = Instant::now();

    // Start validation
    datapoint_info!(
        "tip_router_cli.get_bank",
<<<<<<< HEAD
        ("operator", operator_address, String),
=======
        ("operator", operator_address.to_string(), String),
>>>>>>> 2ebf89da
        ("state", "validate_path_start", String),
        ("step", 0, i64),
    );

    // STEP 1: Load genesis config //

    datapoint_info!(
        "tip_router_cli.get_bank",
<<<<<<< HEAD
        ("operator", operator_address, String),
=======
        ("operator", operator_address.to_string(), String),
>>>>>>> 2ebf89da
        ("state", "load_genesis_start", String),
        ("step", 1, i64),
        ("duration_ms", start_time.elapsed().as_millis() as i64, i64),
    );

    let genesis_config = match open_genesis_config(ledger_path, MAX_GENESIS_ARCHIVE_UNPACKED_SIZE) {
        Ok(genesis_config) => genesis_config,
        Err(e) => {
            datapoint_error!(
                "tip_router_cli.get_bank",
<<<<<<< HEAD
                ("operator", operator_address, String),
=======
                ("operator", operator_address.to_string(), String),
>>>>>>> 2ebf89da
                ("status", "error", String),
                ("state", "load_genesis", String),
                ("step", 1, i64),
                ("error", format!("{:?}", e), String),
            );
            panic!("Failed to load genesis config: {}", e); // TODO should panic here?
        }
    };

    // STEP 2: Load blockstore //

    datapoint_info!(
        "tip_router_cli.get_bank",
<<<<<<< HEAD
        ("operator", operator_address, String),
=======
        ("operator", operator_address.to_string(), String),
>>>>>>> 2ebf89da
        ("state", "load_blockstore_start", String),
        ("step", 2, i64),
        ("duration_ms", start_time.elapsed().as_millis() as i64, i64),
    );

    let access_type = AccessType::Secondary;
    // Error handling is a modified copy pasta from ledger utils
    let blockstore = match Blockstore::open_with_options(
        ledger_path,
        BlockstoreOptions {
            access_type: access_type.clone(),
            ..BlockstoreOptions::default()
        },
    ) {
        Ok(blockstore) => blockstore,
        Err(BlockstoreError::RocksDb(err)) => {
            // Missing essential file, indicative of blockstore not existing
            let missing_blockstore = err
                .to_string()
                .starts_with("IO error: No such file or directory:");
            // Missing column in blockstore that is expected by software
            let missing_column = err
                .to_string()
                .starts_with("Invalid argument: Column family not found:");
            // The blockstore settings with Primary access can resolve the
            // above issues automatically, so only emit the help messages
            // if access type is Secondary
            let is_secondary = access_type == AccessType::Secondary;

            let error_str = if missing_blockstore && is_secondary {
                format!(
                    "Failed to open blockstore at {ledger_path:?}, it is missing at least one \
                     critical file: {err:?}"
                )
            } else if missing_column && is_secondary {
                format!(
                    "Failed to open blockstore at {ledger_path:?}, it does not have all necessary \
                     columns: {err:?}"
                )
            } else {
                format!("Failed to open blockstore at {ledger_path:?}: {err:?}")
            };
            datapoint_error!(
                "tip_router_cli.get_bank",
<<<<<<< HEAD
                ("operator", operator_address, String),
=======
                ("operator", operator_address.to_string(), String),
>>>>>>> 2ebf89da
                ("status", "error", String),
                ("state", "load_blockstore", String),
                ("step", 2, i64),
                ("error", error_str, String),
                ("duration_ms", start_time.elapsed().as_millis() as i64, i64),
            );
            panic!("{}", error_str);
        }
        Err(err) => {
            let error_str = format!("Failed to open blockstore at {ledger_path:?}: {err:?}");
            datapoint_error!(
                "tip_router_cli.get_bank",
<<<<<<< HEAD
                ("operator", operator_address, String),
=======
                ("operator", operator_address.to_string(), String),
>>>>>>> 2ebf89da
                ("status", "error", String),
                ("state", "load_blockstore", String),
                ("step", 2, i64),
                ("error", error_str, String),
                ("duration_ms", start_time.elapsed().as_millis() as i64, i64),
            );
            panic!("{}", error_str);
        }
    };

    let desired_slot_in_blockstore = match blockstore.meta(*desired_slot) {
        Ok(meta) => meta.is_some(),
        Err(err) => {
            warn!("Failed to get meta for slot {}: {:?}", desired_slot, err);
            false
        }
    };
    info!(
        "Desired slot {} in blockstore: {}",
        desired_slot, desired_slot_in_blockstore
    );

    // STEP 3: Load bank forks //

    datapoint_info!(
        "tip_router_cli.get_bank",
<<<<<<< HEAD
        ("operator", operator_address, String),
=======
        ("operator", operator_address.to_string(), String),
>>>>>>> 2ebf89da
        ("state", "load_snapshot_config_start", String),
        ("step", 3, i64),
        ("duration_ms", start_time.elapsed().as_millis() as i64, i64),
    );

    let snapshot_config = SnapshotConfig {
        full_snapshot_archives_dir: full_snapshots_path.clone(),
        incremental_snapshot_archives_dir: incremental_snapshots_path.clone(),
        bank_snapshots_dir: full_snapshots_path.clone(),
        ..SnapshotConfig::new_load_only()
    };

    let process_options = ProcessOptions {
        halt_at_slot: Some(desired_slot.to_owned()),
        ..Default::default()
    };

    let mut starting_slot = 0; // default start check with genesis
    if let Some(full_snapshot_slot) = snapshot_utils::get_highest_full_snapshot_archive_slot(
        &full_snapshots_path,
        process_options.halt_at_slot,
    ) {
        let incremental_snapshot_slot =
            snapshot_utils::get_highest_incremental_snapshot_archive_slot(
                &incremental_snapshots_path,
                full_snapshot_slot,
                process_options.halt_at_slot,
            )
            .unwrap_or_default();
        starting_slot = std::cmp::max(full_snapshot_slot, incremental_snapshot_slot);
    }
    info!("Starting slot {}", starting_slot);

    match process_options.halt_at_slot {
        // Skip the following checks for sentinel values of Some(0) and None.
        // For Some(0), no slots will be be replayed after starting_slot.
        // For None, all available children of starting_slot will be replayed.
        None | Some(0) => {}
        Some(halt_slot) => {
            if halt_slot < starting_slot {
                let error_str = String::from("halt_slot < starting_slot");
                datapoint_error!(
                    "tip_router_cli.get_bank",
                    ("operator", operator_address, String),
                    ("status", "error", String),
                    ("state", "load_blockstore", String),
                    ("step", 2, i64),
                    ("error", error_str, String),
                    ("duration_ms", start_time.elapsed().as_millis() as i64, i64),
                );
                panic!("{}", error_str);
            }
            // Check if we have the slot data necessary to replay from starting_slot to >= halt_slot.
            if !blockstore.slot_range_connected(starting_slot, halt_slot) {
                let error_str =
                    format!("Blockstore missing data to replay to slot {}", desired_slot);
                datapoint_error!(
                    "tip_router_cli.get_bank",
                    ("operator", operator_address, String),
                    ("status", "error", String),
                    ("state", "load_blockstore", String),
                    ("step", 2, i64),
                    ("error", error_str, String),
                    ("duration_ms", start_time.elapsed().as_millis() as i64, i64),
                );
                panic!("{}", error_str);
            }
        }
    }
    let exit = Arc::new(AtomicBool::new(false));

    let mut arg_matches = ArgMatches::new();
    arg_matches::set_ledger_tool_arg_matches(
        &mut arg_matches,
        snapshot_config.full_snapshot_archives_dir.clone(),
        snapshot_config.incremental_snapshot_archives_dir.clone(),
        account_paths,
    );

<<<<<<< HEAD
    let operator_pubkey = Pubkey::from_str(&operator_address).unwrap();
=======
>>>>>>> 2ebf89da
    // Call ledger_utils::load_and_process_ledger here
    let (bank_forks, _starting_snapshot_hashes) =
        match load_and_process_ledger::load_and_process_ledger(
            &arg_matches,
            &genesis_config,
            Arc::new(blockstore),
            process_options,
<<<<<<< HEAD
            Some(full_snapshots_path.clone()),
            Some(incremental_snapshots_path.clone()),
            &operator_pubkey,
=======
            Some(full_snapshots_path),
            Some(incremental_snapshots_path),
            operator_address,
>>>>>>> 2ebf89da
        ) {
            Ok(res) => res,
            Err(e) => {
                datapoint_error!(
                    "tip_router_cli.get_bank",
<<<<<<< HEAD
                    ("operator", operator_address, String),
=======
                    ("operator", operator_address.to_string(), String),
>>>>>>> 2ebf89da
                    ("state", "load_bank_forks", String),
                    ("status", "error", String),
                    ("step", 4, i64),
                    ("error", format!("{:?}", e), String),
                    ("duration_ms", start_time.elapsed().as_millis() as i64, i64),
                );
                panic!("Failed to load bank forks: {}", e);
            }
        };

    // let (bank_forks, leader_schedule_cache, _starting_snapshot_hashes, ..) =
    //     match bank_forks_utils::load_bank_forks(
    //         &genesis_config,
    //         &blockstore,
    //         account_paths,
    //         None,
    //         Some(&snapshot_config),
    //         &process_options,
    //         None,
    //         None, // Maybe support this later, though
    //         None,
    //         exit.clone(),
    //         false,
    //     ) {
    //         Ok(res) => res,
    //         Err(e) => {
    //             datapoint_error!(
    //                 "tip_router_cli.get_bank",
    //                 ("operator", operator_address.to_string(), String),
    //                 ("state", "load_bank_forks", String),
    //                 ("status", "error", String),
    //                 ("step", 4, i64),
    //                 ("error", format!("{:?}", e), String),
    //                 ("duration_ms", start_time.elapsed().as_millis() as i64, i64),
    //             );
    //             panic!("Failed to load bank forks: {}", e);
    //         }
    //     };

    // STEP 4: Process blockstore from root //

    // datapoint_info!(
    //     "tip_router_cli.get_bank",
<<<<<<< HEAD
    //     ("operator", operator_address, String),
=======
    //     ("operator", operator_address.to_string(), String),
>>>>>>> 2ebf89da
    //     ("state", "process_blockstore_from_root_start", String),
    //     ("step", 4, i64),
    //     ("duration_ms", start_time.elapsed().as_millis() as i64, i64),
    // );

    // match blockstore_processor::process_blockstore_from_root(
    //     &blockstore,
    //     &bank_forks,
    //     &leader_schedule_cache,
    //     &process_options,
    //     None,
    //     None,
    //     None,
    //     &AbsRequestSender::default(),
    // ) {
    //     Ok(()) => (),
    //     Err(e) => {
    //         datapoint_error!(
    //             "tip_router_cli.get_bank",
<<<<<<< HEAD
    //             ("operator", operator_address, String),
=======
    //             ("operator", operator_address.to_string(), String),
>>>>>>> 2ebf89da
    //             ("status", "error", String),
    //             ("state", "process_blockstore_from_root", String),
    //             ("step", 5, i64),
    //             ("error", format!("{:?}", e), String),
    //             ("duration_ms", start_time.elapsed().as_millis() as i64, i64),
    //         );
    //         panic!("Failed to process blockstore from root: {}", e);
    //     }
    // };

    // STEP 5: Save snapshot //

    let working_bank = bank_forks.read().unwrap().working_bank();

    datapoint_info!(
        "tip_router_cli.get_bank",
<<<<<<< HEAD
        ("operator", operator_address, String),
=======
        ("operator", operator_address.to_string(), String),
>>>>>>> 2ebf89da
        ("state", "bank_to_full_snapshot_archive_start", String),
        ("bank_hash", working_bank.hash().to_string(), String),
        ("step", 5, i64),
        ("duration_ms", start_time.elapsed().as_millis() as i64, i64),
    );

    exit.store(true, Ordering::Relaxed);

    if take_snapshot {
        let full_snapshot_archive_info = match snapshot_bank_utils::bank_to_full_snapshot_archive(
            ledger_path,
            &working_bank,
            Some(SnapshotVersion::default()),
            snapshot_config.full_snapshot_archives_dir,
            snapshot_config.incremental_snapshot_archives_dir,
            snapshot_config.archive_format,
<<<<<<< HEAD
            snapshot_config.maximum_full_snapshot_archives_to_retain,
            snapshot_config.maximum_incremental_snapshot_archives_to_retain,
=======
>>>>>>> 2ebf89da
        ) {
            Ok(res) => res,
            Err(e) => {
                datapoint_error!(
                    "tip_router_cli.get_bank",
<<<<<<< HEAD
                    ("operator", operator_address, String),
=======
                    ("operator", operator_address.to_string(), String),
>>>>>>> 2ebf89da
                    ("status", "error", String),
                    ("state", "bank_to_full_snapshot_archive", String),
                    ("step", 6, i64),
                    ("error", format!("{:?}", e), String),
                    ("duration_ms", start_time.elapsed().as_millis() as i64, i64),
                );
                panic!("Failed to create snapshot: {}", e);
            }
        };

        info!(
            "Successfully created snapshot for slot {}, hash {}: {}",
            working_bank.slot(),
            working_bank.hash(),
            full_snapshot_archive_info.path().display(),
        );
    }
    // STEP 6: Complete //

    assert_eq!(
        working_bank.slot(),
        *desired_slot,
        "expected working bank slot {}, found {}",
        desired_slot,
        working_bank.slot()
    );

    datapoint_info!(
        "tip_router_cli.get_bank",
<<<<<<< HEAD
        ("operator", operator_address, String),
=======
        ("operator", operator_address.to_string(), String),
>>>>>>> 2ebf89da
        ("state", "get_bank_from_ledger_success", String),
        ("step", 6, i64),
        ("duration_ms", start_time.elapsed().as_millis() as i64, i64),
    );
    working_bank
}

#[cfg(test)]
mod tests {
<<<<<<< HEAD
    use solana_sdk::pubkey::Pubkey;
=======
    use crate::load_and_process_ledger::LEDGER_TOOL_DIRECTORY;
>>>>>>> 2ebf89da

    use super::*;

    #[test]
    fn test_get_bank_from_ledger_success() {
        let operator_address = Pubkey::new_unique();
        let ledger_path = PathBuf::from("./tests/fixtures/test-ledger");
        let account_paths = vec![ledger_path.join("accounts/run")];
        let full_snapshots_path = ledger_path.clone();
        let desired_slot = 144;
        let res = get_bank_from_ledger(
<<<<<<< HEAD
            operator_address.to_string(),
=======
            &operator_address,
>>>>>>> 2ebf89da
            &ledger_path,
            account_paths,
            full_snapshots_path.clone(),
            full_snapshots_path.clone(),
            &desired_slot,
            true,
        );
        assert_eq!(res.slot(), desired_slot);
        // Assert that the snapshot was created
        let snapshot_path_str = format!(
            "{}/snapshot-{}-{}.tar.zst",
            full_snapshots_path.to_str().unwrap(),
            desired_slot,
            res.get_accounts_hash().unwrap().0
        );
        let snapshot_path = Path::new(&snapshot_path_str);
        assert!(snapshot_path.exists());
        // Delete the snapshot
        std::fs::remove_file(snapshot_path).unwrap();
        std::fs::remove_dir_all(ledger_path.as_path().join(LEDGER_TOOL_DIRECTORY)).unwrap();
    }
}<|MERGE_RESOLUTION|>--- conflicted
+++ resolved
@@ -1,17 +1,10 @@
 use std::{
-<<<<<<< HEAD
-    path::{Path, PathBuf}, str::FromStr, sync::{
-        atomic::{AtomicBool, Ordering},
-        Arc,
-    }, time::Instant
-=======
     path::{Path, PathBuf},
     sync::{
         atomic::{AtomicBool, Ordering},
         Arc,
     },
     time::Instant,
->>>>>>> 2ebf89da
 };
 
 use clap_old::ArgMatches;
@@ -24,30 +17,20 @@
 };
 use solana_metrics::{datapoint_error, datapoint_info};
 use solana_runtime::{
-<<<<<<< HEAD
-    accounts_background_service::AbsRequestSender,
     bank::Bank,
     snapshot_archive_info::SnapshotArchiveInfoGetter,
     snapshot_bank_utils,
     snapshot_config::SnapshotConfig,
     snapshot_utils::{self, SnapshotVersion},
-=======
-    bank::Bank, snapshot_archive_info::SnapshotArchiveInfoGetter, snapshot_bank_utils,
-    snapshot_config::SnapshotConfig, snapshot_utils::SnapshotVersion,
->>>>>>> 2ebf89da
 };
-use solana_sdk::{clock::Slot, pubkey::Pubkey};
+use solana_sdk::clock::Slot;
 
 use crate::{arg_matches, load_and_process_ledger};
 
 // TODO: Use Result and propagate errors more gracefully
 /// Create the Bank for a desired slot for given file paths.
 pub fn get_bank_from_ledger(
-<<<<<<< HEAD
     operator_address: String,
-=======
-    operator_address: &Pubkey,
->>>>>>> 2ebf89da
     ledger_path: &Path,
     account_paths: Vec<PathBuf>,
     full_snapshots_path: PathBuf,
@@ -60,11 +43,7 @@
     // Start validation
     datapoint_info!(
         "tip_router_cli.get_bank",
-<<<<<<< HEAD
-        ("operator", operator_address, String),
-=======
-        ("operator", operator_address.to_string(), String),
->>>>>>> 2ebf89da
+        ("operator", operator_address, String),
         ("state", "validate_path_start", String),
         ("step", 0, i64),
     );
@@ -73,11 +52,7 @@
 
     datapoint_info!(
         "tip_router_cli.get_bank",
-<<<<<<< HEAD
-        ("operator", operator_address, String),
-=======
-        ("operator", operator_address.to_string(), String),
->>>>>>> 2ebf89da
+        ("operator", operator_address, String),
         ("state", "load_genesis_start", String),
         ("step", 1, i64),
         ("duration_ms", start_time.elapsed().as_millis() as i64, i64),
@@ -88,11 +63,7 @@
         Err(e) => {
             datapoint_error!(
                 "tip_router_cli.get_bank",
-<<<<<<< HEAD
                 ("operator", operator_address, String),
-=======
-                ("operator", operator_address.to_string(), String),
->>>>>>> 2ebf89da
                 ("status", "error", String),
                 ("state", "load_genesis", String),
                 ("step", 1, i64),
@@ -106,11 +77,7 @@
 
     datapoint_info!(
         "tip_router_cli.get_bank",
-<<<<<<< HEAD
-        ("operator", operator_address, String),
-=======
-        ("operator", operator_address.to_string(), String),
->>>>>>> 2ebf89da
+        ("operator", operator_address, String),
         ("state", "load_blockstore_start", String),
         ("step", 2, i64),
         ("duration_ms", start_time.elapsed().as_millis() as i64, i64),
@@ -155,11 +122,7 @@
             };
             datapoint_error!(
                 "tip_router_cli.get_bank",
-<<<<<<< HEAD
                 ("operator", operator_address, String),
-=======
-                ("operator", operator_address.to_string(), String),
->>>>>>> 2ebf89da
                 ("status", "error", String),
                 ("state", "load_blockstore", String),
                 ("step", 2, i64),
@@ -172,11 +135,7 @@
             let error_str = format!("Failed to open blockstore at {ledger_path:?}: {err:?}");
             datapoint_error!(
                 "tip_router_cli.get_bank",
-<<<<<<< HEAD
                 ("operator", operator_address, String),
-=======
-                ("operator", operator_address.to_string(), String),
->>>>>>> 2ebf89da
                 ("status", "error", String),
                 ("state", "load_blockstore", String),
                 ("step", 2, i64),
@@ -203,11 +162,7 @@
 
     datapoint_info!(
         "tip_router_cli.get_bank",
-<<<<<<< HEAD
-        ("operator", operator_address, String),
-=======
-        ("operator", operator_address.to_string(), String),
->>>>>>> 2ebf89da
+        ("operator", operator_address, String),
         ("state", "load_snapshot_config_start", String),
         ("step", 3, i64),
         ("duration_ms", start_time.elapsed().as_millis() as i64, i64),
@@ -287,10 +242,6 @@
         account_paths,
     );
 
-<<<<<<< HEAD
-    let operator_pubkey = Pubkey::from_str(&operator_address).unwrap();
-=======
->>>>>>> 2ebf89da
     // Call ledger_utils::load_and_process_ledger here
     let (bank_forks, _starting_snapshot_hashes) =
         match load_and_process_ledger::load_and_process_ledger(
@@ -298,25 +249,15 @@
             &genesis_config,
             Arc::new(blockstore),
             process_options,
-<<<<<<< HEAD
-            Some(full_snapshots_path.clone()),
-            Some(incremental_snapshots_path.clone()),
-            &operator_pubkey,
-=======
             Some(full_snapshots_path),
             Some(incremental_snapshots_path),
-            operator_address,
->>>>>>> 2ebf89da
+            operator_address.clone(),
         ) {
             Ok(res) => res,
             Err(e) => {
                 datapoint_error!(
                     "tip_router_cli.get_bank",
-<<<<<<< HEAD
                     ("operator", operator_address, String),
-=======
-                    ("operator", operator_address.to_string(), String),
->>>>>>> 2ebf89da
                     ("state", "load_bank_forks", String),
                     ("status", "error", String),
                     ("step", 4, i64),
@@ -360,11 +301,7 @@
 
     // datapoint_info!(
     //     "tip_router_cli.get_bank",
-<<<<<<< HEAD
-    //     ("operator", operator_address, String),
-=======
     //     ("operator", operator_address.to_string(), String),
->>>>>>> 2ebf89da
     //     ("state", "process_blockstore_from_root_start", String),
     //     ("step", 4, i64),
     //     ("duration_ms", start_time.elapsed().as_millis() as i64, i64),
@@ -384,11 +321,7 @@
     //     Err(e) => {
     //         datapoint_error!(
     //             "tip_router_cli.get_bank",
-<<<<<<< HEAD
-    //             ("operator", operator_address, String),
-=======
     //             ("operator", operator_address.to_string(), String),
->>>>>>> 2ebf89da
     //             ("status", "error", String),
     //             ("state", "process_blockstore_from_root", String),
     //             ("step", 5, i64),
@@ -405,11 +338,7 @@
 
     datapoint_info!(
         "tip_router_cli.get_bank",
-<<<<<<< HEAD
-        ("operator", operator_address, String),
-=======
-        ("operator", operator_address.to_string(), String),
->>>>>>> 2ebf89da
+        ("operator", operator_address, String),
         ("state", "bank_to_full_snapshot_archive_start", String),
         ("bank_hash", working_bank.hash().to_string(), String),
         ("step", 5, i64),
@@ -426,21 +355,12 @@
             snapshot_config.full_snapshot_archives_dir,
             snapshot_config.incremental_snapshot_archives_dir,
             snapshot_config.archive_format,
-<<<<<<< HEAD
-            snapshot_config.maximum_full_snapshot_archives_to_retain,
-            snapshot_config.maximum_incremental_snapshot_archives_to_retain,
-=======
->>>>>>> 2ebf89da
         ) {
             Ok(res) => res,
             Err(e) => {
                 datapoint_error!(
                     "tip_router_cli.get_bank",
-<<<<<<< HEAD
                     ("operator", operator_address, String),
-=======
-                    ("operator", operator_address.to_string(), String),
->>>>>>> 2ebf89da
                     ("status", "error", String),
                     ("state", "bank_to_full_snapshot_archive", String),
                     ("step", 6, i64),
@@ -470,11 +390,7 @@
 
     datapoint_info!(
         "tip_router_cli.get_bank",
-<<<<<<< HEAD
-        ("operator", operator_address, String),
-=======
-        ("operator", operator_address.to_string(), String),
->>>>>>> 2ebf89da
+        ("operator", operator_address, String),
         ("state", "get_bank_from_ledger_success", String),
         ("step", 6, i64),
         ("duration_ms", start_time.elapsed().as_millis() as i64, i64),
@@ -484,11 +400,9 @@
 
 #[cfg(test)]
 mod tests {
-<<<<<<< HEAD
+    use crate::load_and_process_ledger::LEDGER_TOOL_DIRECTORY;
+
     use solana_sdk::pubkey::Pubkey;
-=======
-    use crate::load_and_process_ledger::LEDGER_TOOL_DIRECTORY;
->>>>>>> 2ebf89da
 
     use super::*;
 
@@ -500,11 +414,7 @@
         let full_snapshots_path = ledger_path.clone();
         let desired_slot = 144;
         let res = get_bank_from_ledger(
-<<<<<<< HEAD
             operator_address.to_string(),
-=======
-            &operator_address,
->>>>>>> 2ebf89da
             &ledger_path,
             account_paths,
             full_snapshots_path.clone(),
