--- conflicted
+++ resolved
@@ -1,10 +1,8 @@
 use std::{
-    path::{Path, PathBuf},
-    sync::{
+    path::{Path, PathBuf}, str::FromStr, sync::{
         atomic::{AtomicBool, Ordering},
         Arc,
-    },
-    time::Instant,
+    }, time::Instant
 };
 
 use clap_old::ArgMatches;
@@ -25,7 +23,7 @@
     snapshot_config::SnapshotConfig,
     snapshot_utils::{self, SnapshotVersion},
 };
-use solana_sdk::clock::Slot;
+use solana_sdk::{clock::Slot, pubkey::Pubkey};
 
 use crate::{arg_matches, load_and_process_ledger};
 
@@ -244,6 +242,7 @@
         account_paths,
     );
 
+    let operator_pubkey = Pubkey::from_str(&operator_address).unwrap();
     // Call ledger_utils::load_and_process_ledger here
     let (bank_forks, _starting_snapshot_hashes) =
         match load_and_process_ledger::load_and_process_ledger(
@@ -253,7 +252,7 @@
             process_options,
             Some(full_snapshots_path.clone()),
             Some(incremental_snapshots_path.clone()),
-            operator_address,
+            &operator_pubkey,
         ) {
             Ok(res) => res,
             Err(e) => {
@@ -301,43 +300,9 @@
 
     // STEP 4: Process blockstore from root //
 
-<<<<<<< HEAD
-    datapoint_info!(
-        "tip_router_cli.get_bank",
-        ("operator", operator_address, String),
-        ("state", "process_blockstore_from_root_start", String),
-        ("step", 4, i64),
-        ("duration_ms", start_time.elapsed().as_millis() as i64, i64),
-    );
-
-    match blockstore_processor::process_blockstore_from_root(
-        &blockstore,
-        &bank_forks,
-        &leader_schedule_cache,
-        &process_options,
-        None,
-        None,
-        None,
-        &AbsRequestSender::default(),
-    ) {
-        Ok(()) => (),
-        Err(e) => {
-            datapoint_error!(
-                "tip_router_cli.get_bank",
-                ("operator", operator_address, String),
-                ("status", "error", String),
-                ("state", "process_blockstore_from_root", String),
-                ("step", 5, i64),
-                ("error", format!("{:?}", e), String),
-                ("duration_ms", start_time.elapsed().as_millis() as i64, i64),
-            );
-            panic!("Failed to process blockstore from root: {}", e);
-        }
-    };
-=======
     // datapoint_info!(
     //     "tip_router_cli.get_bank",
-    //     ("operator", operator_address.to_string(), String),
+    //     ("operator", operator_address, String),
     //     ("state", "process_blockstore_from_root_start", String),
     //     ("step", 4, i64),
     //     ("duration_ms", start_time.elapsed().as_millis() as i64, i64),
@@ -357,7 +322,7 @@
     //     Err(e) => {
     //         datapoint_error!(
     //             "tip_router_cli.get_bank",
-    //             ("operator", operator_address.to_string(), String),
+    //             ("operator", operator_address, String),
     //             ("status", "error", String),
     //             ("state", "process_blockstore_from_root", String),
     //             ("step", 5, i64),
@@ -367,7 +332,6 @@
     //         panic!("Failed to process blockstore from root: {}", e);
     //     }
     // };
->>>>>>> 4c4ad790
 
     // STEP 5: Save snapshot //
 
