--- conflicted
+++ resolved
@@ -179,10 +179,6 @@
         ..Default::default()
     };
     let exit = Arc::new(AtomicBool::new(false));
-<<<<<<< HEAD
-    let (bank_forks, leader_schedule_cache, _starting_snapshot_hashes, ..) =
-        match bank_forks_utils::load_bank_forks(
-=======
 
     let mut arg_matches = ArgMatches::new();
     arg_matches::set_ledger_tool_arg_matches(
@@ -196,7 +192,6 @@
     let (bank_forks, _starting_snapshot_hashes) =
         match crate::load_and_process_ledger::load_and_process_ledger(
             &arg_matches,
->>>>>>> 70429bfc
             &genesis_config,
             Arc::new(blockstore),
             process_options,
