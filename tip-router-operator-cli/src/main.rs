#![allow(clippy::integer_division)]
use ::{
    anyhow::Result,
    base64::{engine::general_purpose, Engine},
    clap::Parser,
    jito_bytemuck::{AccountDeserialize, Discriminator},
    jito_restaking_client::instructions::{
        InitializeOperatorVaultTicketBuilder, OperatorWarmupNcnBuilder,
    },
    jito_restaking_core::{
        config::Config as RestakingConfig, ncn_operator_state::NcnOperatorState,
        ncn_vault_ticket::NcnVaultTicket, operator_vault_ticket::OperatorVaultTicket,
    },
    log::{error, info, warn},
    solana_account_decoder::{UiAccountEncoding, UiDataSliceConfig},
    solana_client::{
        rpc_config::{RpcAccountInfoConfig, RpcProgramAccountsConfig},
        rpc_filter::{Memcmp, MemcmpEncodedBytes, RpcFilterType},
    },
    solana_metrics::{datapoint_error, datapoint_info, set_host_id},
    solana_rpc_client::nonblocking::rpc_client::RpcClient,
    solana_sdk::{
        pubkey::Pubkey,
        signer::{keypair::read_keypair_file, Signer},
        transaction::Transaction,
    },
    std::{process::Command, str::FromStr, sync::Arc, time::Duration},
    tip_router_operator_cli::{
        backup_snapshots::BackupSnapshotMonitor,
        claim::{claim_mev_tips_with_emit, emit_claim_mev_tips_metrics},
        cli::{Cli, Commands, SnapshotPaths},
        create_merkle_tree_collection, create_meta_merkle_tree, create_stake_meta,
        ledger_utils::get_bank_from_snapshot_at_slot,
        load_bank_from_snapshot, merkle_tree_collection_file_name, meta_merkle_tree_path,
        process_epoch, read_merkle_tree_collection, read_stake_meta_collection, reclaim,
        stake_meta_file_name,
        submit::{submit_recent_epochs_to_ncn, submit_to_ncn},
        tip_router::get_ncn_config,
        Version,
    },
    tokio::{sync::Mutex, time::sleep},
};

#[tokio::main]
async fn main() -> Result<()> {
    env_logger::init();
    let cli = Cli::parse();

    let hostname_cmd = Command::new("hostname")
        .output()
        .expect("Failed to execute hostname command");

    let hostname = String::from_utf8_lossy(&hostname_cmd.stdout)
        .trim()
        .to_string();

    let host_id = format!(
        "tip-router-operator-{}-{}-{}",
        &cli.cluster, &cli.region, &hostname
    );

    set_host_id(host_id.clone());

    info!("Ensuring localhost RPC is caught up with remote validator...");

    // Ensure backup directory and
    cli.force_different_backup_snapshot_dir();

<<<<<<< HEAD
    let keypair = read_keypair_file(&cli.keypair_path).expect("Failed to read keypair file");
    let keypair = Arc::new(keypair);
=======
    let keypair =
        Arc::new(read_keypair_file(&cli.keypair_path).expect("Failed to read keypair file"));
>>>>>>> ccdddf49
    let rpc_client = Arc::new(RpcClient::new(cli.rpc_url.clone()));

    datapoint_info!(
        "tip_router_cli.version",
        ("operator_address", cli.operator_address.to_string(), String),
        ("version", Version::default().to_string(), String),
        "cluster" => &cli.cluster,
    );

    // Will panic if the user did not set --save-path or the deprecated --meta-merkle-tree-dir
    let save_path = cli.get_save_path();

    info!(
        "CLI Arguments:
        keypair_path: {}
        operator_address: {}
        rpc_url: {}
        ledger_path: {}
        full_snapshots_path: {:?}
        snapshot_output_dir: {}
        backup_snapshots_dir: {}
        save_path: {},
        vote_microlamports: {}
        claim_microlamports: {}",
        cli.keypair_path,
        cli.operator_address,
        cli.rpc_url,
        cli.ledger_path.display(),
        cli.full_snapshots_path,
        cli.snapshot_output_dir.display(),
        cli.backup_snapshots_dir.display(),
        save_path.display(),
        &cli.vote_microlamports,
        &cli.claim_microlamports,
    );

    cli.create_save_path();

    match cli.command {
        Commands::Run {
            ncn_address,
            tip_distribution_program_id,
            priority_fee_distribution_program_id,
            tip_payment_program_id,
            tip_router_program_id,
            restaking_program_id,
            save_snapshot,
            num_monitored_epochs,
            override_target_slot,
            starting_stage,
            save_stages,
            set_merkle_roots,
            claim_tips,
            claim_tips_metrics,
            claim_tips_epoch_lookback,
            reclaim_expired_accounts,
        } => {
            assert!(
                num_monitored_epochs > 0,
                "num-monitored-epochs must be greater than 0"
            );

            info!("Running Tip Router...");
            info!("NCN Address: {}", ncn_address);
            info!(
                "Tip Distribution Program ID: {}",
                tip_distribution_program_id
            );
            info!("Tip Payment Program ID: {}", tip_payment_program_id);
            info!("Tip Router Program ID: {}", tip_router_program_id);
            info!("Save Snapshots: {}", save_snapshot);
            info!("Num Monitored Epochs: {}", num_monitored_epochs);
            info!("Override Target Slot: {:?}", override_target_slot);
            info!("Submit as Memo: {}", cli.submit_as_memo);
            info!("starting stage: {:?}", starting_stage);

            let rpc_client_clone = rpc_client.clone();
            let full_snapshots_path = cli.full_snapshots_path.clone().unwrap();
            let backup_snapshots_dir = cli.backup_snapshots_dir.clone();
            let rpc_url = cli.rpc_url.clone();
            let claim_tips_epoch_filepath = cli.claim_tips_epoch_filepath.clone();
            let cli_clone: Cli = cli.clone();
            let operator_address = cli.operator_address.clone();
            let cluster = cli.cluster.clone();

            let restaking_program_id = restaking_program_id
                .map_or_else(jito_restaking_program::id, |program_id| program_id);

            let slot = rpc_client.get_slot().await?;
            let restaking_config_addr =
                RestakingConfig::find_program_address(&restaking_program_id).0;
            let restaking_config_acc = rpc_client.get_account(&restaking_config_addr).await?;
            let restaking_config =
                RestakingConfig::try_from_slice_unchecked(&restaking_config_acc.data)?;

            let ncn_operator_state_addr = NcnOperatorState::find_program_address(
                &restaking_program_id,
                &ncn_address,
                &Pubkey::from_str(operator_address.as_str()).unwrap(),
            )
            .0;
            match rpc_client.get_account(&ncn_operator_state_addr).await {
                Ok(account) => {
                    let ncn_operator_state =
                        NcnOperatorState::try_from_slice_unchecked(&account.data)?;
                    if ncn_operator_state
                        .operator_opt_in_state
                        .is_active(slot, restaking_config.epoch_length())?
                    {
                        let mut ix_builder = OperatorWarmupNcnBuilder::new();
                        ix_builder
                            .config(restaking_config_addr)
                            .ncn(ncn_address)
                            .operator(Pubkey::from_str(operator_address.as_str()).unwrap())
                            .ncn_operator_state(ncn_operator_state_addr)
                            .admin(keypair.pubkey());
                        let mut ix = ix_builder.instruction();
                        ix.program_id = restaking_program_id;

                        let blockhash = rpc_client.get_latest_blockhash().await?;
                        let tx = Transaction::new_signed_with_payer(
                            &[ix],
                            Some(&keypair.pubkey()),
                            &[keypair.clone()],
                            blockhash,
                        );
                        let result = rpc_client.send_and_confirm_transaction(&tx).await?;

                        info!("Transaction confirmed: {:?}", result);
                    }
                }
                Err(e) => warn!("Failed to find NcnOperatorState, Please contact NCN admin!: {e}"),
            }

            let config = {
                let data_size = std::mem::size_of::<NcnVaultTicket>()
                    .checked_add(8)
                    .ok_or_else(|| anyhow::anyhow!("Failed to add"))?
                    .checked_add(32)
                    .ok_or_else(|| anyhow::anyhow!("Failed to add"))?;
                let mut slice = Vec::new();
                slice.extend(vec![NcnVaultTicket::DISCRIMINATOR, 0, 0, 0, 0, 0, 0, 0]);
                slice.extend_from_slice(ncn_address.as_array());
                let encoded_slice = general_purpose::STANDARD.encode(slice);
                let memcmp = RpcFilterType::Memcmp(Memcmp::new(
                    0,
                    MemcmpEncodedBytes::Base64(encoded_slice),
                ));
                RpcProgramAccountsConfig {
                    filters: Some(vec![RpcFilterType::DataSize(data_size as u64), memcmp]),
                    account_config: RpcAccountInfoConfig {
                        encoding: Some(UiAccountEncoding::Base64),
                        data_slice: Some(UiDataSliceConfig {
                            offset: 0,
                            length: data_size,
                        }),
                        commitment: None,
                        min_context_slot: None,
                    },
                    with_context: Some(false),
                    sort_results: Some(false),
                }
            };
            let ncn_vault_tickets = rpc_client
                .get_program_accounts_with_config(&restaking_program_id, config)
                .await?;

            for (_ncn_vault_ticket_addr, ncn_vault_ticket_acc) in ncn_vault_tickets {
                let ncn_vault_ticket =
                    NcnVaultTicket::try_from_slice_unchecked(&ncn_vault_ticket_acc.data)?;

                let operator_vault_ticket_addr = OperatorVaultTicket::find_program_address(
                    &restaking_program_id,
                    &Pubkey::from_str(operator_address.as_str()).unwrap(),
                    &ncn_vault_ticket.vault,
                )
                .0;

                if let Err(_e) = rpc_client.get_account(&operator_vault_ticket_addr).await {
                    let mut ix_builder = InitializeOperatorVaultTicketBuilder::new();
                    ix_builder
                        .config(restaking_config_addr)
                        .operator(Pubkey::from_str(operator_address.as_str()).unwrap())
                        .vault(ncn_vault_ticket.vault)
                        .admin(keypair.pubkey())
                        .operator_vault_ticket(operator_vault_ticket_addr)
                        .payer(keypair.pubkey());
                    let mut ix = ix_builder.instruction();
                    ix.program_id = restaking_program_id;

                    let blockhash = rpc_client.get_latest_blockhash().await?;
                    let tx = Transaction::new_signed_with_payer(
                        &[ix],
                        Some(&keypair.pubkey()),
                        &[keypair.clone()],
                        blockhash,
                    );
                    let result = rpc_client.send_and_confirm_transaction(&tx).await?;

                    info!("Transaction confirmed: {:?}", result);
                    info!(
                        "Created OperatorVault Ticket, Operator: {operator_address}, Vault: {}",
                        ncn_vault_ticket.vault
                    );
                }
            }

            if !backup_snapshots_dir.exists() {
                info!(
                    "Creating backup snapshots directory at {}",
                    backup_snapshots_dir.display()
                );
                std::fs::create_dir_all(&backup_snapshots_dir)?;
            }

            let try_catchup = tip_router_operator_cli::solana_cli::catchup(
                cli.rpc_url.to_owned(),
                cli.localhost_port,
            );
            if let Err(ref e) = &try_catchup {
                datapoint_error!(
                    "tip_router_cli.main",
                    ("operator_address", cli.operator_address, String),
                    ("status", "error", String),
                    ("error", e.to_string(), String),
                    ("state", "bootstrap", String),
                    "cluster" => &cli.cluster,
                );
                error!("Failed to catch up: {}", e);
            }

            if let Ok(command_output) = &try_catchup {
                info!("{}", command_output);
            }

            tokio::spawn(async move {
                loop {
                    datapoint_info!(
                        "tip_router_cli.heartbeat",
                        ("operator_address", operator_address, String),
                        "cluster" => cluster,
                    );
                    sleep(Duration::from_secs(cli.heartbeat_interval_seconds)).await;
                }
            });

            let keypair_arc = Arc::clone(&keypair);
            // Check for new meta merkle trees and submit to NCN periodically
            tokio::spawn(async move {
<<<<<<< HEAD
                let keypair_arc = keypair.clone();
=======
>>>>>>> ccdddf49
                loop {
                    if let Err(e) = submit_recent_epochs_to_ncn(
                        &rpc_client_clone,
                        &keypair_arc,
                        &ncn_address,
                        &tip_router_program_id,
                        &tip_distribution_program_id,
                        &priority_fee_distribution_program_id,
                        num_monitored_epochs,
                        &cli_clone,
                        set_merkle_roots,
                    )
                    .await
                    {
                        error!("Error submitting to NCN: {}", e);
                    }
                    sleep(Duration::from_secs(600)).await;
                }
            });

            let save_path = cli.clone().get_save_path();

            // Track incremental snapshots and backup to `backup_snapshots_dir`
            tokio::spawn(async move {
                loop {
                    if let Err(e) = BackupSnapshotMonitor::new(
                        rpc_url.clone().as_str(),
                        full_snapshots_path.clone(),
                        backup_snapshots_dir.clone(),
                        override_target_slot,
                        save_path.clone(),
                        num_monitored_epochs,
                    )
                    .run()
                    .await
                    {
                        error!("Error running backup snapshot monitor: {}", e);
                    }
                }
            });

            // Claim tips and emit metrics
            let file_mutex = Arc::new(Mutex::new(()));

            // Run claims if enabled
            if claim_tips_metrics {
                let cli_clone = cli.clone();
                let rpc_client_clone = rpc_client.clone();
                let file_path_ref = claim_tips_epoch_filepath.clone();
                let file_mutex_ref = file_mutex.clone();

                tokio::spawn(async move {
                    loop {
                        // Get current epoch
                        let current_epoch = match rpc_client_clone.get_epoch_info().await {
                            Ok(epoch_info) => epoch_info.epoch,
                            Err(_) => {
                                // If we can't get the epoch, wait and retry
                                sleep(Duration::from_secs(60)).await;
                                continue;
                            }
                        };
                        for epoch_offset in 0..claim_tips_epoch_lookback {
                            let epoch_to_emit = current_epoch
                                .checked_sub(epoch_offset)
                                .expect("Epoch underflow")
                                .checked_sub(1)
                                .expect("Epoch overflow");

                            info!("Emitting Claim Metrics for epoch {}", epoch_to_emit);
                            let cli_ref = cli_clone.clone();
                            match emit_claim_mev_tips_metrics(
                                &cli_ref,
                                epoch_to_emit,
                                tip_distribution_program_id,
                                priority_fee_distribution_program_id,
                                tip_router_program_id,
                                ncn_address,
                                &file_path_ref,
                                &file_mutex_ref,
                            )
                            .await
                            {
                                Ok(_) => {
                                    info!(
                                        "Successfully emitted claim metrics for epoch {}",
                                        epoch_to_emit
                                    );
                                }
                                Err(e) => {
                                    error!(
                                        "Error emitting claim metrics for epoch {}: {}",
                                        epoch_to_emit, e
                                    );
                                }
                            }

                            info!("Sleeping for 30 minutes before next emit claim cycle");
                            sleep(Duration::from_secs(1800)).await;
                        }
                    }
                });
            }

            if claim_tips {
                let cli_clone = cli.clone();
                let rpc_client_clone = rpc_client.clone();

                tokio::spawn(async move {
                    loop {
                        // Get current epoch
                        let current_epoch = match rpc_client_clone.get_epoch_info().await {
                            Ok(epoch_info) => epoch_info.epoch,
                            Err(_) => {
                                // If we can't get the epoch, wait and retry
                                sleep(Duration::from_secs(60)).await;
                                continue;
                            }
                        };

                        // Create a vector to hold all our handles
                        let mut join_handles = Vec::new();

                        // Process current epoch and the previous two epochs
                        for epoch_offset in 0..claim_tips_epoch_lookback {
                            let epoch_to_process = current_epoch
                                .checked_sub(epoch_offset)
                                .expect("Epoch underflow")
                                .checked_sub(1)
                                .expect("Epoch overflow");
                            let cli_ref = cli_clone.clone();
                            let file_path_ref = claim_tips_epoch_filepath.clone();
                            let file_mutex_ref = file_mutex.clone();

                            // Create a task for each epoch and add its handle to our vector
                            let handle = tokio::spawn(async move {
                                info!("Processing claims for epoch {}", epoch_to_process);
                                let result = claim_mev_tips_with_emit(
                                    &cli_ref,
                                    epoch_to_process,
                                    tip_distribution_program_id,
                                    priority_fee_distribution_program_id,
                                    tip_router_program_id,
                                    ncn_address,
                                    Duration::from_secs(3600),
                                    &file_path_ref,
                                    &file_mutex_ref,
                                )
                                .await;

                                match result {
                                    Err(e) => {
                                        error!(
                                            "Error claiming tips for epoch {}: {}",
                                            epoch_to_process, e
                                        );
                                    }
                                    Ok(_) => {
                                        info!(
                                            "Successfully processed claims for epoch {}",
                                            epoch_to_process
                                        );
                                    }
                                }

                                epoch_to_process
                            });

                            join_handles.push(handle);
                        }

                        // Wait for all tasks to complete
                        let mut completed_epochs = Vec::new();
                        for handle in join_handles {
                            if let Ok(epoch) = handle.await {
                                completed_epochs.push(epoch);
                            }
                        }

                        info!(
                            "Completed processing claims for epochs: {:?}",
                            completed_epochs
                        );

                        // Sleep before the next iteration
                        info!("Sleeping for 30 minutes before next claim cycle");
                        sleep(Duration::from_secs(1800)).await;
                    }
                });
            }

            if reclaim_expired_accounts {
                let rpc_url = cli.rpc_url.clone();
                tokio::spawn(async move {
                    loop {
                        info!("Checking for expired accounts to close...");
                        if let Err(e) = reclaim::close_expired_accounts(
                            &rpc_url,
                            tip_distribution_program_id,
                            priority_fee_distribution_program_id,
                            Arc::clone(&keypair),
                            num_monitored_epochs,
                        )
                        .await
                        {
                            error!("Error closing expired accounts: {}", e);
                        }
                        sleep(Duration::from_secs(1800)).await;
                    }
                });
            } // Endless loop that transitions between stages of the operator process.
            process_epoch::loop_stages(
                rpc_client,
                cli,
                starting_stage,
                override_target_slot,
                &tip_router_program_id,
                &tip_distribution_program_id,
                &priority_fee_distribution_program_id,
                &tip_payment_program_id,
                &ncn_address,
                save_snapshot,
                save_stages,
            )
            .await?;
        }
        Commands::SnapshotSlot { slot } => {
            info!("Snapshotting slot...");

            load_bank_from_snapshot(cli, slot, true);
        }
        Commands::SubmitEpoch {
            ncn_address,
            tip_distribution_program_id,
            priority_fee_distribution_program_id,
            tip_router_program_id,
            epoch,
            set_merkle_roots,
        } => {
            let meta_merkle_tree_path = meta_merkle_tree_path(epoch, &cli.get_save_path());

            info!(
                "Submitting epoch {} from {}...",
                epoch,
                meta_merkle_tree_path.display()
            );
            let operator_address = Pubkey::from_str(&cli.operator_address)?;
            submit_to_ncn(
                &rpc_client,
                &keypair.clone(),
                &operator_address,
                &meta_merkle_tree_path,
                epoch,
                &ncn_address,
                &tip_router_program_id,
                &tip_distribution_program_id,
                &priority_fee_distribution_program_id,
                cli.submit_as_memo,
                set_merkle_roots,
                cli.vote_microlamports,
                &cli.cluster,
            )
            .await?;
        }
        Commands::ClaimTips {
            tip_router_program_id,
            tip_distribution_program_id,
            priority_fee_distribution_program_id,
            ncn_address,
            epoch,
        } => {
            info!("Claiming tips...");
            let claim_tips_epoch_filepath = cli.claim_tips_epoch_filepath.clone();
            let file_mutex = Arc::new(Mutex::new(()));
            claim_mev_tips_with_emit(
                &cli,
                epoch,
                tip_distribution_program_id,
                priority_fee_distribution_program_id,
                tip_router_program_id,
                ncn_address,
                Duration::from_secs(3600),
                &claim_tips_epoch_filepath,
                &file_mutex,
            )
            .await?;
        }
        Commands::CreateStakeMeta {
            epoch,
            slot,
            tip_distribution_program_id,
            priority_fee_distribution_program_id,
            tip_payment_program_id,
            save,
        } => {
            let SnapshotPaths {
                ledger_path,
                account_paths,
                full_snapshots_path: _,
                incremental_snapshots_path: _,
                backup_snapshots_dir,
            } = cli.get_snapshot_paths();

            // We can safely expect to use the backup_snapshots_dir as the full snapshot path because
            //  _get_bank_from_snapshot_at_slot_ expects the snapshot at the exact `slot` to have
            //  already been taken.
            let bank = get_bank_from_snapshot_at_slot(
                slot,
                &backup_snapshots_dir,
                &backup_snapshots_dir,
                account_paths,
                ledger_path.as_path(),
            )?;

            create_stake_meta(
                cli.operator_address,
                epoch,
                &Arc::new(bank),
                &tip_distribution_program_id,
                &priority_fee_distribution_program_id,
                &tip_payment_program_id,
                &save_path,
                save,
                &cli.cluster,
            );
        }
        Commands::CreateMerkleTreeCollection {
            tip_router_program_id,
            ncn_address,
            epoch,
            save,
        } => {
            // Load the stake_meta_collection from disk
            let stake_meta_collection = read_stake_meta_collection(
                epoch,
                &cli.get_save_path().join(stake_meta_file_name(epoch)),
            );
            let config = get_ncn_config(&rpc_client, &tip_router_program_id, &ncn_address).await?;
            // Tip Router looks backwards in time (typically current_epoch - 1) to calculated
            //  distributions. Meanwhile the NCN's Ballot is for the current_epoch. So we
            //  use epoch + 1 here
            let ballot_epoch = epoch.checked_add(1).unwrap();
            let fees = config.fee_config.current_fees(ballot_epoch);
            let protocol_fee_bps = config.fee_config.adjusted_total_fees_bps(ballot_epoch)?;

            // Generate the merkle tree collection
            create_merkle_tree_collection(
                cli.operator_address,
                &tip_router_program_id,
                stake_meta_collection,
                epoch,
                &ncn_address,
                protocol_fee_bps,
                fees.priority_fee_distribution_fee_bps(),
                &save_path,
                save,
                &cli.cluster,
            );
        }
        Commands::CreateMetaMerkleTree { epoch, save } => {
            // Load the stake_meta_collection from disk
            let merkle_tree_collection = read_merkle_tree_collection(
                epoch,
                &cli.get_save_path()
                    .join(merkle_tree_collection_file_name(epoch)),
            );

            create_meta_merkle_tree(
                cli.operator_address,
                merkle_tree_collection,
                epoch,
                &save_path,
                save,
                &cli.cluster,
            );
        }
    }
    Ok(())
}<|MERGE_RESOLUTION|>--- conflicted
+++ resolved
@@ -66,13 +66,8 @@
     // Ensure backup directory and
     cli.force_different_backup_snapshot_dir();
 
-<<<<<<< HEAD
-    let keypair = read_keypair_file(&cli.keypair_path).expect("Failed to read keypair file");
-    let keypair = Arc::new(keypair);
-=======
     let keypair =
         Arc::new(read_keypair_file(&cli.keypair_path).expect("Failed to read keypair file"));
->>>>>>> ccdddf49
     let rpc_client = Arc::new(RpcClient::new(cli.rpc_url.clone()));
 
     datapoint_info!(
@@ -322,10 +317,6 @@
             let keypair_arc = Arc::clone(&keypair);
             // Check for new meta merkle trees and submit to NCN periodically
             tokio::spawn(async move {
-<<<<<<< HEAD
-                let keypair_arc = keypair.clone();
-=======
->>>>>>> ccdddf49
                 loop {
                     if let Err(e) = submit_recent_epochs_to_ncn(
                         &rpc_client_clone,
