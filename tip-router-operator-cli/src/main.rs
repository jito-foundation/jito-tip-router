--- conflicted
+++ resolved
@@ -4,14 +4,8 @@
     clap::Parser,
     ellipsis_client::EllipsisClient,
     log::{error, info},
-<<<<<<< HEAD
-    meta_merkle_tree::generated_merkle_tree::GeneratedMerkleTreeCollection,
-    solana_metrics::{datapoint_error, datapoint_info, set_host_id},
+    solana_metrics::set_host_id,
     solana_rpc_client::nonblocking::rpc_client::RpcClient,
-=======
-    solana_metrics::set_host_id,
-    solana_rpc_client::rpc_client::RpcClient,
->>>>>>> 41121909
     solana_sdk::{
         clock::DEFAULT_SLOTS_PER_EPOCH, pubkey::Pubkey, signer::keypair::read_keypair_file,
     },
