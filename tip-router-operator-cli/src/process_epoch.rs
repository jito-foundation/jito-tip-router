use std::{
    path::PathBuf,
    str::FromStr,
    time::{Duration, Instant},
};

use anyhow::Result;
use ellipsis_client::EllipsisClient;
use log::{error, info};
use solana_metrics::{datapoint_error, datapoint_info};
<<<<<<< HEAD
use solana_rpc_client::rpc_client::RpcClient;
use solana_sdk::{epoch_info::EpochInfo, pubkey::Pubkey};
=======
use solana_rpc_client::nonblocking::rpc_client::RpcClient;
use solana_sdk::pubkey::Pubkey;
>>>>>>> 2ebf89da
use tokio::time;

use crate::{
    backup_snapshots::SnapshotInfo, get_meta_merkle_root, tip_router::get_ncn_config, Cli,
};

const MAX_WAIT_FOR_INCREMENTAL_SNAPSHOT_TICKS: u64 = 1200; // Experimentally determined
<<<<<<< HEAD
const OPTIMAL_INCREMENTAL_SNAPSHOT_SLOT_RANGE: u64 = 800; // Experimentally determined\

pub async fn wait_for_next_epoch(rpc_client: &RpcClient, current_epoch: u64) -> EpochInfo {
    loop {
        tokio::time::sleep(Duration::from_secs(10)).await; // Check every 10 seconds
        let new_epoch_info = match rpc_client.get_epoch_info() {
            Ok(info) => info,
=======
const OPTIMAL_INCREMENTAL_SNAPSHOT_SLOT_RANGE: u64 = 800; // Experimentally determined

pub async fn wait_for_next_epoch(rpc_client: &RpcClient, current_epoch: u64) -> u64 {
    loop {
        tokio::time::sleep(Duration::from_secs(10)).await; // Check every 10 seconds
        let new_epoch = match rpc_client.get_epoch_info().await {
            Ok(info) => info.epoch,
>>>>>>> 2ebf89da
            Err(e) => {
                error!("Error getting epoch info: {:?}", e);
                continue;
            }
        };

<<<<<<< HEAD
        if new_epoch_info.epoch > current_epoch {
            info!("New epoch detected: {} -> {}", current_epoch, new_epoch_info.epoch);
            return new_epoch_info;
        }
    }
}

pub fn get_previous_epoch_last_slot(rpc_client: &RpcClient) -> Result<(u64, u64)> {
    let epoch_info = rpc_client.get_epoch_info()?;
    calc_prev_epoch_and_final_slot(&epoch_info)
}

pub fn calc_prev_epoch_and_final_slot(epoch_info: &EpochInfo) -> Result<(u64, u64)> {
=======
        if new_epoch > current_epoch {
            info!("New epoch detected: {} -> {}", current_epoch, new_epoch);
            return new_epoch;
        }
    }
}

pub async fn get_previous_epoch_last_slot(rpc_client: &RpcClient) -> Result<(u64, u64)> {
    let epoch_info = rpc_client.get_epoch_info().await?;
>>>>>>> 2ebf89da
    let current_slot = epoch_info.absolute_slot;
    let slot_index = epoch_info.slot_index;

    // Handle case where we're in the first epoch
    if current_slot < slot_index {
        return Ok((0, 0));
    }

    let epoch_start_slot = current_slot
        .checked_sub(slot_index)
        .ok_or_else(|| anyhow::anyhow!("epoch_start_slot subtraction overflow"))?;
    let previous_epoch_final_slot = epoch_start_slot.saturating_sub(1);
    let previous_epoch = epoch_info.epoch.saturating_sub(1);

    Ok((previous_epoch, previous_epoch_final_slot))
}

/// Wait for the optimal incremental snapshot to be available to speed up full snapshot generation
/// Automatically returns after MAX_WAIT_FOR_INCREMENTAL_SNAPSHOT_TICKS seconds
pub async fn wait_for_optimal_incremental_snapshot(
    incremental_snapshots_dir: PathBuf,
    target_slot: u64,
) -> Result<()> {
    let mut interval = time::interval(Duration::from_secs(1));
    let mut ticks = 0;

    while ticks < MAX_WAIT_FOR_INCREMENTAL_SNAPSHOT_TICKS {
        let dir_entries = std::fs::read_dir(&incremental_snapshots_dir)?;

        for entry in dir_entries {
            if let Some(snapshot_info) = SnapshotInfo::from_path(entry?.path()) {
                if target_slot - OPTIMAL_INCREMENTAL_SNAPSHOT_SLOT_RANGE < snapshot_info.end_slot
                    && snapshot_info.end_slot <= target_slot
                {
                    return Ok(());
                }
            }
        }

        interval.tick().await;
        ticks += 1;
    }

    Ok(())
}

#[allow(clippy::too_many_arguments)]
pub async fn process_epoch(
    client: &EllipsisClient,
    target_slot: u64,
    target_epoch: u64,
    tip_distribution_program_id: &Pubkey,
    tip_payment_program_id: &Pubkey,
    tip_router_program_id: &Pubkey,
    ncn_address: &Pubkey,
    snapshots_enabled: bool,
    new_epoch_rollover: bool,
    cli_args: &Cli,
) -> Result<()> {
    info!("Processing epoch {:?}", target_epoch);

    let start = Instant::now();

    let ledger_path = cli_args.ledger_path.clone();
    let account_paths = None;
    let full_snapshots_path = cli_args.full_snapshots_path.clone();
    let incremental_snapshots_path = cli_args.backup_snapshots_dir.clone();
    let operator_address = Pubkey::from_str(&cli_args.operator_address).unwrap();
    let meta_merkle_tree_dir = cli_args.meta_merkle_tree_dir.clone();

    // Get the protocol fees
    let ncn_config = get_ncn_config(client, tip_router_program_id, ncn_address).await?;
<<<<<<< HEAD
    let adjusted_total_fees = ncn_config
        .fee_config
        .adjusted_total_fees_bps(target_epoch)?;
=======
    let tip_router_target_epoch = target_epoch
        .checked_add(1)
        .ok_or_else(|| anyhow::anyhow!("tip_router_target_epoch overflow"))?;
    let adjusted_total_fees = ncn_config
        .fee_config
        .adjusted_total_fees_bps(tip_router_target_epoch)?;
>>>>>>> 2ebf89da

    let account_paths = account_paths.map_or_else(|| vec![ledger_path.clone()], |paths| paths);
    let full_snapshots_path = full_snapshots_path.map_or(ledger_path, |path| path);

    // Wait for optimal incremental snapshot to be available since they can be delayed in a new epoch
    if new_epoch_rollover {
        wait_for_optimal_incremental_snapshot(incremental_snapshots_path.clone(), target_slot)
            .await?;
    }

    // Generate merkle root from ledger
    let meta_merkle_tree = match get_meta_merkle_root(
        cli_args.ledger_path.as_path(),
        account_paths,
        full_snapshots_path,
        incremental_snapshots_path,
        &target_slot,
        tip_distribution_program_id,
        "", // TODO out_path is not used, unsure what should be put here. Maybe `snapshot_output_dir` from cli args?
        tip_payment_program_id,
        tip_router_program_id,
        ncn_address,
        &operator_address,
        target_epoch,
        adjusted_total_fees,
        snapshots_enabled,
        &meta_merkle_tree_dir,
    ) {
        Ok(tree) => {
            datapoint_info!(
                "tip_router_cli.process_epoch",
                ("operator_address", operator_address.to_string(), String),
                ("epoch", target_epoch, i64),
                ("status", "success", String),
                ("state", "merkle_root_generation", String),
                ("duration_ms", start.elapsed().as_millis() as i64, i64)
            );
            tree
        }
        Err(e) => {
            datapoint_error!(
                "tip_router_cli.process_epoch",
                ("operator_address", operator_address.to_string(), String),
                ("epoch", target_epoch, i64),
                ("status", "error", String),
                ("error", format!("{:?}", e), String),
                ("state", "merkle_root_generation", String),
                ("duration_ms", start.elapsed().as_millis() as i64, i64)
            );
            return Err(anyhow::anyhow!("Failed to generate merkle root: {:?}", e));
        }
    };

    // Write meta merkle tree to file
    let meta_merkle_tree_path =
        meta_merkle_tree_dir.join(format!("meta_merkle_tree_{}.json", target_epoch));
    let meta_merkle_tree_json = match serde_json::to_string(&meta_merkle_tree) {
        Ok(json) => json,
        Err(e) => {
            datapoint_error!(
                "tip_router_cli.process_epoch",
                ("operator_address", operator_address.to_string(), String),
                ("epoch", target_epoch, i64),
                ("status", "error", String),
                ("error", format!("{:?}", e), String),
                ("state", "merkle_root_serialization", String),
                ("duration_ms", start.elapsed().as_millis() as i64, i64)
            );
            return Err(anyhow::anyhow!(
                "Failed to serialize meta merkle tree: {}",
                e
            ));
        }
    };

<<<<<<< HEAD
    if let Err(e) = std::fs::write(&meta_merkle_tree_path, meta_merkle_tree_json) {
=======
    if let Err(e) = std::fs::write(meta_merkle_tree_path, meta_merkle_tree_json) {
>>>>>>> 2ebf89da
        datapoint_error!(
            "tip_router_cli.process_epoch",
            ("operator_address", operator_address.to_string(), String),
            ("epoch", target_epoch, i64),
            ("status", "error", String),
            ("error", format!("{:?}", e), String),
            ("state", "merkle_root_file_write", String),
            ("duration_ms", start.elapsed().as_millis() as i64, i64)
        );
        return Err(anyhow::anyhow!(
            "Failed to write meta merkle tree to file: {}",
            e
        ));
    }

    // Emit a datapoint for starting the epoch processing
    datapoint_info!(
        "tip_router_cli.process_epoch",
        ("operator_address", operator_address.to_string(), String),
        ("epoch", target_epoch, i64),
        ("status", "success", String),
        ("state", "epoch_processing_completed", String),
        (
            "meta_merkle_root",
            format!("{:?}", meta_merkle_tree.merkle_root),
            String
        ),
        ("duration_ms", start.elapsed().as_millis() as i64, i64)
    );

    solana_metrics::flush();

    Ok(())
}<|MERGE_RESOLUTION|>--- conflicted
+++ resolved
@@ -8,13 +8,8 @@
 use ellipsis_client::EllipsisClient;
 use log::{error, info};
 use solana_metrics::{datapoint_error, datapoint_info};
-<<<<<<< HEAD
-use solana_rpc_client::rpc_client::RpcClient;
+use solana_rpc_client::nonblocking::rpc_client::RpcClient;
 use solana_sdk::{epoch_info::EpochInfo, pubkey::Pubkey};
-=======
-use solana_rpc_client::nonblocking::rpc_client::RpcClient;
-use solana_sdk::pubkey::Pubkey;
->>>>>>> 2ebf89da
 use tokio::time;
 
 use crate::{
@@ -22,54 +17,35 @@
 };
 
 const MAX_WAIT_FOR_INCREMENTAL_SNAPSHOT_TICKS: u64 = 1200; // Experimentally determined
-<<<<<<< HEAD
-const OPTIMAL_INCREMENTAL_SNAPSHOT_SLOT_RANGE: u64 = 800; // Experimentally determined\
+const OPTIMAL_INCREMENTAL_SNAPSHOT_SLOT_RANGE: u64 = 800; // Experimentally determined
 
 pub async fn wait_for_next_epoch(rpc_client: &RpcClient, current_epoch: u64) -> EpochInfo {
     loop {
         tokio::time::sleep(Duration::from_secs(10)).await; // Check every 10 seconds
-        let new_epoch_info = match rpc_client.get_epoch_info() {
+        let new_epoch_info = match rpc_client.get_epoch_info().await {
             Ok(info) => info,
-=======
-const OPTIMAL_INCREMENTAL_SNAPSHOT_SLOT_RANGE: u64 = 800; // Experimentally determined
-
-pub async fn wait_for_next_epoch(rpc_client: &RpcClient, current_epoch: u64) -> u64 {
-    loop {
-        tokio::time::sleep(Duration::from_secs(10)).await; // Check every 10 seconds
-        let new_epoch = match rpc_client.get_epoch_info().await {
-            Ok(info) => info.epoch,
->>>>>>> 2ebf89da
             Err(e) => {
                 error!("Error getting epoch info: {:?}", e);
                 continue;
             }
         };
 
-<<<<<<< HEAD
         if new_epoch_info.epoch > current_epoch {
-            info!("New epoch detected: {} -> {}", current_epoch, new_epoch_info.epoch);
+            info!(
+                "New epoch detected: {} -> {}",
+                current_epoch, new_epoch_info.epoch
+            );
             return new_epoch_info;
-        }
-    }
-}
-
-pub fn get_previous_epoch_last_slot(rpc_client: &RpcClient) -> Result<(u64, u64)> {
-    let epoch_info = rpc_client.get_epoch_info()?;
-    calc_prev_epoch_and_final_slot(&epoch_info)
-}
-
-pub fn calc_prev_epoch_and_final_slot(epoch_info: &EpochInfo) -> Result<(u64, u64)> {
-=======
-        if new_epoch > current_epoch {
-            info!("New epoch detected: {} -> {}", current_epoch, new_epoch);
-            return new_epoch;
         }
     }
 }
 
 pub async fn get_previous_epoch_last_slot(rpc_client: &RpcClient) -> Result<(u64, u64)> {
     let epoch_info = rpc_client.get_epoch_info().await?;
->>>>>>> 2ebf89da
+    calc_prev_epoch_and_final_slot(&epoch_info)
+}
+
+pub fn calc_prev_epoch_and_final_slot(epoch_info: &EpochInfo) -> Result<(u64, u64)> {
     let current_slot = epoch_info.absolute_slot;
     let slot_index = epoch_info.slot_index;
 
@@ -142,18 +118,12 @@
 
     // Get the protocol fees
     let ncn_config = get_ncn_config(client, tip_router_program_id, ncn_address).await?;
-<<<<<<< HEAD
-    let adjusted_total_fees = ncn_config
-        .fee_config
-        .adjusted_total_fees_bps(target_epoch)?;
-=======
     let tip_router_target_epoch = target_epoch
         .checked_add(1)
         .ok_or_else(|| anyhow::anyhow!("tip_router_target_epoch overflow"))?;
     let adjusted_total_fees = ncn_config
         .fee_config
         .adjusted_total_fees_bps(tip_router_target_epoch)?;
->>>>>>> 2ebf89da
 
     let account_paths = account_paths.map_or_else(|| vec![ledger_path.clone()], |paths| paths);
     let full_snapshots_path = full_snapshots_path.map_or(ledger_path, |path| path);
@@ -229,11 +199,7 @@
         }
     };
 
-<<<<<<< HEAD
-    if let Err(e) = std::fs::write(&meta_merkle_tree_path, meta_merkle_tree_json) {
-=======
     if let Err(e) = std::fs::write(meta_merkle_tree_path, meta_merkle_tree_json) {
->>>>>>> 2ebf89da
         datapoint_error!(
             "tip_router_cli.process_epoch",
             ("operator_address", operator_address.to_string(), String),
