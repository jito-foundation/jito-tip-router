use std::{
    collections::HashMap,
    fmt::{Debug, Display, Formatter},
    mem::size_of,
    path::{Path, PathBuf},
    sync::Arc,
};

use anchor_lang::AccountDeserialize;
use itertools::Itertools;
use jito_tip_distribution_sdk::{derive_tip_distribution_account_address, TipDistributionAccount};
use jito_tip_payment_sdk::{jito_tip_payment::accounts::Config, CONFIG_ACCOUNT_SEED};
use log::*;
use meta_merkle_tree::generated_merkle_tree::{
    Delegation, StakeMeta, StakeMetaCollection, TipDistributionMeta,
};
use solana_accounts_db::hardened_unpack::OpenGenesisConfigError;
use solana_client::client_error::ClientError;
use solana_ledger::{
    bank_forks_utils::BankForksUtilsError, blockstore::BlockstoreError,
    blockstore_processor::BlockstoreProcessorError,
};
use solana_metrics::datapoint_error;
use solana_program::{stake_history::StakeHistory, sysvar};
use solana_runtime::{bank::Bank, stakes::StakeAccount};
use solana_sdk::{
    account::{from_account, ReadableAccount, WritableAccount},
    clock::Slot,
    pubkey::Pubkey,
};
use solana_vote::vote_account::VoteAccount;
use thiserror::Error;

use crate::{
    derive_tip_payment_pubkeys, ledger_utils::get_bank_from_ledger, TipDistributionAccountWrapper,
};

#[derive(Error, Debug)]
pub enum StakeMetaGeneratorError {
    #[error(transparent)]
    AnchorError(#[from] Box<anchor_lang::error::Error>),

    #[error(transparent)]
    BlockstoreError(#[from] BlockstoreError),

    #[error(transparent)]
    BlockstoreProcessorError(#[from] BlockstoreProcessorError),

    #[error(transparent)]
    IoError(#[from] std::io::Error),

    CheckedMathError,

    #[error(transparent)]
    RpcError(#[from] ClientError),

    #[error(transparent)]
    SerdeJsonError(#[from] serde_json::Error),

    SnapshotSlotNotFound,

    BankForksUtilsError(#[from] BankForksUtilsError),

    GenesisConfigError(#[from] OpenGenesisConfigError),

    PanicError(String),
}

impl Display for StakeMetaGeneratorError {
    fn fmt(&self, f: &mut Formatter<'_>) -> std::fmt::Result {
        Debug::fmt(&self, f)
    }
}

/// Creates a bank from the paths at the desired slot and generates the StakeMetaCollection for
/// that slot. Optionally writing the result as JSON file to disk.
#[allow(clippy::too_many_arguments)]
pub fn generate_stake_meta(
    operator_address: &Pubkey,
    ledger_path: &Path,
    account_paths: Vec<PathBuf>,
    full_snapshots_path: PathBuf,
    incremental_snapshots_path: PathBuf,
    desired_slot: &Slot,
    tip_distribution_program_id: &Pubkey,
    _out_path: &str,
    tip_payment_program_id: &Pubkey,
    snapshots_enabled: bool,
) -> Result<StakeMetaCollection, StakeMetaGeneratorError> {
    info!("Creating bank from ledger path...");
    let res = std::panic::catch_unwind(|| {
        get_bank_from_ledger(
<<<<<<< HEAD
            operator_address.to_string(),
=======
            operator_address,
>>>>>>> 2ebf89da
            ledger_path,
            account_paths,
            full_snapshots_path,
            incremental_snapshots_path,
            desired_slot,
            snapshots_enabled,
        )
    });
    let bank = match res {
        Ok(bank) => bank,
        Err(e) => {
<<<<<<< HEAD
=======
            #[allow(clippy::option_if_let_else)]
>>>>>>> 2ebf89da
            let error_str = if let Some(s) = e.downcast_ref::<String>() {
                s.to_string()
            } else if let Some(s) = e.downcast_ref::<&'static str>() {
                s.to_string()
            } else {
                // If we can't get a string, try to get any Debug implementation
                match e.downcast_ref::<Box<dyn std::fmt::Debug + Send>>() {
                    Some(debug_val) => format!("{:?}", debug_val),
                    None => "Unknown panic payload".to_string(),
                }
            };
            error!("Panicked while creating bank from ledger: {}", error_str);
            datapoint_error!(
                "tip_router_cli.get_bank",
                ("operator", operator_address.to_string(), String),
                ("status", "error", String),
                ("state", "get_bank_from_ledger", String),
                ("error", error_str, String),
            );
            return Err(StakeMetaGeneratorError::PanicError(error_str));
        }
    };

    info!("Generating stake_meta_collection object...");
    let stake_meta_coll =
        generate_stake_meta_collection(&bank, tip_distribution_program_id, tip_payment_program_id)?;

    // Explicity drop to clean up disk space
    drop(bank);

    Ok(stake_meta_coll)
}

fn tip_distribution_account_from_tda_wrapper(
    tda_wrapper: TipDistributionAccountWrapper,
    // The amount that will be left remaining in the tda to maintain rent exemption status.
    rent_exempt_amount: u64,
) -> Result<TipDistributionMeta, StakeMetaGeneratorError> {
    Ok(TipDistributionMeta {
        tip_distribution_pubkey: tda_wrapper.tip_distribution_pubkey,
        total_tips: tda_wrapper
            .account_data
            .lamports()
            .checked_sub(rent_exempt_amount)
            .ok_or(StakeMetaGeneratorError::CheckedMathError)?,
        validator_fee_bps: tda_wrapper
            .tip_distribution_account
            .validator_commission_bps,
        merkle_root_upload_authority: tda_wrapper
            .tip_distribution_account
            .merkle_root_upload_authority,
    })
}

/// Creates a collection of [StakeMeta]'s from the given bank.
#[allow(clippy::significant_drop_tightening)]
pub fn generate_stake_meta_collection(
    bank: &Arc<Bank>,
    tip_distribution_program_id: &Pubkey,
    tip_payment_program_id: &Pubkey,
) -> Result<StakeMetaCollection, StakeMetaGeneratorError> {
    assert!(bank.is_frozen());

    let epoch_vote_accounts = bank.epoch_vote_accounts(bank.epoch()).unwrap_or_else(|| {
        panic!(
            "No epoch_vote_accounts found for slot {} at epoch {}",
            bank.slot(),
            bank.epoch()
        )
    });

    let l_stakes = bank.stakes_cache.stakes();
    let delegations = l_stakes.stake_delegations();

    let voter_pubkey_to_delegations = group_delegations_by_voter_pubkey(delegations, bank);

    // Get config PDA
    let (config_pda, _) =
        Pubkey::find_program_address(&[CONFIG_ACCOUNT_SEED], tip_payment_program_id);

    // Get config account - don't panic if it exists
    let config = if let Some(config_account) = bank.get_account(&config_pda) {
        Config::try_deserialize(&mut config_account.data())
            .map_err(|e| StakeMetaGeneratorError::AnchorError(Box::new(e)))?
    } else {
        // Instead of creating a new config, just return an error
        return Err(StakeMetaGeneratorError::AnchorError(Box::new(
            anchor_lang::error::Error::from(anchor_lang::error::ErrorCode::AccountNotInitialized),
        )));
    };

    let bb_commission_pct: u64 = config.block_builder_commission_pct;
    let tip_receiver: Pubkey = config.tip_receiver;

    // the last leader in an epoch may not crank the tip program before the epoch is over, which
    // would result in MEV rewards for epoch N not being cranked until epoch N + 1. This means that
    // the account balance in the snapshot could be incorrect.
    // We assume that the rewards sitting in the tip program PDAs are cranked out by the time all of
    // the rewards are claimed.
    let tip_accounts = derive_tip_payment_pubkeys(tip_payment_program_id);

    // includes the block builder fee
    let excess_tip_balances: u64 = tip_accounts
        .tip_pdas
        .iter()
        .map(|pubkey| {
            let tip_account = bank.get_account(pubkey).expect("tip account exists");
            tip_account
                .lamports()
                .checked_sub(bank.get_minimum_balance_for_rent_exemption(tip_account.data().len()))
                .expect("tip balance underflow")
        })
        .sum();
    // matches math in tip payment program
    let block_builder_tips = excess_tip_balances
        .checked_mul(bb_commission_pct)
        .expect("block_builder_tips overflow")
        .checked_div(100)
        .expect("block_builder_tips division error");
    let tip_receiver_fee = excess_tip_balances
        .checked_sub(block_builder_tips)
        .expect("tip_receiver_fee doesnt underflow");

    let vote_pk_and_maybe_tdas: Vec<(
        (Pubkey, &VoteAccount),
        Option<TipDistributionAccountWrapper>,
    )> = epoch_vote_accounts
        .iter()
        .map(|(vote_pubkey, (_total_stake, vote_account))| {
            let tip_distribution_pubkey = derive_tip_distribution_account_address(
                tip_distribution_program_id,
                vote_pubkey,
                bank.epoch(),
            )
            .0;
            let tda = bank.get_account(&tip_distribution_pubkey).map_or_else(
                || None,
                |mut account_data| {
                    // TDAs may be funded with lamports and therefore exist in the bank, but would fail the deserialization step
                    // if the buffer is yet to be allocated thru the init call to the program.
                    TipDistributionAccount::try_deserialize(&mut account_data.data()).map_or_else(
                        |_| None,
                        |tip_distribution_account| {
                            // this snapshot might have tips that weren't claimed by the time the epoch is over
                            // assume that it will eventually be cranked and credit the excess to this account
                            if tip_distribution_pubkey == tip_receiver {
                                account_data.set_lamports(
                                    account_data
                                        .lamports()
                                        .checked_add(tip_receiver_fee)
                                        .expect("tip overflow"),
                                );
                            }
                            Some(TipDistributionAccountWrapper {
                                tip_distribution_account,
                                account_data,
                                tip_distribution_pubkey,
                            })
                        },
                    )
                },
            );
            Ok(((*vote_pubkey, vote_account), tda))
        })
        .collect::<Result<_, StakeMetaGeneratorError>>()?;

    let mut stake_metas = vec![];
    for ((vote_pubkey, vote_account), maybe_tda) in vote_pk_and_maybe_tdas {
        if let Some(mut delegations) = voter_pubkey_to_delegations.get(&vote_pubkey).cloned() {
            let total_delegated = delegations.iter().fold(0u64, |sum, delegation| {
                sum.checked_add(delegation.lamports_delegated).unwrap()
            });

            let maybe_tip_distribution_meta = if let Some(tda) = maybe_tda {
                let actual_len = tda.account_data.data().len();
                let expected_len = 8_usize.saturating_add(size_of::<TipDistributionAccount>());
                if actual_len != expected_len {
                    warn!("len mismatch actual={actual_len}, expected={expected_len}");
                }
                let rent_exempt_amount =
                    bank.get_minimum_balance_for_rent_exemption(tda.account_data.data().len());

                Some(tip_distribution_account_from_tda_wrapper(
                    tda,
                    rent_exempt_amount,
                )?)
            } else {
                None
            };

            let vote_state = vote_account.vote_state();
            delegations.sort();
            stake_metas.push(StakeMeta {
                maybe_tip_distribution_meta,
                validator_node_pubkey: vote_state.node_pubkey,
                validator_vote_account: vote_pubkey,
                delegations,
                total_delegated,
                commission: vote_state.commission,
            });
        } else {
            warn!(
                "voter_pubkey not found in voter_pubkey_to_delegations map [validator_vote_pubkey={}]",
                vote_pubkey
            );
        }
    }
    stake_metas.sort();

    Ok(StakeMetaCollection {
        stake_metas,
        tip_distribution_program_id: *tip_distribution_program_id,
        bank_hash: bank.hash().to_string(),
        epoch: bank.epoch(),
        slot: bank.slot(),
    })
}

/// Given an [EpochStakes] object, return delegations grouped by voter_pubkey (validator delegated to).
fn group_delegations_by_voter_pubkey(
    delegations: &im::HashMap<Pubkey, StakeAccount>,
    bank: &Bank,
) -> HashMap<Pubkey, Vec<Delegation>> {
    delegations
        .into_iter()
        .filter(|(_stake_pubkey, stake_account)| {
            stake_account.delegation().stake(
                bank.epoch(),
                &from_account::<StakeHistory, _>(
                    &bank.get_account(&sysvar::stake_history::id()).unwrap(),
                )
                .unwrap(),
                bank.new_warmup_cooldown_rate_epoch(),
            ) > 0
        })
        .into_group_map_by(|(_stake_pubkey, stake_account)| stake_account.delegation().voter_pubkey)
        .into_iter()
        .map(|(voter_pubkey, group)| {
            (
                voter_pubkey,
                group
                    .into_iter()
                    .map(|(stake_pubkey, stake_account)| Delegation {
                        stake_account_pubkey: *stake_pubkey,
                        staker_pubkey: stake_account
                            .stake_state()
                            .authorized()
                            .map(|a| a.staker)
                            .unwrap_or_default(),
                        withdrawer_pubkey: stake_account
                            .stake_state()
                            .authorized()
                            .map(|a| a.withdrawer)
                            .unwrap_or_default(),
                        lamports_delegated: stake_account.delegation().stake,
                    })
                    .collect::<Vec<Delegation>>(),
            )
        })
        .collect()
}

#[cfg(test)]
mod tests {
    use anchor_lang::AccountSerialize;
    use jito_tip_distribution_sdk::TIP_DISTRIBUTION_SIZE;
    use jito_tip_payment_sdk::{
        jito_tip_payment::{accounts::TipPaymentAccount, types::InitBumps},
        CONFIG_SIZE, TIP_ACCOUNT_SEED_0, TIP_ACCOUNT_SEED_1, TIP_ACCOUNT_SEED_2,
        TIP_ACCOUNT_SEED_3, TIP_ACCOUNT_SEED_4, TIP_ACCOUNT_SEED_5, TIP_ACCOUNT_SEED_6,
        TIP_ACCOUNT_SEED_7, TIP_PAYMENT_ACCOUNT_SIZE,
    };
    use solana_runtime::genesis_utils::{
        create_genesis_config_with_vote_accounts, GenesisConfigInfo, ValidatorVoteKeypairs,
    };
    use solana_sdk::{
        self,
        account::{from_account, AccountSharedData},
        message::Message,
        signature::{Keypair, Signer},
        stake::{
            self,
            state::{Authorized, Lockup},
        },
        stake_history::StakeHistory,
        sysvar,
        transaction::Transaction,
    };
    use solana_stake_program::stake_state;

    use super::*;

    #[test]
    fn test_generate_stake_meta_collection_happy_path() {
        /* 1. Create a Bank seeded with some validator stake accounts */
        let validator_keypairs_0 = ValidatorVoteKeypairs::new_rand();
        let validator_keypairs_1 = ValidatorVoteKeypairs::new_rand();
        let validator_keypairs_2 = ValidatorVoteKeypairs::new_rand();
        let validator_keypairs = vec![
            &validator_keypairs_0,
            &validator_keypairs_1,
            &validator_keypairs_2,
        ];
        const INITIAL_VALIDATOR_STAKES: u64 = 10_000;
        let GenesisConfigInfo { genesis_config, .. } = create_genesis_config_with_vote_accounts(
            1_000_000_000,
            &validator_keypairs,
            vec![INITIAL_VALIDATOR_STAKES; 3],
        );

        let (_, bank_forks) = Bank::new_with_bank_forks_for_tests(&genesis_config);
        // We have to update to working bank, otherwise cannot get strong pointer (Arc) for
        //  ProgramCache fork_graph
        let mut bank = bank_forks.read().unwrap().working_bank();

        /* 2. Seed the Bank with [TipDistributionAccount]'s */
        let merkle_root_upload_authority = Pubkey::new_unique();
        let tip_distribution_program_id = Pubkey::new_unique();
        let tip_payment_program_id = Pubkey::new_unique();

        let delegator_0 = Keypair::new();
        let delegator_1 = Keypair::new();
        let delegator_2 = Keypair::new();
        let delegator_3 = Keypair::new();
        let delegator_4 = Keypair::new();

        let delegator_0_pk = delegator_0.pubkey();
        let delegator_1_pk = delegator_1.pubkey();
        let delegator_2_pk = delegator_2.pubkey();
        let delegator_3_pk = delegator_3.pubkey();
        let delegator_4_pk = delegator_4.pubkey();

        let d_0_data = AccountSharedData::new(
            300_000_000_000_000 * 10,
            0,
            &solana_sdk::system_program::id(),
        );
        let d_1_data = AccountSharedData::new(
            100_000_203_000_000 * 10,
            0,
            &solana_sdk::system_program::id(),
        );
        let d_2_data = AccountSharedData::new(
            100_000_235_899_000 * 10,
            0,
            &solana_sdk::system_program::id(),
        );
        let d_3_data = AccountSharedData::new(
            200_000_000_000_000 * 10,
            0,
            &solana_sdk::system_program::id(),
        );
        let d_4_data = AccountSharedData::new(
            100_000_000_777_000 * 10,
            0,
            &solana_sdk::system_program::id(),
        );

        bank.store_account(&delegator_0_pk, &d_0_data);
        bank.store_account(&delegator_1_pk, &d_1_data);
        bank.store_account(&delegator_2_pk, &d_2_data);
        bank.store_account(&delegator_3_pk, &d_3_data);
        bank.store_account(&delegator_4_pk, &d_4_data);

        /* 3. Delegate some stake to the initial set of validators */
        let mut validator_0_delegations = vec![Delegation {
            stake_account_pubkey: validator_keypairs_0.stake_keypair.pubkey(),
            staker_pubkey: validator_keypairs_0.stake_keypair.pubkey(),
            withdrawer_pubkey: validator_keypairs_0.stake_keypair.pubkey(),
            lamports_delegated: INITIAL_VALIDATOR_STAKES,
        }];
        let stake_account = delegate_stake_helper(
            &bank,
            &delegator_0,
            &validator_keypairs_0.vote_keypair.pubkey(),
            30_000_000_000,
        );
        validator_0_delegations.push(Delegation {
            stake_account_pubkey: stake_account,
            staker_pubkey: delegator_0.pubkey(),
            withdrawer_pubkey: delegator_0.pubkey(),
            lamports_delegated: 30_000_000_000,
        });
        let stake_account = delegate_stake_helper(
            &bank,
            &delegator_1,
            &validator_keypairs_0.vote_keypair.pubkey(),
            3_000_000_000,
        );
        validator_0_delegations.push(Delegation {
            stake_account_pubkey: stake_account,
            staker_pubkey: delegator_1.pubkey(),
            withdrawer_pubkey: delegator_1.pubkey(),
            lamports_delegated: 3_000_000_000,
        });
        let stake_account = delegate_stake_helper(
            &bank,
            &delegator_2,
            &validator_keypairs_0.vote_keypair.pubkey(),
            33_000_000_000,
        );
        validator_0_delegations.push(Delegation {
            stake_account_pubkey: stake_account,
            staker_pubkey: delegator_2.pubkey(),
            withdrawer_pubkey: delegator_2.pubkey(),
            lamports_delegated: 33_000_000_000,
        });

        let mut validator_1_delegations = vec![Delegation {
            stake_account_pubkey: validator_keypairs_1.stake_keypair.pubkey(),
            staker_pubkey: validator_keypairs_1.stake_keypair.pubkey(),
            withdrawer_pubkey: validator_keypairs_1.stake_keypair.pubkey(),
            lamports_delegated: INITIAL_VALIDATOR_STAKES,
        }];
        let stake_account = delegate_stake_helper(
            &bank,
            &delegator_3,
            &validator_keypairs_1.vote_keypair.pubkey(),
            4_222_364_000,
        );
        validator_1_delegations.push(Delegation {
            stake_account_pubkey: stake_account,
            staker_pubkey: delegator_3.pubkey(),
            withdrawer_pubkey: delegator_3.pubkey(),
            lamports_delegated: 4_222_364_000,
        });
        let stake_account = delegate_stake_helper(
            &bank,
            &delegator_4,
            &validator_keypairs_1.vote_keypair.pubkey(),
            6_000_000_527,
        );
        validator_1_delegations.push(Delegation {
            stake_account_pubkey: stake_account,
            staker_pubkey: delegator_4.pubkey(),
            withdrawer_pubkey: delegator_4.pubkey(),
            lamports_delegated: 6_000_000_527,
        });

        let mut validator_2_delegations = vec![Delegation {
            stake_account_pubkey: validator_keypairs_2.stake_keypair.pubkey(),
            staker_pubkey: validator_keypairs_2.stake_keypair.pubkey(),
            withdrawer_pubkey: validator_keypairs_2.stake_keypair.pubkey(),
            lamports_delegated: INITIAL_VALIDATOR_STAKES,
        }];
        let stake_account = delegate_stake_helper(
            &bank,
            &delegator_0,
            &validator_keypairs_2.vote_keypair.pubkey(),
            1_300_123_156,
        );
        validator_2_delegations.push(Delegation {
            stake_account_pubkey: stake_account,
            staker_pubkey: delegator_0.pubkey(),
            withdrawer_pubkey: delegator_0.pubkey(),
            lamports_delegated: 1_300_123_156,
        });
        let stake_account = delegate_stake_helper(
            &bank,
            &delegator_4,
            &validator_keypairs_2.vote_keypair.pubkey(),
            1_610_565_420,
        );
        validator_2_delegations.push(Delegation {
            stake_account_pubkey: stake_account,
            staker_pubkey: delegator_4.pubkey(),
            withdrawer_pubkey: delegator_4.pubkey(),
            lamports_delegated: 1_610_565_420,
        });

        /* 4. Run assertions */
        fn warmed_up(bank: &Bank, stake_pubkeys: &[Pubkey]) -> bool {
            for stake_pubkey in stake_pubkeys {
                let stake =
                    stake_state::stake_from(&bank.get_account(stake_pubkey).unwrap()).unwrap();

                if stake.delegation.stake
                    != stake.stake(
                        bank.epoch(),
                        &from_account::<StakeHistory, _>(
                            &bank.get_account(&sysvar::stake_history::id()).unwrap(),
                        )
                        .unwrap(),
                        bank.new_warmup_cooldown_rate_epoch(),
                    )
                {
                    return false;
                }
            }

            true
        }
        fn next_epoch(bank: &Arc<Bank>) -> Arc<Bank> {
            bank.squash();

            Arc::new(Bank::new_from_parent(
                bank.clone(),
                &Pubkey::default(),
                bank.get_slots_in_epoch(bank.epoch()) + bank.slot(),
            ))
        }

        let mut stake_pubkeys = validator_0_delegations
            .iter()
            .map(|v| v.stake_account_pubkey)
            .collect::<Vec<Pubkey>>();
        stake_pubkeys.extend(
            validator_1_delegations
                .iter()
                .map(|v| v.stake_account_pubkey),
        );
        stake_pubkeys.extend(
            validator_2_delegations
                .iter()
                .map(|v| v.stake_account_pubkey),
        );
        loop {
            if warmed_up(&bank, &stake_pubkeys[..]) {
                break;
            }

            // Cycle thru banks until we're fully warmed up
            bank = next_epoch(&bank);
        }

        let tip_distribution_account_0 = derive_tip_distribution_account_address(
            &tip_distribution_program_id,
            &validator_keypairs_0.vote_keypair.pubkey(),
            bank.epoch(),
        );
        let tip_distribution_account_1 = derive_tip_distribution_account_address(
            &tip_distribution_program_id,
            &validator_keypairs_1.vote_keypair.pubkey(),
            bank.epoch(),
        );
        let tip_distribution_account_2 = derive_tip_distribution_account_address(
            &tip_distribution_program_id,
            &validator_keypairs_2.vote_keypair.pubkey(),
            bank.epoch(),
        );

        let expires_at = bank.epoch() + 3;

        let tda_0 = TipDistributionAccount {
            validator_vote_account: validator_keypairs_0.vote_keypair.pubkey(),
            merkle_root_upload_authority,
            merkle_root: None,
            epoch_created_at: bank.epoch(),
            validator_commission_bps: 50,
            expires_at,
            bump: tip_distribution_account_0.1,
        };
        let tda_1 = TipDistributionAccount {
            validator_vote_account: validator_keypairs_1.vote_keypair.pubkey(),
            merkle_root_upload_authority,
            merkle_root: None,
            epoch_created_at: bank.epoch(),
            validator_commission_bps: 500,
            expires_at: 0,
            bump: tip_distribution_account_1.1,
        };
        let tda_2 = TipDistributionAccount {
            validator_vote_account: validator_keypairs_2.vote_keypair.pubkey(),
            merkle_root_upload_authority,
            merkle_root: None,
            epoch_created_at: bank.epoch(),
            validator_commission_bps: 75,
            expires_at: 0,
            bump: tip_distribution_account_2.1,
        };

        let tip_distro_0_tips = 1_000_000 * 10;
        let tip_distro_1_tips = 69_000_420 * 10;
        let tip_distro_2_tips = 789_000_111 * 10;

        let tda_0_fields = (tip_distribution_account_0.0, tda_0.validator_commission_bps);
        let data_0 =
            tda_to_account_shared_data(&tip_distribution_program_id, tip_distro_0_tips, tda_0);
        let tda_1_fields = (tip_distribution_account_1.0, tda_1.validator_commission_bps);
        let data_1 =
            tda_to_account_shared_data(&tip_distribution_program_id, tip_distro_1_tips, tda_1);
        let tda_2_fields = (tip_distribution_account_2.0, tda_2.validator_commission_bps);
        let data_2 =
            tda_to_account_shared_data(&tip_distribution_program_id, tip_distro_2_tips, tda_2);

        let accounts_data = create_config_account_data(&tip_payment_program_id, &bank);
        for (pubkey, data) in accounts_data {
            bank.store_account(&pubkey, &data);
        }

        bank.store_account(&tip_distribution_account_0.0, &data_0);
        bank.store_account(&tip_distribution_account_1.0, &data_1);
        bank.store_account(&tip_distribution_account_2.0, &data_2);

        bank.freeze();
        let stake_meta_collection = generate_stake_meta_collection(
            &bank,
            &tip_distribution_program_id,
            &tip_payment_program_id,
        )
        .unwrap();
        assert_eq!(
            stake_meta_collection.tip_distribution_program_id,
            tip_distribution_program_id
        );
        assert_eq!(stake_meta_collection.slot, bank.slot());
        assert_eq!(stake_meta_collection.epoch, bank.epoch());

        let mut expected_stake_metas = HashMap::new();
        expected_stake_metas.insert(
            validator_keypairs_0.vote_keypair.pubkey(),
            StakeMeta {
                validator_vote_account: validator_keypairs_0.vote_keypair.pubkey(),
                delegations: validator_0_delegations.clone(),
                total_delegated: validator_0_delegations
                    .iter()
                    .fold(0u64, |sum, delegation| {
                        sum.checked_add(delegation.lamports_delegated).unwrap()
                    }),
                maybe_tip_distribution_meta: Some(TipDistributionMeta {
                    merkle_root_upload_authority,
                    tip_distribution_pubkey: tda_0_fields.0,
                    total_tips: tip_distro_0_tips
                        .checked_sub(
                            bank.get_minimum_balance_for_rent_exemption(TIP_DISTRIBUTION_SIZE),
                        )
                        .unwrap(),
                    validator_fee_bps: tda_0_fields.1,
                }),
                commission: 0,
                validator_node_pubkey: validator_keypairs_0.node_keypair.pubkey(),
            },
        );
        expected_stake_metas.insert(
            validator_keypairs_1.vote_keypair.pubkey(),
            StakeMeta {
                validator_vote_account: validator_keypairs_1.vote_keypair.pubkey(),
                delegations: validator_1_delegations.clone(),
                total_delegated: validator_1_delegations
                    .iter()
                    .fold(0u64, |sum, delegation| {
                        sum.checked_add(delegation.lamports_delegated).unwrap()
                    }),
                maybe_tip_distribution_meta: Some(TipDistributionMeta {
                    merkle_root_upload_authority,
                    tip_distribution_pubkey: tda_1_fields.0,
                    total_tips: tip_distro_1_tips
                        .checked_sub(
                            bank.get_minimum_balance_for_rent_exemption(TIP_DISTRIBUTION_SIZE),
                        )
                        .unwrap(),
                    validator_fee_bps: tda_1_fields.1,
                }),
                commission: 0,
                validator_node_pubkey: validator_keypairs_1.node_keypair.pubkey(),
            },
        );
        expected_stake_metas.insert(
            validator_keypairs_2.vote_keypair.pubkey(),
            StakeMeta {
                validator_vote_account: validator_keypairs_2.vote_keypair.pubkey(),
                delegations: validator_2_delegations.clone(),
                total_delegated: validator_2_delegations
                    .iter()
                    .fold(0u64, |sum, delegation| {
                        sum.checked_add(delegation.lamports_delegated).unwrap()
                    }),
                maybe_tip_distribution_meta: Some(TipDistributionMeta {
                    merkle_root_upload_authority,
                    tip_distribution_pubkey: tda_2_fields.0,
                    total_tips: tip_distro_2_tips
                        .checked_sub(
                            bank.get_minimum_balance_for_rent_exemption(TIP_DISTRIBUTION_SIZE),
                        )
                        .unwrap(),
                    validator_fee_bps: tda_2_fields.1,
                }),
                commission: 0,
                validator_node_pubkey: validator_keypairs_2.node_keypair.pubkey(),
            },
        );

        println!(
            "validator_0 [vote_account={}, stake_account={}]",
            validator_keypairs_0.vote_keypair.pubkey(),
            validator_keypairs_0.stake_keypair.pubkey()
        );
        println!(
            "validator_1 [vote_account={}, stake_account={}]",
            validator_keypairs_1.vote_keypair.pubkey(),
            validator_keypairs_1.stake_keypair.pubkey()
        );
        println!(
            "validator_2 [vote_account={}, stake_account={}]",
            validator_keypairs_2.vote_keypair.pubkey(),
            validator_keypairs_2.stake_keypair.pubkey(),
        );

        assert_eq!(
            expected_stake_metas.len(),
            stake_meta_collection.stake_metas.len()
        );

        for actual_stake_meta in stake_meta_collection.stake_metas {
            let expected_stake_meta = expected_stake_metas
                .get(&actual_stake_meta.validator_vote_account)
                .unwrap();
            assert_eq!(
                expected_stake_meta.maybe_tip_distribution_meta,
                actual_stake_meta.maybe_tip_distribution_meta
            );
            assert_eq!(
                expected_stake_meta.total_delegated,
                actual_stake_meta.total_delegated
            );
            assert_eq!(expected_stake_meta.commission, actual_stake_meta.commission);
            assert_eq!(
                expected_stake_meta.validator_vote_account,
                actual_stake_meta.validator_vote_account
            );

            assert_eq!(
                expected_stake_meta.delegations.len(),
                actual_stake_meta.delegations.len()
            );

            for expected_delegation in &expected_stake_meta.delegations {
                let actual_delegation = actual_stake_meta
                    .delegations
                    .iter()
                    .find(|d| d.stake_account_pubkey == expected_delegation.stake_account_pubkey)
                    .unwrap();

                assert_eq!(expected_delegation, actual_delegation);
            }
        }
    }

    /// Helper function that sends a delegate stake instruction to the bank.
    /// Returns the created stake account pubkey.
    fn delegate_stake_helper(
        bank: &Bank,
        from_keypair: &Keypair,
        vote_account: &Pubkey,
        delegation_amount: u64,
    ) -> Pubkey {
        let minimum_delegation = solana_stake_program::get_minimum_delegation(&bank.feature_set);
        assert!(
            delegation_amount >= minimum_delegation,
            "{}",
            format!(
                "received delegation_amount {}, must be at least {}",
                delegation_amount, minimum_delegation
            )
        );
        if let Some(from_account) = bank.get_account(&from_keypair.pubkey()) {
            assert_eq!(from_account.owner(), &solana_sdk::system_program::id());
        } else {
            panic!("from_account DNE");
        }
        assert!(bank.get_account(vote_account).is_some());

        let stake_keypair = Keypair::new();
        let instructions = stake::instruction::create_account_and_delegate_stake(
            &from_keypair.pubkey(),
            &stake_keypair.pubkey(),
            vote_account,
            &Authorized::auto(&from_keypair.pubkey()),
            &Lockup::default(),
            delegation_amount,
        );

        let message = Message::new(&instructions[..], Some(&from_keypair.pubkey()));
        let transaction = Transaction::new(
            &[from_keypair, &stake_keypair],
            message,
            bank.last_blockhash(),
        );

        bank.process_transaction(&transaction)
            .map_err(|e| {
                eprintln!("Error delegating stake [error={}]", e);
                e
            })
            .unwrap();

        stake_keypair.pubkey()
    }

    fn tda_to_account_shared_data(
        tip_distribution_program_id: &Pubkey,
        lamports: u64,
        tda: TipDistributionAccount,
    ) -> AccountSharedData {
        let mut account_data =
            AccountSharedData::new(lamports, TIP_DISTRIBUTION_SIZE, tip_distribution_program_id);

        let mut data: [u8; TIP_DISTRIBUTION_SIZE] = [0u8; TIP_DISTRIBUTION_SIZE];
        let mut cursor = std::io::Cursor::new(&mut data[..]);
        tda.try_serialize(&mut cursor).unwrap();

        account_data.set_data(data.to_vec());
        account_data
    }

    fn create_config_account_data(
        tip_payment_program_id: &Pubkey,
        bank: &Bank,
    ) -> Vec<(Pubkey, AccountSharedData)> {
        let mut account_datas = vec![];

        let config_pda =
            Pubkey::find_program_address(&[CONFIG_ACCOUNT_SEED], tip_payment_program_id);

        let tip_accounts = [
            Pubkey::find_program_address(&[TIP_ACCOUNT_SEED_0], tip_payment_program_id),
            Pubkey::find_program_address(&[TIP_ACCOUNT_SEED_1], tip_payment_program_id),
            Pubkey::find_program_address(&[TIP_ACCOUNT_SEED_2], tip_payment_program_id),
            Pubkey::find_program_address(&[TIP_ACCOUNT_SEED_3], tip_payment_program_id),
            Pubkey::find_program_address(&[TIP_ACCOUNT_SEED_4], tip_payment_program_id),
            Pubkey::find_program_address(&[TIP_ACCOUNT_SEED_5], tip_payment_program_id),
            Pubkey::find_program_address(&[TIP_ACCOUNT_SEED_6], tip_payment_program_id),
            Pubkey::find_program_address(&[TIP_ACCOUNT_SEED_7], tip_payment_program_id),
        ];

        let config = Config {
            tip_receiver: Pubkey::new_unique(),
            block_builder: Pubkey::new_unique(),
            block_builder_commission_pct: 10,
            bumps: InitBumps {
                config: config_pda.1,
                tip_payment_account_0: tip_accounts[0].1,
                tip_payment_account_1: tip_accounts[1].1,
                tip_payment_account_2: tip_accounts[2].1,
                tip_payment_account_3: tip_accounts[3].1,
                tip_payment_account_4: tip_accounts[4].1,
                tip_payment_account_5: tip_accounts[5].1,
                tip_payment_account_6: tip_accounts[6].1,
                tip_payment_account_7: tip_accounts[7].1,
            },
        };

        let mut config_account_data = AccountSharedData::new(
            bank.get_minimum_balance_for_rent_exemption(CONFIG_SIZE),
            CONFIG_SIZE,
            tip_payment_program_id,
        );

        let mut config_data: [u8; CONFIG_SIZE] = [0u8; CONFIG_SIZE];
        let mut config_cursor = std::io::Cursor::new(&mut config_data[..]);
        config.try_serialize(&mut config_cursor).unwrap();
        config_account_data.set_data(config_data.to_vec());
        account_datas.push((config_pda.0, config_account_data));

        account_datas.extend(tip_accounts.into_iter().map(|(pubkey, _)| {
            let mut tip_account_data = AccountSharedData::new(
                bank.get_minimum_balance_for_rent_exemption(TIP_PAYMENT_ACCOUNT_SIZE),
                TIP_PAYMENT_ACCOUNT_SIZE,
                tip_payment_program_id,
            );

            let mut data: [u8; TIP_PAYMENT_ACCOUNT_SIZE] = [0u8; TIP_PAYMENT_ACCOUNT_SIZE];
            let mut cursor = std::io::Cursor::new(&mut data[..]);
            TipPaymentAccount::default()
                .try_serialize(&mut cursor)
                .unwrap();
            tip_account_data.set_data(data.to_vec());

            (pubkey, tip_account_data)
        }));

        account_datas
    }
}<|MERGE_RESOLUTION|>--- conflicted
+++ resolved
@@ -90,11 +90,7 @@
     info!("Creating bank from ledger path...");
     let res = std::panic::catch_unwind(|| {
         get_bank_from_ledger(
-<<<<<<< HEAD
             operator_address.to_string(),
-=======
-            operator_address,
->>>>>>> 2ebf89da
             ledger_path,
             account_paths,
             full_snapshots_path,
@@ -106,10 +102,7 @@
     let bank = match res {
         Ok(bank) => bank,
         Err(e) => {
-<<<<<<< HEAD
-=======
             #[allow(clippy::option_if_let_else)]
->>>>>>> 2ebf89da
             let error_str = if let Some(s) = e.downcast_ref::<String>() {
                 s.to_string()
             } else if let Some(s) = e.downcast_ref::<&'static str>() {
