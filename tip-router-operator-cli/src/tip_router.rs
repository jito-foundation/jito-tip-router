use anyhow::Result;
use ellipsis_client::{ClientSubset, EllipsisClient, EllipsisClientError, EllipsisClientResult};
use jito_bytemuck::AccountDeserialize;
use jito_tip_distribution_sdk::{
    derive_config_account_address, jito_tip_distribution::accounts::TipDistributionAccount,
};
use jito_tip_router_client::instructions::{CastVoteBuilder, SetMerkleRootBuilder};
use jito_tip_router_core::{
    ballot_box::BallotBox,
    config::Config,
    epoch_snapshot::{EpochSnapshot, OperatorSnapshot},
    epoch_state::EpochState,
};
<<<<<<< HEAD
use log::info;
=======
use log::{error, info};
>>>>>>> 2ebf89da
use meta_merkle_tree::meta_merkle_tree::MetaMerkleTree;
use solana_sdk::{
    pubkey::Pubkey,
    signature::{Keypair, Signature},
    signer::Signer,
    transaction::Transaction,
};

/// Fetch and deserialize
pub async fn get_ncn_config(
    client: &EllipsisClient,
    tip_router_program_id: &Pubkey,
    ncn_pubkey: &Pubkey,
) -> Result<Config> {
    let config_pda = Config::find_program_address(tip_router_program_id, ncn_pubkey).0;
    let config = client.get_account(&config_pda).await?;
    Ok(*Config::try_from_slice_unchecked(config.data.as_slice()).unwrap())
}

/// Generate and send a CastVote instruction with the merkle root.
#[allow(clippy::too_many_arguments)]
pub async fn cast_vote(
    client: &EllipsisClient,
<<<<<<< HEAD
    _payer: &Keypair,
    tip_router_program_id: &Pubkey,
    ncn: Pubkey,
    operator: Pubkey,
    operator_admin: &Keypair,
=======
    payer: &Keypair,
    tip_router_program_id: &Pubkey,
    ncn: &Pubkey,
    operator: &Pubkey,
    operator_voter: &Keypair,
>>>>>>> 2ebf89da
    meta_merkle_root: [u8; 32],
    tip_router_epoch: u64,
    submit_as_memo: bool,
) -> EllipsisClientResult<Signature> {
<<<<<<< HEAD
    let epoch_state = EpochState::find_program_address(tip_router_program_id, &ncn, epoch).0;

    let ncn_config = Config::find_program_address(tip_router_program_id, &ncn).0;

    let ballot_box = BallotBox::find_program_address(tip_router_program_id, &ncn, epoch).0;

    let epoch_snapshot = EpochSnapshot::find_program_address(tip_router_program_id, &ncn, epoch).0;

    let operator_snapshot =
        OperatorSnapshot::find_program_address(tip_router_program_id, &operator, &ncn, epoch).0;

    let _ix = CastVoteBuilder::new()
        .epoch_state(epoch_state)
        .config(ncn_config)
        .ballot_box(ballot_box)
        .ncn(ncn)
        .epoch_snapshot(epoch_snapshot)
        .operator_snapshot(operator_snapshot)
        .operator(operator)
        .operator_admin(operator_admin.pubkey())
        .meta_merkle_root(meta_merkle_root)
        .epoch(epoch)
        .instruction();

    // Until we actually want to start voting on live or test NCN
    let ix = spl_memo::build_memo(&meta_merkle_root.to_vec(), &[&operator_admin.pubkey()]);
    info!("Submitting meta merkle root {:?}", meta_merkle_root);

    let tx = Transaction::new_with_payer(&[ix], Some(&operator_admin.pubkey()));
    client.process_transaction(tx, &[operator_admin]).await
}

=======
    let epoch_state =
        EpochState::find_program_address(tip_router_program_id, ncn, tip_router_epoch).0;

    let ncn_config = Config::find_program_address(tip_router_program_id, ncn).0;

    let ballot_box =
        BallotBox::find_program_address(tip_router_program_id, ncn, tip_router_epoch).0;

    let epoch_snapshot =
        EpochSnapshot::find_program_address(tip_router_program_id, ncn, tip_router_epoch).0;

    let operator_snapshot = OperatorSnapshot::find_program_address(
        tip_router_program_id,
        operator,
        ncn,
        tip_router_epoch,
    )
    .0;

    let ix = if submit_as_memo {
        spl_memo::build_memo(meta_merkle_root.as_ref(), &[&operator_voter.pubkey()])
    } else {
        CastVoteBuilder::new()
            .epoch_state(epoch_state)
            .config(ncn_config)
            .ballot_box(ballot_box)
            .ncn(*ncn)
            .epoch_snapshot(epoch_snapshot)
            .operator_snapshot(operator_snapshot)
            .operator(*operator)
            .operator_voter(operator_voter.pubkey())
            .meta_merkle_root(meta_merkle_root)
            .epoch(tip_router_epoch)
            .instruction()
    };

    info!("Submitting meta merkle root {:?}", meta_merkle_root);

    let tx = Transaction::new_with_payer(&[ix], Some(&payer.pubkey()));
    client
        .process_transaction(tx, &[payer, operator_voter])
        .await
}

#[allow(clippy::too_many_arguments)]
>>>>>>> 2ebf89da
pub async fn set_merkle_roots_batched(
    client: &EllipsisClient,
    ncn_address: &Pubkey,
    keypair: &Keypair,
    tip_distribution_program: &Pubkey,
    tip_router_program_id: &Pubkey,
    epoch: u64,
    tip_distribution_accounts: Vec<(Pubkey, TipDistributionAccount)>,
    meta_merkle_tree: MetaMerkleTree,
) -> Result<Vec<EllipsisClientResult<Signature>>> {
    let ballot_box = BallotBox::find_program_address(tip_router_program_id, ncn_address, epoch).0;

    let config = Config::find_program_address(tip_router_program_id, ncn_address).0;

    let epoch_state = EpochState::find_program_address(tip_router_program_id, ncn_address, epoch).0;

    let tip_distribution_config = derive_config_account_address(tip_distribution_program).0;

    // Given a list of target TipDistributionAccounts and a meta merkle tree, fetch each meta merkle root, create its instruction, and call set_merkle_root
    let instructions = tip_distribution_accounts
        .iter()
        .filter_map(|(key, tip_distribution_account)| {
            let meta_merkle_node = meta_merkle_tree.get_node(key);

            let proof = if let Some(proof) = meta_merkle_node.proof {
                proof
            } else {
<<<<<<< HEAD
                // TODO emit big warning NO PROOF
=======
                error!("No proof found for tip distribution account {:?}", key);
>>>>>>> 2ebf89da
                return None;
            };

            let vote_account = tip_distribution_account.validator_vote_account;

            let ix = SetMerkleRootBuilder::new()
                .epoch_state(epoch_state)
                .config(config)
                .ncn(*ncn_address)
                .ballot_box(ballot_box)
                .vote_account(vote_account)
                .tip_distribution_account(*key)
                .tip_distribution_config(tip_distribution_config)
                .tip_distribution_program(*tip_distribution_program)
                .proof(proof)
                .merkle_root(meta_merkle_node.validator_merkle_root)
                .max_total_claim(meta_merkle_node.max_total_claim)
                .max_num_nodes(meta_merkle_node.max_num_nodes)
                .epoch(epoch)
                .instruction();
<<<<<<< HEAD
=======

>>>>>>> 2ebf89da
            Some(ix)
        })
        .collect::<Vec<_>>();

    let mut results = vec![];
    for _ in 0..instructions.len() {
        results.push(Err(EllipsisClientError::Other(anyhow::anyhow!(
            "Default: Failed to submit instruction"
        ))));
    }

    // TODO Parallel submit instructions
    for (i, ix) in instructions.into_iter().enumerate() {
        let mut tx = Transaction::new_with_payer(&[ix], Some(&keypair.pubkey()));
        // Simple retry logic
        for _ in 0..5 {
            let blockhash = client.fetch_latest_blockhash().await?;
            tx.sign(&[keypair], blockhash);
            results[i] = client.process_transaction(tx.clone(), &[keypair]).await;
            if results[i].is_ok() {
                break;
            }
        }
    }

    Ok(results)
}<|MERGE_RESOLUTION|>--- conflicted
+++ resolved
@@ -11,11 +11,7 @@
     epoch_snapshot::{EpochSnapshot, OperatorSnapshot},
     epoch_state::EpochState,
 };
-<<<<<<< HEAD
-use log::info;
-=======
 use log::{error, info};
->>>>>>> 2ebf89da
 use meta_merkle_tree::meta_merkle_tree::MetaMerkleTree;
 use solana_sdk::{
     pubkey::Pubkey,
@@ -39,57 +35,15 @@
 #[allow(clippy::too_many_arguments)]
 pub async fn cast_vote(
     client: &EllipsisClient,
-<<<<<<< HEAD
-    _payer: &Keypair,
-    tip_router_program_id: &Pubkey,
-    ncn: Pubkey,
-    operator: Pubkey,
-    operator_admin: &Keypair,
-=======
     payer: &Keypair,
     tip_router_program_id: &Pubkey,
     ncn: &Pubkey,
     operator: &Pubkey,
     operator_voter: &Keypair,
->>>>>>> 2ebf89da
     meta_merkle_root: [u8; 32],
     tip_router_epoch: u64,
     submit_as_memo: bool,
 ) -> EllipsisClientResult<Signature> {
-<<<<<<< HEAD
-    let epoch_state = EpochState::find_program_address(tip_router_program_id, &ncn, epoch).0;
-
-    let ncn_config = Config::find_program_address(tip_router_program_id, &ncn).0;
-
-    let ballot_box = BallotBox::find_program_address(tip_router_program_id, &ncn, epoch).0;
-
-    let epoch_snapshot = EpochSnapshot::find_program_address(tip_router_program_id, &ncn, epoch).0;
-
-    let operator_snapshot =
-        OperatorSnapshot::find_program_address(tip_router_program_id, &operator, &ncn, epoch).0;
-
-    let _ix = CastVoteBuilder::new()
-        .epoch_state(epoch_state)
-        .config(ncn_config)
-        .ballot_box(ballot_box)
-        .ncn(ncn)
-        .epoch_snapshot(epoch_snapshot)
-        .operator_snapshot(operator_snapshot)
-        .operator(operator)
-        .operator_admin(operator_admin.pubkey())
-        .meta_merkle_root(meta_merkle_root)
-        .epoch(epoch)
-        .instruction();
-
-    // Until we actually want to start voting on live or test NCN
-    let ix = spl_memo::build_memo(&meta_merkle_root.to_vec(), &[&operator_admin.pubkey()]);
-    info!("Submitting meta merkle root {:?}", meta_merkle_root);
-
-    let tx = Transaction::new_with_payer(&[ix], Some(&operator_admin.pubkey()));
-    client.process_transaction(tx, &[operator_admin]).await
-}
-
-=======
     let epoch_state =
         EpochState::find_program_address(tip_router_program_id, ncn, tip_router_epoch).0;
 
@@ -135,7 +89,6 @@
 }
 
 #[allow(clippy::too_many_arguments)]
->>>>>>> 2ebf89da
 pub async fn set_merkle_roots_batched(
     client: &EllipsisClient,
     ncn_address: &Pubkey,
@@ -163,11 +116,7 @@
             let proof = if let Some(proof) = meta_merkle_node.proof {
                 proof
             } else {
-<<<<<<< HEAD
-                // TODO emit big warning NO PROOF
-=======
                 error!("No proof found for tip distribution account {:?}", key);
->>>>>>> 2ebf89da
                 return None;
             };
 
@@ -188,10 +137,7 @@
                 .max_num_nodes(meta_merkle_node.max_num_nodes)
                 .epoch(epoch)
                 .instruction();
-<<<<<<< HEAD
-=======
 
->>>>>>> 2ebf89da
             Some(ix)
         })
         .collect::<Vec<_>>();
